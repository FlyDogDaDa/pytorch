--- conflicted
+++ resolved
@@ -774,10 +774,6 @@
     # (e.g. functions like ones, zeros, methods like view, permute)
     supports_varargs: bool = False
 
-<<<<<<< HEAD
-    # Whether the operation avoids materializing COW tensor inputs
-    supports_cow_input_no_materialize: bool = True
-=======
     # Whether the forward operation avoids materializing COW tensor inputs
     supports_cow_input_no_materialize_forward: bool = True
 
@@ -794,7 +790,6 @@
     # If `supports_cow_input_no_materialize_backward == True`, this list contains
     # the arg indices or kwarg names of inputs that are expected to materialize
     allow_cow_input_materialize_backward: List[Union[int, str]] = None
->>>>>>> 22ba180e
 
     # wrapper function for gradcheck
     gradcheck_wrapper: Callable = lambda op, *args, **kwargs: op(*args, **kwargs)
