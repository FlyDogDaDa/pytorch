--- conflicted
+++ resolved
@@ -232,65 +232,6 @@
             return func(*args, **kwargs)
 
 
-<<<<<<< HEAD
-=======
-# Not actually a view!
-class ViewBufferFromNested(torch.autograd.Function):
-    @staticmethod
-    def forward(ctx, x: NestedTensor):  # type: ignore[override]
-        ctx.save_for_backward(x.offsets())
-        ctx.metadata_cache = x._metadata_cache
-        ctx.ragged_idx = x._ragged_idx
-        return x.values()
-
-    @staticmethod
-    def backward(ctx, gO: torch.Tensor):  # type: ignore[override]
-        (offsets,) = ctx.saved_tensors
-        return NestedTensor(
-            gO,
-            offsets=offsets,
-            _metadata_cache=ctx.metadata_cache,
-            _ragged_idx=ctx.ragged_idx,
-        )
-
-
-# Not actually a view!
-class ViewNestedFromBuffer(torch.autograd.Function):
-    @staticmethod
-    def forward(
-        ctx,
-        values: torch.Tensor,
-        offsets: torch.Tensor,
-        metadata_cache: Optional[Dict[str, Any]] = None,
-    ):  # type: ignore[override]
-        return NestedTensor(
-            values.detach(),
-            offsets=offsets,
-            _metadata_cache=metadata_cache,
-        )
-
-    @staticmethod
-    def backward(ctx, gO: NestedTensor):  # type: ignore[override]
-        return gO.values(), None, None
-
-
-# Not actually a view!
-# NOTE: @jbschlosser is working on making it a view
-class ViewNonContiguousNestedFromBuffer(torch.autograd.Function):
-    @staticmethod
-    def forward(ctx, values: torch.Tensor, offsets: torch.Tensor, lengths: torch.Tensor):  # type: ignore[override]
-        return NestedTensor(
-            values.detach(),
-            offsets=offsets,
-            lengths=lengths,
-        )
-
-    @staticmethod
-    def backward(ctx, gO: NestedTensor):  # type: ignore[override]
-        return gO.values(), None, None
-
-
->>>>>>> 533637d9
 # Need to make it obvious that users should be passing in offsets
 def jagged_from_list(
     tensors: List[torch.Tensor],
