--- conflicted
+++ resolved
@@ -115,11 +115,7 @@
 
     def values(self):
         # dispatch to get proper view relationship
-<<<<<<< HEAD
-        return torch._nested_get_values(self)  # type: ignore[return-value]
-=======
         return torch._nested_get_values(self)  # type: ignore[attr-defined]
->>>>>>> f34905f6
 
     def offsets(self):
         return self._offsets
@@ -418,24 +414,6 @@
 # for _nested_view_from_values_offsets(). Sizes don't matter much, but they shouldn't be
 # 0/1 because the dummy can be fake-ified and we want to avoid specializing.
 # This arg is otherwise unused.
-<<<<<<< HEAD
-_nt_view_dummy = NestedTensor(
-    values=torch.randn(3, 3, device="meta"),
-    offsets=torch.randint(3, (2,), device="meta", dtype=torch.int64),
-).detach()
-
-
-def nested_view_from_values_offsets(values, offsets, ragged_idx=1):
-    return torch._nested_view_from_jagged(
-        values, offsets, _nt_view_dummy, None, ragged_idx
-    )  # type: ignore[return-value]
-
-
-def nested_view_from_values_offsets_lengths(values, offsets, lengths, ragged_idx=1):
-    return torch._nested_view_from_jagged(
-        values, offsets, _nt_view_dummy, lengths, ragged_idx
-    )  # type: ignore[return-value]
-=======
 _dummy_instance: Optional[torch.Tensor] = None
 
 
@@ -458,5 +436,4 @@
 def nested_view_from_values_offsets_lengths(values, offsets, lengths, ragged_idx=1):
     return torch._nested_view_from_jagged(  # type: ignore[attr-defined]
         values, offsets, _nt_view_dummy(), lengths, ragged_idx
-    )
->>>>>>> f34905f6
+    )