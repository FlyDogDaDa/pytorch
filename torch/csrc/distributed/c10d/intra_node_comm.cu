--- conflicted
+++ resolved
@@ -378,16 +378,11 @@
       buffers[hcmInfo[1]],
       buffers[hcmInfo[2]],
   };
-<<<<<<< HEAD
-  at::BFloat16* localRelay = buffers[rank] + bufferSize / 2;
-  at::BFloat16* remoteRelay = buffers[relayRank] + bufferSize / 2;
-=======
   // Use the half second half of the buffer as relay
   at::BFloat16* localRelay =
       buffers[rank] + (bufferSize / sizeof(at::BFloat16) / 2);
   at::BFloat16* remoteRelay =
       buffers[relayRank] + (bufferSize / sizeof(at::BFloat16) / 2);
->>>>>>> 22ba180e
 
   for (size_t i = offset; i < N_aligned; i += stride) {
     bf16x8 vals[4];
@@ -509,29 +504,15 @@
     at::cuda::CUDAStream& stream) {
   checkInput(input, rank_);
 
-<<<<<<< HEAD
-  size_t numelPerWarp = kBytesPerThread / input.element_size() * kWarpSize;
-  size_t N_aligned = alignUp(input.numel(), numelPerWarp);
-=======
   const size_t numelPerWarp = kBytesPerThread / input.element_size() * kWarpSize;
   const size_t N_aligned = alignUp(input.numel(), numelPerWarp);
   const bool isAligned = (N_aligned == static_cast<size_t>(input.numel()));
->>>>>>> 22ba180e
   TORCH_CHECK(N_aligned <= bufferSize_ / input.element_size());
 
   dim3 blocks, threads;
   getLaunchConfig(N_aligned, input.element_size(), blocks, threads);
 
   at::cuda::OptionalCUDAGuard guard(input.get_device());
-<<<<<<< HEAD
-  AT_CUDA_CHECK(cudaMemcpyAsync(
-      buffers_[rank_],
-      input.data_ptr(),
-      input.numel() * input.element_size(),
-      cudaMemcpyDeviceToDevice,
-      stream));
-
-=======
 
   // When the input data is small, copying inside the kernel is faster. Because
   // in such cases, the launch overhead of cudaMemcpyAsync outweighs its
@@ -547,7 +528,6 @@
         stream));
   }
 
->>>>>>> 22ba180e
 #define X(kWorldSize, kAligned)                            \
   if (worldSize_ == kWorldSize) {                          \
     oneShotAllReduceKernel<kWorldSize, kAligned>           \
@@ -557,12 +537,8 @@
             N_aligned,                                     \
             reinterpret_cast<P2pState**>(p2pStatesDev_),   \
             reinterpret_cast<at::BFloat16**>(buffersDev_), \
-<<<<<<< HEAD
-            rank_);                                        \
-=======
             rank_,                                         \
             fuseInputCopy);                                \
->>>>>>> 22ba180e
     C10_CUDA_KERNEL_LAUNCH_CHECK();                        \
   }
 
@@ -744,8 +720,6 @@
   return usageCounter;
 }
 
-<<<<<<< HEAD
-=======
 static __global__ void barrierKernel(
     P2pState** p2pStates,
     uint64_t mask,
@@ -811,6 +785,5 @@
   C10_CUDA_KERNEL_LAUNCH_CHECK();
 }
 
->>>>>>> 22ba180e
 } // namespace intra_node_comm
 } // namespace c10d