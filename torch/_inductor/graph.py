--- conflicted
+++ resolved
@@ -25,11 +25,8 @@
 from torch.fx.experimental.symbolic_shapes import (
     free_unbacked_symbols,
     has_free_symbols,
-<<<<<<< HEAD
-=======
     resolve_unbacked_bindings,
     RuntimeAssert,
->>>>>>> 00dd4d55
     ShapeEnv,
     SymTypes,
 )
@@ -1042,7 +1039,9 @@
                 # AOT Autograd tries to detect stride divergence of inductor from output metadata.
                 # Here, we try to avoid spurious divergence by matching insignificant strides such as
                 result_correct_strides.append(
-                    self.match_insignificant_strides(r, fx_node.meta["val"].stride())
+                    self.try_match_insignificant_strides(
+                        r, fx_node.meta["val"].stride()
+                    )
                 )
 
         self.graph_outputs = result_correct_strides
@@ -1091,11 +1090,18 @@
         finally:
             self.current_node = old
 
-    def match_insignificant_strides(
+    def try_match_insignificant_strides(
         self,
         tensor,
         meta_strides_inp: Tuple[Union[int, torch.SymInt], ...],
     ) -> ir.TensorBox:
+        """
+        Tries to match the strides of the tensor to those in the meta_strides. Strides of insignificant
+        dimensions - size 0 or 1 - will be updated.
+
+        If there are real stride differences (NHWC vs NCHW) then the input will be returned.
+        """
+
         # should have already been realized
         assert torch._inductor.ir.is_storage_and_layout(tensor)
 
@@ -1142,6 +1148,8 @@
     def run_node(self, n: torch.fx.Node):
         def debug(msg):
             log.debug("lowering %s %s", LazyString(n.format_node), msg)
+
+        buffer_watermark = len(self.buffers)
 
         origins = {n}
         if n.op == "call_function":
@@ -1347,8 +1355,6 @@
 
         self.register_users_of(result)
 
-<<<<<<< HEAD
-=======
         new_unbacked_defs = set()
         for i in range(buffer_watermark, len(self.buffers)):
             new_unbacked_defs |= self.buffers[i].get_unbacked_symbol_defs()
@@ -1447,7 +1453,6 @@
                 f"new buffers are:\n\n{format_buffers()}"
             )
 
->>>>>>> 00dd4d55
         return result
 
     def validate_can_generate_cpp_wrapper(self):
