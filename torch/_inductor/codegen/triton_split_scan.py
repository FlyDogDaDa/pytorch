# mypy: allow-untyped-defs
import functools
<<<<<<< HEAD

from typing import Optional, Set
=======
from typing import Optional
>>>>>>> 1fb498d6

import torch._inductor.runtime.hints
from torch._inductor import config
from torch._inductor.codegen.simd import IterationRangesRoot

from torch._inductor.codegen.triton import triton_compute_type, TritonKernel

from torch._prims_common import prod
<<<<<<< HEAD

=======
from torch.utils._ordered_set import OrderedSet
>>>>>>> 1fb498d6
from torch.utils._sympy.functions import CeilDiv


class TritonSplitScanKernel(TritonKernel):
    """Generates a triton kernel that supports ops.scan calls while also splitting
    the reduction dimension over multiple triton programs.

    For this kernel, loop numels will always take the form ``(xdim, rdim)``
    and the grid has the shape ``(CeilDiv(rdim, RBLOCK), xdim)``. Communication
    between blocks occurs within a global memory workspace buffer, which
    must be zero-filled before launching the kernel.

    Note that generation for ``ops.reduction`` is not supported.

    For details of the communication strategy, see
    https://research.nvidia.com/publication/2016-03_single-pass-parallel-prefix-scan-decoupled-look-back

    """

    def __init__(
        self,
        *groups,
        index_dtype: str,
        mutations: Optional[OrderedSet[str]] = None,
        reduction_hint=torch._inductor.runtime.hints.ReductionHint.DEFAULT,
        min_elem_per_thread=0,
    ) -> None:
        super().__init__(
            *groups,
            index_dtype=index_dtype,
            mutations=mutations,
            pid_cache=None,
            reduction_hint=reduction_hint,
            min_elem_per_thread=min_elem_per_thread,
        )
        self.no_x_dim = True

    def should_use_persistent_reduction(self) -> bool:
        return False

    def initialize_range_tree(self, pid_cache):
        prefixes = "yxr"
        assert len(self.numels) <= len(
            prefixes
        ), "z dimension not supported for split scan"
        active_prefixes = prefixes[len(prefixes) - len(self.numels) :]

        grid_dims = "rxy"
        for numel, prefix in zip(self.numels, active_prefixes):
            is_reduction = prefix == "r"
            tensor_dim = 0 if is_reduction else None
            grid_dim = grid_dims.find(prefix)
            self.range_trees.append(
                IterationRangesRoot(
                    f"{prefix}index",
                    numel,
                    prefix,
                    grid_dim,
                    self,
                    pid_cache=pid_cache,
                    is_loop=False,
                    tensor_dim=tensor_dim,
                    grid_dim=grid_dim,
                    has_zdim=False,
                )
            )

    def reduction(self, dtype, src_dtype, reduction_type, value):
        raise NotImplementedError("NYI TritonSplitDimKernel reductions")

    def scan(self, dtypes, combine_fn, values):
        import triton.language as tl

        (dtype,) = dtypes
        (value,) = values

        compute_type = triton_compute_type(dtype)
        compute_type_triton = getattr(tl, compute_type[3:])

        element_nbits = compute_type_triton.primitive_bitwidth

        scratch_type = "tl.uint32" if element_nbits <= 16 else "tl.uint64"
        scratch_type_triton = getattr(tl, scratch_type[3:])
        scratch_elems_per_block = 3 if element_nbits == 64 else 1
        scratch_nbytes_per_block = scratch_elems_per_block * (
            scratch_type_triton.primitive_bitwidth // 8
        )

        cse_load = functools.partial(self.cse.generate, self.loads)
        cse_compute = functools.partial(self.cse.generate, self.compute)

        assert len(self.numels) == 2, "Unexpected tiling"
        min_rblock = config.triton.min_split_scan_rblock
        max_blocks = prod(self.numels[:-1]) * CeilDiv(self.numels[-1], min_rblock)
        nbytes = scratch_nbytes_per_block * max_blocks
        scratch_base, offset = self.args.workspace(nbytes=nbytes, zero_fill=True)
        if offset != 0:
            scratch_base = cse_load(f"{scratch_base} + {self.index_to_str(offset)}")
        runtime_rblocks = cse_load(f"tl.num_programs({self.range_trees[-1].index})")
        scratch_base = cse_load(
            f"{scratch_base}.to(tl.pointer_type({scratch_type})) + xoffset * "
            f"{scratch_elems_per_block} * {runtime_rblocks}"
        )

        masks = {f"{tree.prefix}mask" for tree in self.range_trees}
        self.filter_masks(masks)
        masks = sorted(masks)
        assert not self._load_mask, "ops.scan not supported inside ops.masked"

        value = cse_compute(f"{value}.to({compute_type})")
        value = cse_compute(f"tl.broadcast_to({value}, {self.dense_size_str()})")

        combine_helper_fn = self._lift_helper(combine_fn, 1)
        dim = self.triton_tensor_ndim() - 1
        assert dim == 0, ""

        block_sum = cse_compute(f"tl.reduce({value}, {dim}, {combine_helper_fn})")
        exclusive_prefix = self.cse.newvar()
        if element_nbits == 64:
            self.compute.splice(
                f"""
                {exclusive_prefix} = triton_helpers.exclusive_scan_decoupled_lookback_64(
                    {scratch_base},
                    {block_sum},
                    {self.iteration_ranges_get_pid(self.range_trees[-1])},
                    {combine_helper_fn},
                )
                """,
                strip=True,
            )

        else:
            assert element_nbits <= 32
            value_as_uint_dtype = f"tl.uint{element_nbits}"

            self.compute.splice(
                f"""
                {exclusive_prefix} = triton_helpers.exclusive_scan_decoupled_lookback(
                    {scratch_base},
                    {block_sum},
                    {self.iteration_ranges_get_pid(self.range_trees[-1])},
                    {combine_helper_fn},
                    DTYPE_VALUE_AS_UINT={value_as_uint_dtype},
                    DTYPE_PACK={scratch_type},
                )
                """,
                strip=True,
            )
        # Compute final cumsum
        block_scan = cse_compute(
            f"tl.associative_scan({value}, {dim}, {combine_helper_fn})"
        )
        combined_result = cse_compute(
            f"{combine_helper_fn}({exclusive_prefix}, {block_scan})"
        )
        return (
            cse_compute(f"tl.where(roffset == 0, {block_scan}, {combined_result})"),
        )

    def _get_heuristic(self):
        return "split_scan"

    def _get_grid_fn(self):
        return "split_scan_grid"<|MERGE_RESOLUTION|>--- conflicted
+++ resolved
@@ -1,24 +1,13 @@
 # mypy: allow-untyped-defs
 import functools
-<<<<<<< HEAD
-
-from typing import Optional, Set
-=======
 from typing import Optional
->>>>>>> 1fb498d6
 
 import torch._inductor.runtime.hints
 from torch._inductor import config
 from torch._inductor.codegen.simd import IterationRangesRoot
-
 from torch._inductor.codegen.triton import triton_compute_type, TritonKernel
-
 from torch._prims_common import prod
-<<<<<<< HEAD
-
-=======
 from torch.utils._ordered_set import OrderedSet
->>>>>>> 1fb498d6
 from torch.utils._sympy.functions import CeilDiv
 
 
