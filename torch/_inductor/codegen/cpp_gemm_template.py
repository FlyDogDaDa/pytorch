# mypy: allow-untyped-defs
import contextlib
import logging
import math
from functools import lru_cache
from typing import Any, Callable, cast, List, Optional, Set, Union
from unittest.mock import patch

import torch
import torch.utils

from ..._dynamo.utils import counters
from .. import config, ir, lowering as L
from ..kernel.mm_common import mm_args
from ..select_algorithm import DataProcessorTemplateWrapper
from ..utils import cache_on_self, has_free_symbols, parallel_num_threads
from ..virtualized import V
from .cpp import get_export_declaration
from .cpp_micro_gemm import CppMicroGemmAMX, create_micro_gemm, LayoutType
from .cpp_template import CppTemplate
from .cpp_template_kernel import CppTemplateKernel
from .cpp_utils import (
    create_epilogue_with_attr,
    DTYPE_TO_CPP,
    GemmBlocking,
    get_gemm_template_output_and_compute_dtype,
)


log = logging.getLogger(__name__)

GEMM_TEMPLATE = r"""
{{template.header().getvalue()}}

{{micro_gemm.codegen_define(kernel)}}

{%- if x_scale is not none %}
{%- set kernel_args = {"X": X, "W": W, "inp": inp, "x_scale": x_scale, "x_zp": x_zp, "w_scale": w_scale, "w_zp": w_zp,} %}
{%- else %}
{%- set kernel_args = {"X": X, "W": W, "inp": inp} %}
{%- endif %}

extern "C" {{export_declaration}}
{{kernel.def_kernel(inputs=kernel_args, outputs={"Y": Y}, aliases=aliases)}}
{
    {{kernel.maybe_codegen_profile()}}
    constexpr int64_t num_threads = {{num_threads}};
    constexpr int64_t N = {{N}};
    constexpr int64_t K = {{K}};
    constexpr int64_t M0 = {{micro_gemm.register_blocking.block_m}};
    constexpr int64_t N0 = {{micro_gemm.register_blocking.block_n}};
    constexpr int64_t K0 = {{micro_gemm.register_blocking.block_k}};
    constexpr int64_t N0_blocks = (N + N0 - 1) / N0;
    constexpr int64_t K0_blocks = (K + K0 - 1) / K0;

    {%- if is_dynamic_M %}
    const int64_t M = {{kernel.size(GemmOut, 0)}};
    const int64_t M0_blocks = (M + M0 - 1) / M0;
    {%- if num_threads > 1 %}
    int64_t Mt_blocks, Nt_blocks, Kt_blocks;
    mm_get_thread_blocking(num_threads, M, N, K, M0, N0, K0, Mt_blocks, Nt_blocks, Kt_blocks);
    {%- else %}
    const auto Mt_blocks = M0_blocks;
    const auto Nt_blocks = N0_blocks;
    const auto Kt_blocks = K0_blocks;
    {%- endif %}
    const int64_t Mc_blocks = Mt_blocks;
    const int64_t Kc_blocks = Kt_blocks;
    const int64_t num_Mc_blocks = (M0_blocks + Mc_blocks - 1) / Mc_blocks;
    const int64_t num_Nc_blocks = N0_blocks;
    const int64_t num_k_slices = (K0_blocks + Kt_blocks - 1) / Kt_blocks;
    {%- else %}
    constexpr int64_t M = {{kernel.size(GemmOut, 0)}};
    constexpr int64_t M0_blocks = (M + M0 - 1) / M0;
    constexpr int64_t Mt_blocks = {{template.thread_blocking().block_m}};
    constexpr int64_t Nt_blocks = {{template.thread_blocking().block_n}};
    constexpr int64_t Kt_blocks = {{template.thread_blocking().block_k}};
    constexpr int64_t Mc_blocks = {{template.cache_blocking().block_m}};
    constexpr int64_t Kc_blocks = {{template.cache_blocking().block_k}};
    constexpr int64_t num_Mc_blocks = (M0_blocks + Mc_blocks - 1) / Mc_blocks;
    constexpr int64_t num_Nc_blocks = N0_blocks;
    constexpr int64_t num_k_slices = (K0_blocks + Kt_blocks - 1) / Kt_blocks;
    {%- endif %}

    // make sure all partitions are assigned
    {{kernel.assert_function}}(
        Mt_blocks * Nt_blocks * Kt_blocks * {{num_threads}} >= M0_blocks * N0_blocks * K0_blocks,
        "Not all partitions are assigned."
    );

    {%- if maybe_k_slicing %}
    std::unique_ptr<std::unique_ptr<{{DTYPE_TO_CPP[acc_buf_dtype]}}[]>[]> local_buf_ptrs;
    if (num_k_slices > 1) {
        local_buf_ptrs.reset(new std::unique_ptr<{{DTYPE_TO_CPP[acc_buf_dtype]}}[]>[num_Mc_blocks * num_Nc_blocks * num_k_slices]);
    }
    {%- endif %}

    {%- if num_threads > 1 %}
    #pragma omp parallel num_threads({{num_threads}})
    {
        const int tid = omp_get_thread_num();
        int64_t m_block_start, m_block_end, n_block_start, n_block_end, k_block_start, k_block_end;
        mm_get_thread_blocks(
            tid, M0_blocks, N0_blocks, K0_blocks, Mt_blocks, Nt_blocks, Kt_blocks,
            m_block_start, m_block_end, n_block_start, n_block_end, k_block_start, k_block_end);
        {%- if maybe_k_slicing %}
        const int64_t k_group_id = tid / num_k_slices;
        const int64_t k_slice_id = tid % num_k_slices;
        {%- endif %}
    {%- else %}
    {
        const int tid = 0;
        const int64_t m_block_start = 0;
        const int64_t m_block_end = M0_blocks;
        const int64_t n_block_start = 0;
        const int64_t n_block_end = N0_blocks;
        const int64_t k_block_start = 0;
        const int64_t k_block_end = K0_blocks;
    {%- endif %}
        {{ micro_gemm.codegen_init(kernel) }}
        for (int64_t mc = m_block_start; mc < m_block_end; mc += Mc_blocks) {
            const int64_t m_start = mc * M0;
            const int64_t m_end = std::min(std::min(mc + Mc_blocks, m_block_end) * M0, M);
            const int64_t m_size = m_end - m_start;
            {%- if use_local_acc %}
            {%- set acc_buf_name = "local_acc_buf" %}
            {{ kernel.define_buffer(acc_buf_name, ["m_end - m_start", "N0"], acc_buf_dtype) }}
            {%- endif %}
            for (int64_t nc = n_block_start; nc < n_block_end; ++nc) {
                const int64_t n_start = nc * N0;
                const int64_t n_end = std::min((nc + 1) * N0, N);
                const int64_t n_size = n_end - n_start;
                {%- if use_local_acc %}
                {%- set acc = kernel.local_buffers[acc_buf_name] %}
                {{ kernel.reinit_buffer_if_null(acc_buf_name) }}
                {%- else %}
                {%- set acc = kernel.slice_nd(GemmOut, [("m_start", "m_end"), ("n_start", "n_start + N0")]) %}
                {%- endif %}
                for (int64_t kc = k_block_start; kc < k_block_end; kc += Kc_blocks) {
                    int64_t k_start = kc * K0;
                    int64_t k_end = std::min(std::min(kc + Kc_blocks, k_block_end) * K0, K);
                    {%- set tile_X = kernel.slice_nd(X, [("m_start", "m_end"), ("k_start", "k_end")]) %}
                    {%- set tile_W_3d = kernel.slice_nd(W, [("nc", "nc + 1"), ("k_start", "k_end"), ()]) %}
                    {%- set tile_W = kernel.view(tile_W_3d, ["k_end - k_start", micro_gemm.register_blocking.block_n]) %}
                    if (kc == k_block_start) {
                        {{ micro_gemm.codegen_call(kernel, tile_X, tile_W, acc, accum=False)|indent(24, false) }}
                    } else {
                        {{ micro_gemm.codegen_call(kernel, tile_X, tile_W, acc, accum=True)|indent(24, false) }}
                    }
                }
                {%- if maybe_k_slicing %}
                if (num_k_slices > 1) {
                    const int64_t mxn_cache_block_id = mc * num_Nc_blocks + nc;
                    local_buf_ptrs[mxn_cache_block_id * num_k_slices + k_slice_id].reset({{ kernel.release_buffer(acc_buf_name) }});
                } else
                {%- endif %}
                {
                {%- if N == PADDED_N %}
                    {%- set tile_Y = kernel.slice_nd(Y_2d, [("m_start", "m_end"), ("n_start", "n_start + N0")]) %}
                    {%- set tile_acc = acc %}
                {%- else %}
                    {%- set tile_Y = kernel.slice_nd(Y_2d, [("m_start", "m_end"), ("n_start", "n_end")]) %}
                    {%- set tile_acc = kernel.slice_nd(acc, [(), ("0", "n_end - n_start")]) %}
                {%- endif %}
                    {{ kernel.store_output(
                        tile_Y, tile_acc, GemmOut, epilogue_nodes, offsets=("m_start", "n_start"), reindexers=reindexers
                    )|indent(20, false)
                    }}
                }
            }
        }
        {%- if maybe_k_slicing %}
        if (num_k_slices > 1) {
            #pragma omp barrier
            for (int64_t mc = m_block_start; mc < m_block_end; mc += Mc_blocks) {
                // We slice M-dim and each thread in the k-slicing group works on a slice
                const int64_t m_start_unsliced = mc * M0;
                const int64_t m_end_unsliced = std::min(std::min(mc + Mc_blocks, m_block_end) * M0, M);
                const int64_t m_size_unsliced = m_end_unsliced - m_start_unsliced;
                const int64_t m_slice_size = (m_size_unsliced + num_k_slices - 1) / num_k_slices;
                const int64_t m_start = std::min(m_start_unsliced + m_slice_size * k_slice_id, m_end_unsliced);
                const int64_t m_end = std::min(m_start_unsliced + m_slice_size * (k_slice_id + 1), m_end_unsliced);
                const int64_t m_size = m_end - m_start;
                const int64_t m_offset = m_start - m_start_unsliced;
                for (int64_t nc = n_block_start; nc < n_block_end; ++nc) {
                    const int64_t n_start = nc * N0;
                    const int64_t n_end = std::min((nc + 1) * N0, N);
                    const int64_t n_size = n_end - n_start;
                    const int64_t mxn_cache_block_id = mc * num_Nc_blocks + nc;
                    auto {{acc_buf_name}} = local_buf_ptrs[mxn_cache_block_id * num_k_slices].get();
                    for (int64_t other_slice = 1; other_slice < num_k_slices; other_slice++) {
                        auto other_acc = local_buf_ptrs[mxn_cache_block_id * num_k_slices + other_slice].get();
                        for (int64_t m = m_offset; m < m_offset + m_size; m++) {
                            #pragma omp simd
                            for (int64_t n = 0; n < n_size; n++) {
                                {{acc_buf_name}}[m*N0 + n] += other_acc[m*N0 + n];
                            }
                        }
                    }
                    {%- set tile_acc_m_slice = kernel.slice_nd(tile_acc, [("m_offset", "m_offset + m_end - m_start"), ()]) %}
                    {{ kernel.store_output(
                        tile_Y, tile_acc_m_slice, GemmOut, epilogue_nodes, offsets=("m_start", "n_start"), reindexers=reindexers
                    )|indent(20, false)
                    }}
                }
            }
        }
        {%- endif %}
        {{ micro_gemm.codegen_finalize(kernel) }}
    }
}
"""


def get_padded_n(n, block_n):
    return (n + block_n - 1) // block_n * block_n


class CppPackedGemmTemplate(CppTemplate):
    def __init__(
        self,
        input_nodes,
        layout: ir.Layout,
        num_threads: int,
        register_blocking: GemmBlocking,
        beta=1,
        alpha=1,
        has_bias=False,
        epilogue_creator: Optional[Callable[[ir.Buffer], ir.Pointwise]] = None,
    ) -> None:
        assert layout.dtype in [torch.float, torch.bfloat16, torch.half, torch.uint8]
        super().__init__(
            "packed_gemm",
            input_nodes,
            layout,
            num_threads,
            epilogue_creator=epilogue_creator,
        )
        self.beta = beta
        self.alpha = alpha
        self.has_bias = has_bias
        self.register_blocking = register_blocking
        m, n = layout.size
        _, k = input_nodes[0].get_size()
        self.m, self.n, self.k = m, n, k
        self.padded_n = get_padded_n(n, self.register_blocking.block_n)
        self.is_dynamic_M = has_free_symbols((m,))

    @cache_on_self
    def thread_blocking(self) -> GemmBlocking:
        """
        NOTE [Thread blocking in Cpp GEMM]
        We use simple heuristics to decide the thread blocking:
        1. Make sure all threads are occupied as much as possible.
        2. For (m, n) blocks, favor more square-sized thread blocks for better data reuse.
        3. If (m, n) blocks cannot occupy all the threads, we consider k-slicing.
        TODO(jgong5): allow tuning various blocking options
        """

        @lru_cache(maxsize=100)
        def get_factors(number):
            factors = []
            for i in range(int(number**0.5), 0, -1):
                if number % i == 0:
                    factors.append(number // i)
                    factors.append(i)
            return factors

        def get_blocking(m_factor, n_factor, k_factor, m_blocks, n_blocks, k_blocks):
            thread_block_k = math.ceil(k_blocks / k_factor)
            thread_block_n = math.ceil(n_blocks / n_factor)
            thread_block_m = math.ceil(m_blocks / m_factor)
            return GemmBlocking(thread_block_m, thread_block_n, thread_block_k)

        assert (
            not self.is_dynamic_M
        ), "Unable to determine thread blocking for dynamic M."
        register_blocking = self.register_blocking
        m_blocks = math.ceil(self.m / register_blocking.block_m)
        n_blocks = math.ceil(self.n / register_blocking.block_n)
        k_blocks = math.ceil(self.k / register_blocking.block_k)
        factors = get_factors(self.num_threads)
        assert len(factors) > 0

        # we favor square-sized thread blocks for good data reuse
        def get_better_blocking(blocking, best_blocking):
            if best_blocking is None:
                best_blocking = blocking
            else:
                block_m_size = blocking.block_m * register_blocking.block_m
                block_n_size = blocking.block_n * register_blocking.block_n
                best_block_m_size = best_blocking.block_m * register_blocking.block_m
                best_block_n_size = best_blocking.block_n * register_blocking.block_n
                if blocking.block_k > best_blocking.block_k:
                    best_blocking = blocking
                elif (
                    blocking.block_k == best_blocking.block_k
                    and block_m_size + block_n_size
                    < best_block_m_size + best_block_n_size
                ):
                    best_blocking = blocking
            return best_blocking

        best_blocking = None
        # check if we can have a thread-blocking to occupy all threads without k-slicing
        for n_factor in factors:
            m_factor = self.num_threads // n_factor
            if n_blocks >= n_factor and m_blocks >= m_factor:
                blocking = get_blocking(
                    m_factor, n_factor, 1, m_blocks, n_blocks, k_blocks
                )
                best_blocking = get_better_blocking(blocking, best_blocking)

        if best_blocking is None:
            for k_factor in factors:
                if k_blocks >= k_factor and (
                    config.cpp.gemm_max_k_slices == 0
                    or k_factor <= config.cpp.gemm_max_k_slices
                ):
                    n_factors = get_factors(self.num_threads // k_factor)
                    for n_factor in n_factors:
                        m_factor = (self.num_threads // k_factor) // n_factor
                        if n_blocks >= n_factor and m_blocks >= m_factor:
                            blocking = get_blocking(
                                m_factor,
                                n_factor,
                                k_factor,
                                m_blocks,
                                n_blocks,
                                k_blocks,
                            )
                            best_blocking = get_better_blocking(blocking, best_blocking)

        if best_blocking is None:
            for n_factor in factors:
                m_factor = self.num_threads // n_factor
                if n_blocks >= n_factor or m_blocks >= m_factor:
                    blocking = get_blocking(
                        m_factor, n_factor, 1, m_blocks, n_blocks, k_blocks
                    )
                    best_blocking = get_better_blocking(blocking, best_blocking)

        assert best_blocking is not None
        return best_blocking

    @cache_on_self
    def cache_blocking(self) -> GemmBlocking:
        def get_cache_blocking(register_blocking, thread_blocking):
            M0 = register_blocking.block_m
            N0 = register_blocking.block_n
            K0 = register_blocking.block_k

            Mc_blocks = thread_blocking.block_m
            # Nc_blocks is always 1
            Nc_blocks = 1
            Kc_blocks = thread_blocking.block_k

            # TODO: tune the factor here
            L1_limit_factor = 1
            L2_limit_factor = 0.5

            L1_cache_size = (
                torch._C._cpu._L1d_cache_size()
            )  # per core cache size in Bytes
            assert (
                L1_cache_size > 0
            ), f"Expect L1_cache_size > 0 but got {L1_cache_size}"
            L2_cache_size = (
                torch._C._cpu._L2_cache_size()
            )  # per core cache size in Bytes
            assert (
                L2_cache_size > 0
            ), f"Expect L2_cache_size > 0 but got {L2_cache_size}"
            B_size_limit = L1_cache_size * L1_limit_factor
            A_size_limit = L2_cache_size * L2_limit_factor

            def get_num_byte(dtype):
                return torch.tensor([], dtype=dtype).element_size()

            num_byte_A = get_num_byte(self.input_nodes[0].get_dtype())
            num_byte_B = get_num_byte(self.input_nodes[1].get_dtype())

            size_cache_B = K0 * Kc_blocks * N0 * Nc_blocks * num_byte_B

            if size_cache_B > B_size_limit:
                Kc_blocks = math.floor(
                    B_size_limit / (K0 * N0 * Nc_blocks * num_byte_B)
                )

            size_cache_A = M0 * Mc_blocks * K0 * Kc_blocks * num_byte_A
            if size_cache_A > A_size_limit:
                Mc_blocks = math.floor(
                    A_size_limit / (M0 * Kc_blocks * K0 * num_byte_A)
                )

            return Mc_blocks, Nc_blocks, Kc_blocks

        assert (
            not self.is_dynamic_M
        ), "Unable to determine cache blocking for dynamic M."
        register_blocking = self.register_blocking
        thread_blocking = self.thread_blocking()

        return GemmBlocking(*get_cache_blocking(register_blocking, thread_blocking))

    def log_blockings(self):
        log.debug(f"Register blocking: {self.register_blocking}")  # noqa: G004
        if self.is_dynamic_M:
            # thread and cache blockings are determined at runtime for dynamic shapes
            return
        log.debug(f"Cache blocking: {self.cache_blocking()}")  # noqa: G004
        thread_blocking = self.thread_blocking()
        log.debug(f"Thread blocking: {thread_blocking}")  # noqa: G004

        def get_occupancy():
            m_blocks = math.ceil(self.m / self.register_blocking.block_m)
            n_blocks = math.ceil(self.n / self.register_blocking.block_n)
            k_blocks = math.ceil(self.k / self.register_blocking.block_k)
            m = math.ceil(m_blocks / thread_blocking.block_m)
            n = math.ceil(n_blocks / thread_blocking.block_n)
            k = math.ceil(k_blocks / thread_blocking.block_k)
            return (m, n, k)

        log.debug(
            f"Number of threads: {self.num_threads}, occupancy: {get_occupancy()}"  # noqa: G004
        )

    def maybe_k_slicing(self):
        if self.num_threads == 1:
            return False
        if self.is_dynamic_M:
            # TODO(jgong5): perhaps use size hint to decide?
            return True
        register_blocking = self.register_blocking
        k_blocks = math.ceil(self.k / register_blocking.block_k)
        thread_blocking = self.thread_blocking()
        return k_blocks > thread_blocking.block_k

    @staticmethod
    def add_choices(
        choices,
        layout,
        input_nodes,
        beta=1,
        alpha=1,
        has_bias=False,
        trans_w=False,
        input_indices=None,
        epilogue_creator: Optional[Callable[[ir.Buffer], ir.Pointwise]] = None,
    ):
        if input_indices is None:
            input_indices = list(range(len(input_nodes)))

        def reorder_and_filter(inputs, layout_or_out):
            if has_bias:
                assert len(input_indices) >= 3
                # Assume the input order is [inp, x, w] and we reorder it to [x, w, inp]
                inp_idx = input_indices[0]
                x_idx = input_indices[1]
                w_idx = input_indices[2]
                return [
                    inputs[x_idx],
                    inputs[w_idx],
                    inputs[inp_idx],
                    *[inputs[idx] for idx in input_indices[3:]],
                ], layout_or_out
            else:
                assert len(input_indices) >= 2
                return [inputs[idx] for idx in input_indices], layout_or_out

        def maybe_to_dense(inputs, layout_or_out):
            new_inputs = list(inputs)
            if isinstance(inputs[1], torch.Tensor):
                W = inputs[1]
                new_inputs[1] = W.to_dense() if W.is_mkldnn else W
            return new_inputs, layout_or_out

        def normalize_shapes(inputs, layout_or_out):
            if not trans_w:
                return inputs, layout_or_out
            new_inputs = list(inputs)
            X = inputs[0]
            W = inputs[1]
            B = inputs[2] if len(inputs) > 2 else None
            if isinstance(W, ir.IRNode):
                if trans_w:
                    if not isinstance(W, ir.TensorBox):
                        W = ir.TensorBox(W)
                    W = L.permute(W, [1, 0])
            else:
                if trans_w:
                    assert isinstance(W, torch.Tensor)
                    W = W.transpose(0, 1)
            if B is not None:
                if isinstance(B, ir.IRNode):
                    if not isinstance(B, ir.TensorBox):
                        B = ir.TensorBox(B)
                    B = L.expand(B, (X.get_size()[0], B.get_size()[-1]))
                else:
                    assert isinstance(B, torch.Tensor)
                    B = B.expand(X.shape[0], B.shape[-1])
            new_inputs[1] = W
            if B is not None:
                new_inputs[2] = B
            return new_inputs, layout_or_out

        # TODO(jgong5): decide proper number of threads per problem size
        num_threads = parallel_num_threads()
        new_inputs, _ = normalize_shapes(
            *maybe_to_dense(*reorder_and_filter(input_nodes, layout))
        )
        m, n, k, *_ = mm_args(new_inputs[0], new_inputs[1])
        output_dtype, compute_dtype = get_gemm_template_output_and_compute_dtype(
            new_inputs[0].get_dtype()
        )
        micro_gemm = create_micro_gemm(
            "micro_gemm",
            m,
            n,
            k,
            input_dtype=new_inputs[0].get_dtype(),
            input2_dtype=new_inputs[1].get_dtype(),
            output_dtype=output_dtype,
            compute_dtype=compute_dtype,
            alpha=alpha,
            num_threads=num_threads,
        )
        assert micro_gemm is not None
        _, block_n, _ = micro_gemm.register_blocking
        padded_n = get_padded_n(n, block_n)

        def pack_weight(inputs, layout_or_out):
            W = inputs[1]
            new_inputs = list(inputs)
            blocked_w: Union[ir.IRNode, torch.Tensor] = W
            if isinstance(W, ir.IRNode):
                new_size = [padded_n // block_n, k, block_n]
                blocked_w = ir.Buffer(
                    W.get_name(),  # Borrow the registered buffer name
                    ir.FixedLayout(
                        W.get_device(),
                        W.get_dtype(),
                        new_size,
                        ir.FlexibleLayout.contiguous_strides(new_size),
                        0,
                    ),
                )
            else:
                blocked_w = (
                    torch.nn.functional.pad(W, (0, padded_n - n))
                    .reshape(k, padded_n // block_n, block_n)
                    .transpose(0, 1)
                    .contiguous()
                )
                if micro_gemm.get_b_layout() != LayoutType.NORMAL:
                    layout_str = (
                        "VNNI4"
                        if micro_gemm.get_b_layout() == LayoutType.VNNI4
                        else "VNNI2"
                    )
                    assert micro_gemm.get_b_layout() in [
                        LayoutType.VNNI2,
                        LayoutType.VNNI4,
                    ], f"We only support {layout_str} for now"
                    vnni_size = (
                        4 if micro_gemm.get_b_layout() == LayoutType.VNNI4 else 2
                    )
                    assert (
                        k % vnni_size == 0
                    ), f"k should be divisible by vnni_size for {layout_str} layout"
                    blocked_w = (
                        blocked_w.view(
                            padded_n // block_n, k // vnni_size, vnni_size, block_n
                        )
                        .transpose(-1, -2)
                        .contiguous()
                        .view(padded_n // block_n, k, block_n)
                    )
                # normalize stride to be "contiguous_strides" per size
                # this avoids the problems in L.view during template codegen
                new_stride = [1]
                for sz in reversed(blocked_w.shape[1:]):
                    new_stride.insert(0, new_stride[0] * sz)
                blocked_w = blocked_w.as_strided(blocked_w.shape, new_stride)
            new_inputs[1] = blocked_w

            def _is_int8_gemm(inputs):
                return (
                    isinstance(inputs[0], ir.IRNode)
                    and inputs[0].get_dtype() == torch.uint8
                ) or (
                    isinstance(inputs[0], torch.Tensor)
                    and inputs[0].dtype == torch.uint8
                )

            if _is_int8_gemm(new_inputs):
                BCompensate = None
                if isinstance(W, ir.IRNode):
                    BCompensate = V.graph.add_tensor_constant(
                        V.graph.constants[W.get_name() + "_BMatrixCompens"],
                        W.get_name() + "_BMatrixCompens",
                    )
                else:
                    BCompensate = torch.sum(W.to_dense().to(torch.float), dim=0)  # type: ignore[assignment]
                new_inputs.append(BCompensate)
            return new_inputs, layout_or_out

        def preprocessor(inputs, layout):
            return pack_weight(
                *normalize_shapes(*maybe_to_dense(*reorder_and_filter(inputs, layout)))
            )

        def postprocessor(output):
            if isinstance(output, ir.TensorBox):
                # prepack the weight as input to the template buffer
                # TODO(jgong5): prune the unused constants in V.graph
                # Should we implement it with constant folding in the scheduler instead?
                template_buffer = ir.InputsKernel.unwrap_storage_for_input(output)
                assert isinstance(template_buffer, ir.CppTemplateBuffer)
                new_input_nodes, _ = reorder_and_filter(input_nodes, layout)

                W_node = new_input_nodes[1]
                assert W_node.get_name() in V.graph.constants
                W = V.graph.constants[W_node.get_name()]
                new_input_nodes[1] = W
                new_input_nodes, _ = pack_weight(
                    *normalize_shapes(*maybe_to_dense(new_input_nodes, layout))
                )
                W_packed = new_input_nodes[1]
                W_packed_constant = V.graph.add_tensor_constant(W_packed)
                template_buffer.inputs[1] = ir.InputsKernel.unwrap_storage_for_input(
                    W_packed_constant
                )
            return output

        template = DataProcessorTemplateWrapper(
            CppPackedGemmTemplate,
            preprocessor,
            postprocessor,
            input_nodes=input_nodes,
            layout=layout,
            num_threads=num_threads,
            register_blocking=micro_gemm.register_blocking,
            beta=beta,
            alpha=alpha,
            has_bias=has_bias,
            epilogue_creator=epilogue_creator,
        )
        template.maybe_append_choice(choices)
        return template

    def render(  # type: ignore[override,return]
        self,
        kernel: CppTemplateKernel,
        template_buffer_node: Optional[ir.CppTemplateBuffer] = None,
        flag_can_alias: Optional[bool] = None,
        epilogue_nodes: Optional[List[ir.IRNode]] = None,
        **kwargs,
    ) -> str:
        assert len(self.input_nodes) >= 2

        int8_gemm = self.input_nodes[0].get_dtype() == torch.uint8
        x_scale = None
        x_zp = None
        w_scale = None
        w_zp = None
        if int8_gemm:
            X, W = self.input_nodes[0], self.input_nodes[1]
            bias_idx = 2 if self.has_bias else 1
            inp = self.input_nodes[bias_idx] if self.has_bias else None
            x_scale = self.input_nodes[bias_idx + 1]
            x_zp = self.input_nodes[bias_idx + 2]
            w_scale = self.input_nodes[bias_idx + 3]
            w_zp = self.input_nodes[bias_idx + 4]
            Y = self.output_node
        else:
            X, W = self.input_nodes[0], self.input_nodes[1]
            Y = self.output_node
            inp = self.input_nodes[2] if self.has_bias else None

        can_alias = None
        if template_buffer_node is not None:
            # Use the updated prepacked weight buffer
            W = template_buffer_node.inputs[1]
            Y = template_buffer_node

            assert flag_can_alias is not None
            can_alias = flag_can_alias

        template_buffer = Y
        gemm_output_buffer = template_buffer

        epilogues: List[ir.IRNode] = []
        reindexers: List[Optional[Callable[[List[Any]], List[Any]]]] = []
        epilogue_creators: List[Callable[[ir.Buffer], ir.Pointwise]] = []
        fake_buffers: List[ir.Buffer] = []
        Y_aliases: Set[str] = set()

        use_local_acc = (
            self.layout.dtype != torch.float
            or int8_gemm
            or self.padded_n != self.n
            or self.maybe_k_slicing()
        )

        # TODO(jgong5): for int8 gemm, bias-add is handled outside of gemm template,
        # but we'd better move it here to align with fp.
        if inp is not None and self.beta != 0 and not int8_gemm:
            # add an epilogue for bias add
            def _bias_add_epilogue(buf):
                return create_epilogue_with_attr(
                    buf, "bias_add", other=inp, beta=self.beta, dtype=self.layout.dtype
                )

<<<<<<< HEAD
            epilogue_creators.append(bias_epilogue)

        # TODO: can_alis is None when there's no template_buffer_node
        if (
            inp is None
            and self.epilogue_creator is None
            and use_local_acc
            and not can_alias
        ):

            def copy_epilogue(input_buffer: ir.Buffer):
                dtype = self.layout.dtype
                input_loader = input_buffer.make_loader()

                def copy_innter(index):
                    input = input_loader(index)
                    result = ops.to_dtype(input, dtype)
                    return result

                return ir.Pointwise(
                    device=input_buffer.get_device(),
                    dtype=self.layout.dtype,
                    inner_fn=copy_innter,
                    ranges=input_buffer.get_size(),
                )

            epilogue_creators.append(copy_epilogue)

=======
            epilogue_creators.append(_bias_add_epilogue)
>>>>>>> 2845d176
        if self.epilogue_creator is not None:
            epilogue_creators.append(self.epilogue_creator)

        # NOTE [How CPP GEMM template epilogues are organized]
        #   gemm_output_buffer
        #     --> zero or more in-template epilogues (created by `epilogue_creators`) -->
        #   template_buffer
        #     --> zero or more out-of-template epilogues (`epilogue_nodes`) -->
        #   Y
        if epilogue_creators:
            gemm_output_name = "buf_GemmOut"
            gemm_output_buffer = ir.Buffer(gemm_output_name, template_buffer.layout)
            current_input_buffer = gemm_output_buffer
            for i, creator in enumerate(epilogue_creators):
                if i == len(epilogue_creators) - 1:
                    buffer_name = template_buffer.get_name()
                else:
                    buffer_name = f"buf_GemmOut_epilogue_{i}"
                epilogues.append(
                    ir.ComputedBuffer(
                        name=buffer_name,
                        layout=template_buffer.layout,
                        data=creator(current_input_buffer),
                    )
                )
                fake_buffers.append(current_input_buffer)
                Y_aliases.add(current_input_buffer.get_name())
                reindexers.append(None)
                if i < len(epilogue_creators) - 1:
                    current_input_buffer = ir.Buffer(
                        buffer_name, template_buffer.layout
                    )

        Y_2d: Union[ir.Buffer, ir.ReinterpretView] = Y

        if epilogue_nodes:
            epilogues.extend(epilogue_nodes)
            assert Y.get_numel() == epilogues[-1].get_numel()
            Y = cast(ir.Buffer, epilogues[-1])

            # If template_buffer is used by nodes other than the epilogue nodes,
            # we can't set template_buffer and Y as alias.
            # Both template_buffer and Y need to be kept.
            if can_alias:
                Y_aliases.add(template_buffer.get_name())

            if (
                Y.get_size() == template_buffer.get_size()
                and Y.get_stride() == template_buffer.get_stride()
            ):
                reindexers.extend([None] * len(epilogue_nodes))
                Y_2d = Y
            else:
                # From template_buffer to Y_ordered (ordered by stride decreasingly, in dense format), for example:
                #   template_buffer:
                #       size (324, 512), stride (512, 1)
                #   Y_ordered (ordered by stride decreasingly, in dense format):
                #       size (1, 18, 18, 512), stride (165888, 9216, 512, 1)
                stride_order = list(
                    ir.get_stride_order(V.graph.sizevars.size_hints(Y.get_stride()))
                )
                fill_order = ir.stride_order2fill_order(stride_order)
                reversed_fill_order = list(reversed(fill_order))
                size_with_stride_ordered_decreasingly = [
                    Y.get_size()[i] for i in reversed_fill_order
                ]
                reshape_reindex = ir.View.dynamic_reshape_indexer(
                    size_with_stride_ordered_decreasingly, template_buffer.get_size()
                )

                # From Y_ordered (ordered by stride decreasingly, in dense format) to Y, for example:
                #   Y_ordered (ordered by stride decreasingly, in dense format):
                #       size (1, 18, 18, 512), stride (165888, 9216, 512, 1)
                #   Y:
                #       size (1, 18, 18, 512), stride (165888, 1, 9216, 512)
                from_stride_ordered_decreasingly_to_Y_order = [
                    (len(stride_order) - 1) - stride_order[i]
                    for i in range(len(stride_order))
                ]
                stride_reindex = ir.same_reorder(
                    from_stride_ordered_decreasingly_to_Y_order
                )

                reindexer = ir.fuse_reindexing(stride_reindex, reshape_reindex)
                reindexers.extend([reindexer] * len(epilogue_nodes))  # type: ignore[list-item]
                if isinstance(Y, ir.BaseView):
                    storage = ir.StorageBox(Y.unwrap_view())
                else:
                    assert isinstance(Y, ir.Buffer)
                    storage = ir.StorageBox(Y)
                Y_2d = ir.ReinterpretView(storage, template_buffer.get_layout())

        output_dtype, compute_dtype = get_gemm_template_output_and_compute_dtype(
            X.get_dtype()
        )
        micro_gemm = create_micro_gemm(
            f"{kernel.kernel_name}_micro_gemm",
            self.m,
            self.n,
            self.k,
            input_dtype=X.get_dtype(),
            input2_dtype=W.get_dtype(),
            output_dtype=output_dtype,
            compute_dtype=compute_dtype,
            alpha=self.alpha,
            num_threads=self.num_threads,
        )
        assert micro_gemm is not None
        assert self.register_blocking == micro_gemm.register_blocking
        self.log_blockings()
        if isinstance(micro_gemm, CppMicroGemmAMX):
            counters["inductor"]["cpp_micro_gemm_amx_counter"] += 1

        options = dict(
            X=X,
            W=W,
            inp=inp,
            Y=Y,
            N=self.n,
            K=self.k,
            PADDED_N=self.padded_n,
            GemmOut=gemm_output_buffer,
            aliases={alias: Y.get_name() for alias in Y_aliases},
            beta=self.beta,
            alpha=self.alpha,
            num_threads=self.num_threads,
            micro_gemm=micro_gemm,
            is_dynamic_M=self.is_dynamic_M,
            template=self,
            kernel=kernel,
            export_declaration=get_export_declaration(),
            epilogue_nodes=epilogues,
            reindexers=reindexers,
            Y_2d=Y_2d,
            use_local_acc=use_local_acc,
            maybe_k_slicing=self.maybe_k_slicing(),
            x_scale=x_scale,
            x_zp=x_zp,
            w_scale=w_scale,
            w_zp=w_zp,
            acc_buf_dtype=torch.int32 if int8_gemm else torch.float,
            DTYPE_TO_CPP=DTYPE_TO_CPP,
        )
        with contextlib.ExitStack() as stack:
            for buf in fake_buffers:
                stack.enter_context(
                    patch.object(V.graph, "get_dtype", self._fake_get_dtype(buf))
                )
            return self._template_from_string(GEMM_TEMPLATE).render(**options)<|MERGE_RESOLUTION|>--- conflicted
+++ resolved
@@ -712,8 +712,7 @@
                     buf, "bias_add", other=inp, beta=self.beta, dtype=self.layout.dtype
                 )
 
-<<<<<<< HEAD
-            epilogue_creators.append(bias_epilogue)
+            epilogue_creators.append(_bias_add_epilogue)
 
         # TODO: can_alis is None when there's no template_buffer_node
         if (
@@ -741,9 +740,6 @@
 
             epilogue_creators.append(copy_epilogue)
 
-=======
-            epilogue_creators.append(_bias_add_epilogue)
->>>>>>> 2845d176
         if self.epilogue_creator is not None:
             epilogue_creators.append(self.epilogue_creator)
 
