# mypy: allow-untyped-decorators
import functools
import logging
import math
import sys
import typing
<<<<<<< HEAD
from typing import Callable, Optional, TypeVar
from typing_extensions import ParamSpec
=======
from typing import Any, Callable, Dict, List, Optional, Tuple, Union
>>>>>>> baa93e16

import torch
import torch._decomp as decomp
import torch._prims_common as utils
import torch.ao.quantization.fx._decomposed
from torch._decomp import (
    core_aten_decompositions,
    get_decompositions,
    remove_decompositions,
)
from torch._decomp.decompositions import (
    _grid_sampler_2d as decomp_grid_sampler_2d,
    pw_cast_for_opmath,
)
from torch._decomp.decompositions_for_rng import extra_random_decomps
from torch._dynamo.utils import counters
from torch._higher_order_ops.out_dtype import out_dtype
from torch._inductor.utils import pad_listlike
from torch._prims_common import (
    elementwise_dtypes,
    ELEMENTWISE_TYPE_PROMOTION_KIND,
    type_to_dtype,
)
from torch.fx.experimental.symbolic_shapes import definitely_true, guard_size_oblivious

from . import config, inductor_prims
from .utils import (
    is_gpu,
    needs_fallback_due_to_atomic_add_limitations,
    use_scatter_fallback,
)

_T = TypeVar("_T")
_P = ParamSpec("_P")

log = logging.getLogger(__name__)
aten = torch.ops.aten
prims = torch.ops.prims
quantized = torch.ops.quantized
quantized_decomposed = torch.ops.quantized_decomposed

inductor_decompositions = get_decompositions(
    [
        aten._adaptive_avg_pool2d_backward,
        aten.arange,
        aten.bitwise_and_,
        aten.bitwise_or_,
        aten.clamp_min_,
        aten.dist,
        aten.empty_like,
        aten.flip,
        aten.gelu,
        aten.hardtanh,
        aten.index_select,
        aten.lcm,
        aten.leaky_relu,
        aten.linalg_vector_norm,
        aten._log_softmax,
        aten.max_pool2d_with_indices_backward,
        aten._native_batch_norm_legit,
        aten._native_batch_norm_legit_functional,
        aten._native_batch_norm_legit_no_training,
        aten._batch_norm_with_update,
        aten._batch_norm_with_update_functional,
        aten._batch_norm_no_update,
        aten.batch_norm_backward,
        aten.native_batch_norm,
        aten.native_group_norm,
        aten.native_layer_norm,
        aten.nll_loss2d_backward,
        aten._softmax,
        aten.sin_,
        aten.sqrt_,
        out_dtype,
        aten._to_copy,
        aten.tril_indices,
        aten.triu_indices,
        aten.upsample_bilinear2d.vec,
        quantized.linear_dynamic_fp16_unpacked_weight,
    ]
)
decompositions = {**core_aten_decompositions(), **inductor_decompositions}

# Remove unwanted decompositions included via the core ATen decompositions from
# the Inductor decomp table.
decomps_to_exclude = [
    aten._unsafe_index,
    aten._unsafe_masked_index,
    aten._unsafe_masked_index_put_accumulate,
    aten._scaled_dot_product_flash_attention_for_cpu.default,  # See comments in torch/_decomp/decompositions.py
    aten._softmax_backward_data,
    aten.clamp_max,
    aten.clamp_min,
    aten.glu,  # inductor lowers this directly
    aten.select_scatter,  # need to be in the ATen graph in order for it to work with the re-inplacing pass
    aten.slice_scatter,  # need to be in the ATen graph in order for it to work with the re-inplacing pass
    aten.split.Tensor,  # inductor lowers this directly
    aten.squeeze,  # inductor lowers this directly
    aten.sum,  # inductor lowers this directly
    aten.unbind,  # inductor lowers this directly
]

remove_decompositions(decompositions, decomps_to_exclude)


<<<<<<< HEAD
def register_decomposition(ops) -> Callable[[Callable[_P, _T]], Callable[_P, _T]]:
    for op in [ops] if callable(ops) else ops:
=======
def register_decomposition(
    ops: List[Union[torch._ops.OperatorBase, torch._ops.OpOverloadPacket]]
) -> Callable[..., Any]:
    for op in [ops] if callable(ops) else ops:  # type: ignore[attr-defined]
>>>>>>> baa93e16
        if op in decompositions:
            log.warning("duplicate decomp: %s", ops)
    return decomp.register_decomposition(ops, decompositions)


# TODO: for now, inductor doesn't handle asserts
# because the condition is symbol -> tensor in the graph.
@register_decomposition([aten._assert_async.msg])
def assert_async_msg_decomp(tensor: torch.Tensor, msg: str) -> None:
    return


# Following `assert_async_msg_decomp` and implement as non-op.
@register_decomposition([aten._functional_assert_async.msg])
def functional_assert_async_msg_decomp(tensor: torch.Tensor, msg: str) -> None:
    return


@register_decomposition([aten.sym_constrain_range_for_size.default])
def sym_constrain_range_for_size(
    symbol: torch.SymInt,
    *,
    min: Optional[torch.types.Number] = None,
    max: Optional[torch.types.Number] = None,
) -> None:
    return


@register_decomposition([aten.clamp])
@pw_cast_for_opmath
def clamp(
    x: torch.Tensor,
    min: Optional[torch.types.Number] = None,
    max: Optional[torch.types.Number] = None,
) -> torch.Tensor:
    if min is not None:
        x = x.clamp_min(min)
    if max is not None:
        x = x.clamp_max(max)
    return x


@register_decomposition([aten.full])
def full(
    size: List[Union[int, torch.SymInt]],
    fill_value: torch.types.Number,
    **kwargs: Any,
) -> torch.Tensor:
    dtype = kwargs.get("dtype")
    if dtype is None:
        kwargs["dtype"] = type_to_dtype(type(fill_value))
        return torch.full(size, fill_value, **kwargs)
    return NotImplemented


# Not really sure how to put this into the main library.  PrimTorch wants
# empty_permuted to go to the prim, and typically users don't really want
# to decompose to empty_strided (but inductor is OK with it, because we are
# cool with strides and everything goes to empty_strided)
@register_decomposition([aten.empty_permuted.default])
def empty_permuted(
    size: List[Union[int, torch.SymInt]],
    physical_layout: List[int],
    **kwargs: Any,
) -> torch.Tensor:
    perm = [0] * len(size)
    for p, l in enumerate(physical_layout):
        perm[l] = p
    return torch.empty([size[l] for l in physical_layout], **kwargs).permute(perm)


@register_decomposition([aten.convolution_backward])
def convolution_backward(
    grad_output: torch.Tensor,
    input: torch.Tensor,
    weight: torch.Tensor,
    bias_sizes: List[int],
    stride: Union[int, List[int]],
    padding: Union[int, List[int]],
    dilation: Union[int, List[int]],
    transposed: bool,
    output_padding: List[int],
    groups: int,
    output_mask: List[bool],
) -> Tuple[torch.Tensor, torch.Tensor, torch.Tensor]:
    if not output_mask[2] or not is_gpu(grad_output.device.type):
        return NotImplemented
    grad_bias = aten.sum(grad_output, [0] + list(range(2, grad_output.dim())))
    grad_inp, grad_weight, _ = aten.convolution_backward(
        grad_output,
        input,
        weight,
        bias_sizes,
        stride,
        padding,
        dilation,
        transposed,
        output_padding,
        groups,
        [output_mask[0], output_mask[1], False],
    )
    return (grad_inp, grad_weight, grad_bias)


@register_decomposition([aten.round.decimals])
def round_dec(x: torch.Tensor, decimals: int = 0) -> torch.Tensor:
    ten_pow_decimals = 10.0**decimals
    return aten.round(x * ten_pow_decimals) * (1.0 / ten_pow_decimals)


@register_decomposition([aten.bmm])
@pw_cast_for_opmath
def bmm(
    self: torch.Tensor,
    batch2: torch.Tensor,
) -> torch.Tensor:
    if config.coordinate_descent_tuning:
        if guard_size_oblivious(self.shape[1] == 1) or guard_size_oblivious(
            batch2.shape[2] == 1
        ):
            out = (self.unsqueeze(-1) * batch2.unsqueeze(1)).sum(dim=2)
            return out
    if self.device.type == "cpu":
        if guard_size_oblivious(self.size(1) == 1) and guard_size_oblivious(
            batch2.size(-1) == 1
        ):
            counters["inductor"]["decompose_bmm"] += 1
            return torch.sum(
                self.squeeze(1) * batch2.squeeze(-1), dim=1, keepdim=True
            ).unsqueeze(1)
    return NotImplemented


@register_decomposition([aten.addmm])
@pw_cast_for_opmath
def addmm(
    self: torch.Tensor,
    mat1: torch.Tensor,
    mat2: torch.Tensor,
    beta: torch.types.Number = 1,
    alpha: torch.types.Number = 1,
) -> torch.Tensor:
    if self.device.type == "cpu":
        if guard_size_oblivious(mat1.size(0) == 1) and guard_size_oblivious(
            mat2.size(-1) == 1
        ):
            counters["inductor"]["decompose_addmm"] += 1
            out = torch.sum(
                mat1.squeeze(0) * mat2.squeeze(-1), dim=0, keepdim=True
            ).unsqueeze(0)
            return alpha * out + beta * self
        if (
            guard_size_oblivious(mat1.size(0) == 1)
            and definitely_true(mat2.size(0) <= 16)
            and definitely_true(mat2.size(1) <= 16)
        ):
            counters["inductor"]["decompose_addmm"] += 1
            out = (mat1.T * mat2).sum(dim=0, keepdim=True)
            return alpha * out + beta * self
    return NotImplemented


@register_decomposition([aten.mm])
@pw_cast_for_opmath
def mm(
    self: torch.Tensor,
    input2: torch.Tensor,
) -> torch.Tensor:
    # Our matrix vector multiplies only achieve peak bandwidth with coordinate descent tuning.
    # todo: Look into why and fix it (hopefully)
    if config.coordinate_descent_tuning:
        if guard_size_oblivious(self.shape[0] == 1) or guard_size_oblivious(
            input2.shape[1] == 1
        ):
            return (self.unsqueeze(2) * input2.unsqueeze(0)).sum(dim=1)
    if self.device.type == "cpu":
        if (
            guard_size_oblivious(self.size(-1) == 1)
            and guard_size_oblivious(self.size(0) > 0)
            and guard_size_oblivious(input2.size(0) == 1)
            and (self.dtype == input2.dtype)
            and definitely_true((torch.numel(self) + torch.numel(input2)) <= 32)
        ):
            counters["inductor"]["decompose_mm"] += 1
            return torch.cat([self[i, :] * input2 for i in range(self.size(0))])
        if guard_size_oblivious(self.size(0) == 1) and guard_size_oblivious(
            input2.size(-1) == 1
        ):
            counters["inductor"]["decompose_mm"] += 1
            return torch.sum(
                self.squeeze(0) * input2.squeeze(-1), dim=0, keepdim=True
            ).unsqueeze(0)
    return NotImplemented


# This pass does two things:
# - Eliminate cat when there is only one tensor input
# - Normalize cat calls, so that legacy empty 1-D tensors are removed (NB: we
#   don't remove ALL empty tensors, only the naughty ones)
@register_decomposition([aten.cat.default])
def cat(
    tensors: List[torch.Tensor],
    dim: int = 0,
) -> torch.Tensor:
    from torch.fx.experimental.symbolic_shapes import guard_size_oblivious

    def non_empty_tensor(x: torch.Tensor) -> bool:
        # For better or worse, this is a valid cat:
        #
        #   torch.cat([torch.randn(2, 2, 4), torch.randn(0), torch.randn(3, 2, 4)])
        #
        # We'd like to eliminate naughtiness like this for downstream passes
        # like split_cat.  The easiest way is to just drop such inputs
        # (guarding that they are non-zero).
        #
        # Is it permissible for this filtering to be size-oblivious?  A case
        # where this could matter is cat([(2, 2), (u0,)], dim=0); if u0
        # happened to be zero, we would have liked to have filtered it out.
        # But actually, the ONLY way this could have passed is if u0 == 0,
        # so by the time we get here we have already installed a deferred
        # runtime assert forcing u0 to be zero.  So if this hasn't happened,
        # we know that the unbacked SymInt has appropriate size and there are
        # no problems.
        if len(x.shape) == 1 and guard_size_oblivious(x.shape[0] == 0):
            return False

        if dim < len(x.shape) and guard_size_oblivious(x.shape[dim] == 0):
            return False

        return True

    filtered_tensors = list(filter(non_empty_tensor, tensors))

    if len(filtered_tensors) == 1:
        return filtered_tensors[0].clone()
    elif 1 < len(filtered_tensors) < len(tensors):
        # on the first call, when we remove empty tensors, we redispatch recursively
        return aten.cat.default(filtered_tensors, dim)
    # when no 'filtering' has occurred, we raise to prevent infinite recursion (no more decomposition needed)
    return NotImplemented


@register_decomposition([aten.angle])
def angle(x: torch.Tensor) -> torch.Tensor:
    if x.is_complex():
        return torch.where(
            torch.isnan(x.real), float("nan"), torch.atan2(x.imag, x.real)
        )

    # when x is real number
    #   if x >= 0, return 0
    #   if x < 0, return pi
    #   if x is nan, return nan
    _, dtype = elementwise_dtypes(
        x,
        type_promotion_kind=ELEMENTWISE_TYPE_PROMOTION_KIND.INT_TO_FLOAT,
    )
    pi = torch.scalar_tensor(math.pi, dtype=dtype, device=x.device)
    ret = torch.where(x < 0, pi, 0.0)
    return torch.where(torch.isnan(x), float("nan"), ret)


@register_decomposition([aten.add])
def add(
    x: torch.Tensor,
    y: torch.Tensor,
    *,
    alpha: Optional[torch.types.Number] = None,
) -> torch.Tensor:
    # Require both x and y to be complex tensors.
    x_is_complex_tensor = torch.is_tensor(x) and x.is_complex()
    y_is_complex_tensor = torch.is_tensor(y) and y.is_complex()
    if not x_is_complex_tensor or not y_is_complex_tensor:
        return NotImplemented
    z = y
    if alpha is not None:
        z = alpha * y
    complex_type = torch.promote_types(x.dtype, y.dtype)

    # For complex typed `x`, `x.view(x.real.dtype)` doubles the last dimension and can cause problem
    # when broadcasting the add.
    def reshape_tensor_complex(tensor: torch.Tensor) -> torch.Tensor:
        """Reshape tensor from [*initial_dims, last_dim] to *initial_dims, last_dim/2, 2]"""
        # Get the current shape of the tensor
        *initial_dims, last_dim = tensor.shape

        # Check if the last dimension is even. We should never reach here since `x.view(x.real.dtype)`
        # doubles the last dimension for complex numbers.
        if last_dim % 2 != 0:
            raise AssertionError(
                "The size of the last dimension must be even to reshape it to [..., last_dim/2, 2]"
            )

        # Reshape the tensor
        new_shape = (*initial_dims, last_dim // 2, 2)
        reshaped_tensor = tensor.view(new_shape)
        return reshaped_tensor

    x_reshaped = reshape_tensor_complex(x.view(x.real.dtype))
    z_reshaped = reshape_tensor_complex(z.view(y.real.dtype))
    result = torch.flatten(x_reshaped + z_reshaped, start_dim=-2).view(complex_type)
    return result


@register_decomposition([aten.conj_physical])
def conj_physical(self: torch.Tensor) -> torch.Tensor:
    assert not self.is_complex(), "TODO: implement this"
    return self


@register_decomposition([aten.lift, aten.detach_])
def lift(self: torch.Tensor) -> torch.Tensor:
    return self


@register_decomposition([aten.bernoulli.default])
def bernoulli(
    self: torch.Tensor,
    *,
    generator: Optional[torch.Generator] = None,
) -> torch.Tensor:
    assert generator is None
    return (torch.rand_like(self, dtype=torch.float32) < self).to(self.dtype)


@register_decomposition([aten.fmin, prims.fmin])
def fmin(self: torch.Tensor, other: torch.Tensor) -> torch.Tensor:
    return torch.where(torch.isnan(other) | (other > self), self, other)


@register_decomposition([aten.fmax, prims.fmax])
def fmax(self: torch.Tensor, other: torch.Tensor) -> torch.Tensor:
    return torch.where(torch.isnan(other) | (other < self), self, other)


@register_decomposition(aten.amax)
def amax(
    self: torch.Tensor,
    dim: Optional[int] = None,
    keepdim: bool = False,
) -> torch.Tensor:
    if self.dtype == torch.bool:
        return torch.any(self, dim=dim, keepdim=keepdim)
    return NotImplemented


@register_decomposition(aten.amin)
def amin(
    self: torch.Tensor,
    dim: Optional[int] = None,
    keepdim: bool = False,
) -> torch.Tensor:
    if self.dtype == torch.bool:
        return torch.all(self, dim=dim, keepdim=keepdim)
    return NotImplemented


@register_decomposition([aten.narrow_copy])
def narrow_copy(
    self: torch.Tensor,
    dim: int,
    start: int,
    length: int,
) -> torch.Tensor:
    return torch.narrow(self, dim, start, length).clone()


@register_decomposition([aten.expand_copy])
def expand_copy(
    self: torch.Tensor,
    size: List[Union[int, torch.SymInt]],
    *,
    implicit: bool = False,
) -> torch.Tensor:
    return aten.expand(self, size, implicit=implicit).clone()


@register_decomposition([aten.view_copy.default])
def view_copy_default(
    self: torch.Tensor,
    size: List[Union[int, torch.SymInt]],
) -> torch.Tensor:
    return aten.view(self, size).clone()


@register_decomposition([aten.view_copy.dtype])
def view_copy_dtype(
    self: torch.Tensor,
    dtype: torch.dtype,
) -> torch.Tensor:
    return self.to(dtype).clone()


def get_like_layout(
    tensor: torch.Tensor,
    memory_format: Optional[torch.memory_format] = None,
) -> torch.memory_format:
    # TODO: _to_copy tensor to stride permutation
    if memory_format is torch.preserve_format or memory_format is None:
        return utils.suggest_memory_format(tensor)
    else:
        return memory_format


@register_decomposition(aten.rand_like)
def rand_like(
    self: torch.Tensor,
    *,
    dtype: Optional[torch.dtype] = None,
    device: Optional[torch.device] = None,
    memory_format: Optional[torch.memory_format] = None,
    **kwargs: Any,
) -> torch.Tensor:
    return torch.rand(
        [*self.size()],
        dtype=dtype or self.dtype,
        device=device or self.device,
        **kwargs,
    ).to(memory_format=get_like_layout(self, memory_format))


@register_decomposition(aten.randn_like)
def randn_like(
    self: torch.Tensor,
    *,
    dtype: Optional[torch.dtype] = None,
    device: Optional[torch.device] = None,
    memory_format: Optional[torch.memory_format] = None,
    **kwargs: Any,
) -> torch.Tensor:
    return torch.randn(
        [*self.size()],
        dtype=dtype or self.dtype,
        device=device or self.device,
        **kwargs,
    ).to(memory_format=get_like_layout(self, memory_format))


@register_decomposition(aten.full_like)
def full_like(
    self: torch.Tensor,
    fill_value: Union[int, float],
    *,
    dtype: Optional[torch.dtype] = None,
    layout: Optional[torch.layout] = None,
    device: Optional[torch.device] = None,
    pin_memory: bool = False,
    requires_grad: bool = False,
    memory_format: torch.memory_format = torch.preserve_format,
) -> torch.Tensor:
    return torch.full(
        [*self.size()],
        fill_value,
        dtype=dtype or self.dtype,
        layout=layout or self.layout,
        device=device or self.device,
        requires_grad=requires_grad,
    ).to(memory_format=get_like_layout(self, memory_format))


@register_decomposition(aten.randint_like.default)
def randint_like(
    self: torch.Tensor,
    high: int,
    *,
    dtype: Optional[torch.dtype] = None,
    device: Optional[torch.device] = None,
    memory_format: Optional[torch.memory_format] = None,
    **kwargs: Any,
) -> torch.Tensor:
    return aten.randint.low(
        0,
        high,
        [*self.size()],
        dtype=dtype or self.dtype,
        device=device or self.device,
        **kwargs,
    ).to(memory_format=get_like_layout(self, memory_format))


@register_decomposition(aten.randint_like.low_dtype)
def randint_like_low(
    self: torch.Tensor,
    low: int,
    high: int,
    *,
    dtype: Optional[torch.dtype] = None,
    device: Optional[torch.device] = None,
    memory_format: Optional[torch.memory_format] = None,
    **kwargs: Any,
) -> torch.Tensor:
    return aten.randint.low(
        low,
        high,
        [*self.size()],
        dtype=dtype or self.dtype,
        device=device or self.device,
        **kwargs,
    ).to(memory_format=get_like_layout(self, memory_format))


@register_decomposition(aten.randint.default)
def randint(
    high: int,
    size: List[Union[int, torch.SymInt]],
    **kwargs: Any,
) -> torch.Tensor:
    return aten.randint.low(0, high, size, **kwargs)


@register_decomposition(quantized.linear_dynamic_fp16_unpacked_weight.default)
def linear_dynamic_fp16_unpacked_weight(
    input: torch.Tensor,
    weight: torch.Tensor,
    bias: torch.Tensor,
) -> torch.Tensor:
    packed_weight = torch.ops._quantized.wrapped_fbgemm_pack_gemm_matrix_fp16(weight)
    return torch.ops._quantized.wrapped_fbgemm_linear_fp16_weight(
        input, packed_weight, bias, weight.size()[0]
    )


@register_decomposition(torch.ops.quantized.embedding_bag_byte_unpack)
def q_embedding_bag_byte_unpack_decomp(packed: torch.Tensor) -> torch.Tensor:
    def bitcast_u8_to_f32(u8: torch.Tensor) -> torch.Tensor:
        x, y, z, w = (u8[..., n].to(torch.int32) for n in (0, 1, 2, 3))
        if sys.byteorder == "little":
            return (x + (y << 8) + (z << 16) + (w << 24)).view(torch.float32)[..., None]
        else:
            return ((x << 24) + (y << 16) + (z << 8) + w).view(torch.float32)[..., None]

    scales = bitcast_u8_to_f32(packed[..., -8:-4])
    offsets = bitcast_u8_to_f32(packed[..., -4:])
    return packed[..., :-8].to(torch.float32) * scales + offsets


@register_decomposition([aten.grid_sampler_2d])
@pw_cast_for_opmath
def grid_sampler_2d(
    a: torch.Tensor,
    grid: torch.Tensor,
    interpolation_mode: int = 0,
    padding_mode: int = 0,
    align_corners: bool = False,
) -> torch.Tensor:
    # We do not expand the grid (_expand_grid=False) on cpu for performance reasons
    # Experimenting locally it was found that compiled CUDA code is accelerated by ~5x
    # and CPU code by ~2x on bicubic mode, if we expand the grid from (N, H, W, 2) into (N, C, H, W, 2)
    # However, this leads to a slowdown around ~0.8x on CPU bilinear mode, channels first.
    # Thus we apply this hack to not expand the grid for this case.
    _expand_grid = not (
        a.device == torch.device("cpu")
        and interpolation_mode == 0
        and a.is_contiguous(memory_format=torch.contiguous_format)
    )

    output = decomp_grid_sampler_2d(
        a,
        grid=grid,
        interpolation_mode=interpolation_mode,
        padding_mode=padding_mode,
        align_corners=align_corners,
        _expand_grid=_expand_grid,
    )
    return output


@register_decomposition(aten._foreach_addcmul.Scalar)
def _foreach_addcmul_scalar(
    self: List[torch.Tensor],
    left_tensors: List[torch.Tensor],
    right_tensors: List[torch.Tensor],
    scalar: float = 1,
) -> List[torch.Tensor]:
    return aten._foreach_add.List(
        self, aten._foreach_mul.List(left_tensors, right_tensors), alpha=scalar
    )


@register_decomposition(aten._foreach_addcdiv.Scalar)
def _foreach_addcdiv_scalar(
    self: List[torch.Tensor],
    left_tensors: List[torch.Tensor],
    right_tensors: List[torch.Tensor],
    scalar: float = 1,
) -> List[torch.Tensor]:
    return aten._foreach_add.List(
        self, aten._foreach_div.List(left_tensors, right_tensors), alpha=scalar
    )


@register_decomposition(aten._foreach_lerp.Scalar)
def _foreach_lerp_scalar(
    start_tensors: List[torch.Tensor],
    end_tensors: List[torch.Tensor],
    weight: torch.types.Number,
) -> List[torch.Tensor]:
    return aten._foreach_add.List(
        start_tensors,
        aten._foreach_mul.Scalar(
            aten._foreach_sub.List(end_tensors, start_tensors), weight
        ),
    )


@aten.miopen_batch_norm.default.py_impl(torch._C.DispatchKey.Autograd)
@register_decomposition(aten.miopen_batch_norm)
def miopen_batch_norm(
    input: torch.Tensor,
    weight: torch.Tensor,
    bias: typing.Optional[torch.Tensor],
    running_mean: typing.Optional[torch.Tensor],
    running_var: typing.Optional[torch.Tensor],
    training: bool,
    exponential_average_factor: float,
    epsilon: float,
) -> Tuple[torch.Tensor, torch.Tensor, torch.Tensor]:
    a, b, c = aten.native_batch_norm(
        input,
        weight,
        bias,
        running_mean,
        running_var,
        training,
        exponential_average_factor,
        epsilon,
    )

    if training:
        return (a, b, c)
    return (
        a,
        weight.new_zeros((0,)),
        weight.new_zeros((0,)),
    )


@functools.lru_cache(None)
def fast_random_decomps() -> Dict[Any, Callable[..., Any]]:
    return {**decompositions, **extra_random_decomps}


# TODO(aakhundov): replace this (and the above) Any by more
# specific type and fix all the cascading mypy errors
def select_decomp_table() -> Dict[Any, Callable[..., Any]]:
    """decomps can change based on config"""
    if config.fallback_random:
        return decompositions
    return fast_random_decomps()


@register_decomposition(aten.masked_scatter)
def masked_scatter(
    self: torch.Tensor,
    mask: torch.Tensor,
    source: torch.Tensor,
) -> torch.Tensor:
    from .codegen.common import BackendFeature, has_backend_feature

    if has_backend_feature(self.device, BackendFeature.MASKED_SCATTER_WITH_INDEX):
        # This two-step algorithm is the same as eager CUDA, for eager CPU we
        # use a 1-shot serial iteration.
        self, mask = aten.broadcast_tensors([self, mask])
        source_idx = mask.reshape(-1).cumsum(0) - 1
        self_flat, mask_flat, source_flat = (x.flatten() for x in (self, mask, source))
        result = aten._unsafe_masked_index(source_flat, mask_flat, [source_idx], 0)
        return torch.where(mask_flat, result, self_flat).view(self.shape)
    return NotImplemented


@register_decomposition(quantized_decomposed.choose_qparams.tensor)
def choose_qparams_tensor(
    input: torch.Tensor,
    quant_min: int,
    quant_max: int,
    eps: float,
    dtype: torch.dtype,
) -> Tuple[torch.Tensor, torch.Tensor]:
    min_val, max_val = torch.aminmax(input)
    scale = (max_val - min_val) / float(quant_max - quant_min)
    scale = torch.max(scale, torch.Tensor([eps]))
    zero_point = quant_min - torch.round(min_val / scale).to(torch.int)
    zero_point = torch.clamp(zero_point, quant_min, quant_max)
    return scale.to(torch.float64), zero_point.to(torch.int64)


@register_decomposition(aten.put)
def put(
    self: torch.Tensor,
    index: torch.Tensor,
    source: torch.Tensor,
    accumulate: bool = False,
) -> torch.Tensor:
    flattened = self.flatten()
    flattened = torch.index_put(
        flattened, [index], source.reshape(index.shape), accumulate
    )
    return flattened.reshape(self.shape)


@register_decomposition(aten.put_)
def put_(
    self: torch.Tensor,
    index: torch.Tensor,
    source: torch.Tensor,
    accumulate: bool = False,
) -> torch.Tensor:
    out = aten.put(self, index, source, accumulate=accumulate)
    return self.copy_(out)


@register_decomposition(aten._softmax_backward_data.default)
@pw_cast_for_opmath
def _softmax_backward_data(
    grad_output: torch.Tensor,
    output: torch.Tensor,
    dim: int,
    input_dtype: torch.dtype,
) -> torch.Tensor:
    new_grad_output = grad_output * output
    sum_new_grad = torch.sum(new_grad_output, dim=dim, keepdim=True)
    # grad_input = new_grad_output - output * sum_new_grad
    grad_input = inductor_prims.fma(-output, sum_new_grad, new_grad_output)

    # CPU kernel doesn't respect input_dtype, but following check doesn't work for meta tensor
    # if grad_output.device == torch.device("cpu"):
    #     return grad_input.contiguous()

    if grad_output.dtype != input_dtype:
        grad_input = grad_input.to(input_dtype)
    return grad_input.contiguous()


@register_decomposition(aten.index_reduce)
def index_reduce(
    self: torch.Tensor,
    dim: int,
    index: torch.Tensor,
    src: torch.Tensor,
    reduction_type: str,
    *,
    include_self: bool = True,
) -> torch.Tensor:
    if reduction_type == "mean" and not needs_fallback_due_to_atomic_add_limitations(
        self.dtype
    ):
        true_division = self.dtype.is_floating_point or self.dtype.is_complex
        ones = torch.ones_like(src)
        if include_self:
            out = self
            counts = torch.ones_like(self).index_add(dim, index, ones)
        else:
            out = self.index_fill(dim, index, 0)
            counts = torch.zeros_like(self).index_add(dim, index, ones)
            counts = counts.masked_fill(counts < 1, 1)
        out = out.index_add(dim, index, src)
        return out / counts if true_division else out // counts

    if use_scatter_fallback(
        aten.scatter_reduce_.two,
        reduction_type,
        self.dtype,
        src.dtype,
        src.device.type,
        True,
    ):
        return NotImplemented

    repeats = self.shape[dim + 1 :].numel() * self.shape[:dim].numel()
    index_shape = (index.numel(), *self.shape[dim + 1 :], *self.shape[:dim])
    perm = (*range(self.ndim - dim, self.ndim), 0, *range(1, self.ndim - dim))
    scatter_index = (
        index.to(torch.int64)
        .repeat_interleave(repeats)
        .reshape(index_shape)
        .permute(perm)
    )
    return self.scatter_reduce(
        dim,
        scatter_index,
        src,
        reduction_type,
        include_self=include_self,
    )


@register_decomposition(aten.max_pool2d_with_indices)
def max_pool2d_with_indices(
    x: torch.Tensor,
    kernel_size: List[int],
    stride: Optional[Union[int, List[int]]] = None,
    padding: Union[int, List[int]] = 0,
    dilation: Union[int, List[int]] = 1,
    ceil_mode: bool = False,
) -> Tuple[torch.Tensor, torch.Tensor]:
    if dilation == 1:
        dilation = [1, 1]

    if padding == 0:
        padding = [0, 0]

    if not stride:
        stride = kernel_size

    kernel_size = pad_listlike(kernel_size, 2)
    dilation = pad_listlike(dilation, 2)
    padding = pad_listlike(padding, 2)
    stride = pad_listlike(stride, 2)

    window_size = kernel_size[0] * kernel_size[1]
    # We fallback when using non-default dilation or when the window size is too large
    if (
        torch._inductor.lowering.should_fallback_max_pool2d_with_indices(
            kernel_size, dilation
        )
        or window_size > torch.iinfo(torch.int8).max
    ):
        return NotImplemented

    vals, offsets = prims._low_memory_max_pool2d_with_offsets(
        x,
        kernel_size,
        stride,
        padding,
        dilation,
        ceil_mode,
    )
    indices = prims._low_memory_max_pool2d_offsets_to_indices(
        offsets,
        kernel_size[1],
        x.size(-1),
        stride,
        padding,
    )
    return vals, indices<|MERGE_RESOLUTION|>--- conflicted
+++ resolved
@@ -4,12 +4,8 @@
 import math
 import sys
 import typing
-<<<<<<< HEAD
-from typing import Callable, Optional, TypeVar
+from typing import Any, Callable, Dict, List, Optional, Tuple, TypeVar, Union
 from typing_extensions import ParamSpec
-=======
-from typing import Any, Callable, Dict, List, Optional, Tuple, Union
->>>>>>> baa93e16
 
 import torch
 import torch._decomp as decomp
@@ -115,15 +111,10 @@
 remove_decompositions(decompositions, decomps_to_exclude)
 
 
-<<<<<<< HEAD
-def register_decomposition(ops) -> Callable[[Callable[_P, _T]], Callable[_P, _T]]:
-    for op in [ops] if callable(ops) else ops:
-=======
 def register_decomposition(
     ops: List[Union[torch._ops.OperatorBase, torch._ops.OpOverloadPacket]]
-) -> Callable[..., Any]:
+) -> Callable[[Callable[_P, _T]], Callable[_P, _T]]:
     for op in [ops] if callable(ops) else ops:  # type: ignore[attr-defined]
->>>>>>> baa93e16
         if op in decompositions:
             log.warning("duplicate decomp: %s", ops)
     return decomp.register_decomposition(ops, decompositions)
