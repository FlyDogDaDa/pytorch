--- conflicted
+++ resolved
@@ -238,7 +238,7 @@
             # NB: We actually don't use storage to do views, but might as well
             # put it in for accuracy
             storage = self.describe_storage(t.untyped_storage(), trace=trace)
-            storage_offset = t.storage_offset()
+            storage_offset = t.storage_offset()  # type: ignore[assignment]
 
         stride = None
         if not (
@@ -1566,12 +1566,7 @@
 
         # Filter out cases we don't support
         # TODO: This can probably be simplified quite a bit
-<<<<<<< HEAD
-        if isinstance(t, torch.Tensor) or is_traceable_wrapper_subclass(t):
-            t = typing.cast(torch.Tensor, t)
-=======
         if isinstance(t, torch.Tensor):
->>>>>>> e03cc539
             if (
                 # Lazy tensors are not supported.  Note that XLA is
                 # implemented on top of lazy tensor, not excluded here; we
