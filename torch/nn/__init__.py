# mypy: allow-untyped-defs
<<<<<<< HEAD
from torch.nn.parameter import (
=======
from torch.nn.parameter import (  # usort: skip
    Buffer as Buffer,
>>>>>>> 7b2664ec
    Parameter as Parameter,
    UninitializedBuffer as UninitializedBuffer,
    UninitializedParameter as UninitializedParameter,
)
from torch.nn.modules import *  # usort: skip # noqa: F403
from torch.nn import (
    attention as attention,
    functional as functional,
    init as init,
    modules as modules,
    parallel as parallel,
    parameter as parameter,
    utils as utils,
)
from torch.nn.parallel import DataParallel as DataParallel


def factory_kwargs(kwargs):
    r"""Return a canonicalized dict of factory kwargs.

    Given kwargs, returns a canonicalized dict of factory kwargs that can be directly passed
    to factory functions like torch.empty, or errors if unrecognized kwargs are present.

    This function makes it simple to write code like this::

        class MyModule(nn.Module):
            def __init__(self, **kwargs):
                factory_kwargs = torch.nn.factory_kwargs(kwargs)
                self.weight = Parameter(torch.empty(10, **factory_kwargs))

    Why should you use this function instead of just passing `kwargs` along directly?

    1. This function does error validation, so if there are unexpected kwargs we will
    immediately report an error, instead of deferring it to the factory call
    2. This function supports a special `factory_kwargs` argument, which can be used to
    explicitly specify a kwarg to be used for factory functions, in the event one of the
    factory kwargs conflicts with an already existing argument in the signature (e.g.
    in the signature ``def f(dtype, **kwargs)``, you can specify ``dtype`` for factory
    functions, as distinct from the dtype argument, by saying
    ``f(dtype1, factory_kwargs={"dtype": dtype2})``)
    """
    if kwargs is None:
        return {}
    simple_keys = {"device", "dtype", "memory_format"}
    expected_keys = simple_keys | {"factory_kwargs"}
    if not kwargs.keys() <= expected_keys:
        raise TypeError(f"unexpected kwargs {kwargs.keys() - expected_keys}")

    # guarantee no input kwargs is untouched
    r = dict(kwargs.get("factory_kwargs", {}))
    for k in simple_keys:
        if k in kwargs:
            if k in r:
                raise TypeError(
                    f"{k} specified twice, in **kwargs and in factory_kwargs"
                )
            r[k] = kwargs[k]

    return r<|MERGE_RESOLUTION|>--- conflicted
+++ resolved
@@ -1,10 +1,6 @@
 # mypy: allow-untyped-defs
-<<<<<<< HEAD
-from torch.nn.parameter import (
-=======
 from torch.nn.parameter import (  # usort: skip
     Buffer as Buffer,
->>>>>>> 7b2664ec
     Parameter as Parameter,
     UninitializedBuffer as UninitializedBuffer,
     UninitializedParameter as UninitializedParameter,
