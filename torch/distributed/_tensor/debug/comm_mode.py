--- conflicted
+++ resolved
@@ -77,7 +77,6 @@
 
     def __init__(self):
         super().__init__()
-        self.active_checkpointing = False
         self.module_helper_dict = {}
         self.module_parameters_dict = {}
         self.module_parents_dict = {}
@@ -85,6 +84,7 @@
         self.parent_dict = {}
         self.parent_list = []
         self.sharding_dict = {}
+        self.activation_checkpointing = False
         self.name = ""
 
     def _fw_set_module_hook(self, mod, input, output):
@@ -93,11 +93,17 @@
         all other hooks are resolved
         """
 
-        # module is no longer parent of next modules
-        self.parent_list.pop()
-
-        # set current module to previous parent module
-        self.name = self.parent_list[-1]
+        if self.is_bw:
+            self.activation_checkpointing = True
+        else:
+            self.activation_checkpointing = False
+
+        if not self.activation_checkpointing:
+            # module is no longer parent of next modules
+            self.parent_list.pop()
+
+            # set current module to previous parent module
+            self.name = self.parent_list[-1]
 
     def _fw_pre_hook(self, mod, input):
         """
@@ -105,16 +111,13 @@
         collects the parameters and sharding information of a module and
         stores it in a dictionary.
         """
-        if super().is_bw:
-            self.active_checkpointing = True
+        if self.is_bw:
+            self.activation_checkpointing = True
         else:
-            self.active_checkpointing = False
-
-<<<<<<< HEAD
+            self.activation_checkpointing = False
+
         self.name = super()._get_mod_name(mod)
 
-=======
->>>>>>> 4e09680f
         # adds current sub-module to module tracker parent class
         super()._get_append_fn(self.name, False)()
 
@@ -122,32 +125,17 @@
         tensors = [a for a in args if isinstance(a, torch.Tensor) and a.requires_grad]
         if tensors:
             register_multi_grad_hook(tensors, super()._get_pop_fn(self.name, True))
-
-<<<<<<< HEAD
-        if not self.active_checkpointing:
+        
+        if not self.activation_checkpointing:
             # contains information about module ordering and depth in the module tree
             if self.name not in self.module_helper_dict:
                 self.module_helper_dict[self.name] = {}
-=======
-        # contains information about module ordering and depth in the module tree
-        if self.name not in self.module_helper_dict:
-            self.module_helper_dict[self.name] = {}
-
-        self.module_helper_dict[self.name]["module_type"] = (
-            str(type(mod)).replace("<", "").replace(">", "")
-        )
-        self.module_helper_dict[self.name]["depth"] = len(self.parents) - 1
-
-        for param_name, param in mod.named_parameters(recurse=False):
-            if self.name not in self.module_parameters_dict:
-                self.module_parameters_dict[self.name] = {}
->>>>>>> 4e09680f
 
             self.module_helper_dict[self.name]["module_type"] = (
                 str(type(mod)).replace("<", "").replace(">", "")
             )
             self.module_helper_dict[self.name]["depth"] = len(self.parents) - 1
-            
+
             for param_name, param in mod.named_parameters(recurse=False):
                 if self.name not in self.module_parameters_dict:
                     self.module_parameters_dict[self.name] = {}
@@ -161,19 +149,13 @@
                     if "parameters" not in self.module_helper_dict[self.name]:
                         self.module_helper_dict[self.name]["parameters"] = {}
 
-<<<<<<< HEAD
                     self.module_helper_dict[self.name]["parameters"][param_name] = str(
                         param.data.placements
                     )
-=======
-        # used to store module's parents to ensure correctness in backward pass/checkpointing
-        if self.name not in self.module_parents_dict:
-            self.module_parents_dict[self.name] = copy.deepcopy(self.parents)
->>>>>>> 4e09680f
 
             # used to store module's parents to ensure correctness in backward pass/checkpointing
             if self.name not in self.module_parents_dict:
-                self.module_parents_dict[self.name] = self.parents
+                self.module_parents_dict[self.name] = copy.deepcopy(self.parents)
 
             # used to create parent-child module associations for json dumps
             parent = self.parent_list[-1]
@@ -183,20 +165,15 @@
             self.parent_dict[parent].append(self.name)
             self.parent_list.append(self.name)
 
-        self.register_forward_hook_handles[self.name] = mod.register_forward_hook(
-            self._fw_set_module_hook
-        )
+            self.register_forward_hook_handles[self.name] = mod.register_forward_hook(
+                self._fw_set_module_hook
+            )
 
     def _fw_post_hook(self, mod, input, output):
         """
         This function is called when the forward pass of a module is called.
         It updates the module tracker and removes the module from parent data
         """
-        if super().is_bw:
-            self.active_checkpointing = True
-        else:
-            self.active_checkpointing = False
-
         super()._fw_post_hook(mod, input, output)
 
     def _bw_hook(self, mod, output):
@@ -207,6 +184,7 @@
         self.name = super()._get_mod_name(mod)
 
     def __enter__(self):
+        self.activation_checkpointing = False
         self.module_parameters_dict.clear()
         self.sharding_dict.clear()
         self.parent_dict.clear()
@@ -220,7 +198,6 @@
         self.register_forward_hook_handles.clear()
         self._bw_handle = register_module_full_backward_pre_hook(self._bw_hook)
         self.name = "Global"
-        self.active_checkpointing = False
 
     def __exit__(self, *args):
         super().__exit__(*args)
@@ -294,6 +271,7 @@
             json_dict["operations_forward"] = []
             json_dict["operations_backward"] = []
 
+            # adds module layer type and parameters, and their sharding
             if (
                 "module_type" in self.advanced_module_tracker.module_helper_dict[fqn]
                 and include_ops
@@ -326,6 +304,8 @@
             # adds module operation information
             forward_operations = []
             backward_operations = []
+            checkpointing_operations = []
+
             if include_ops:
                 if fqn in self.comm_module_operation_counts:
                     forward_operations = [
@@ -340,7 +320,14 @@
                         for op in self.comm_module_operation_counts[fqn][
                             "operations_list"
                         ]
-                        if op["is_bw"]
+                        if op["is_bw"] and not op["is_activation_checkpointing"]
+                    ]
+                    checkpointing_operations = [
+                        op
+                        for op in self.comm_module_operation_counts[fqn][
+                            "operations_list"
+                        ]
+                        if op["is_activation_checkpointing"]
                     ]
 
             if not include_trivial_ops:
@@ -354,6 +341,11 @@
                     for op in backward_operations
                     if str(op["name"]) not in trivial_ops
                 ]
+                checkpointing_operations = [
+                    op
+                    for op in checkpointing_operations
+                    if str(op["name"]) not in trivial_ops
+                ]
 
             # converts operation information into string format for json.dumps()
             forward_operations = copy.deepcopy(forward_operations)
@@ -372,8 +364,17 @@
                     op["input_sharding"][i] = str(op["input_sharding"][i])
                     op["input_shape"][i] = str(op["input_shape"][i])
 
+            checkpointing_operations = copy.deepcopy(checkpointing_operations)
+            for op in checkpointing_operations:
+                op["name"] = str(op["name"])
+
+                for i in range(len(op["input_sharding"])):
+                    op["input_sharding"][i] = str(op["input_sharding"][i])
+                    op["input_shape"][i] = str(op["input_shape"][i])
+
             json_dict["operations_forward"] = forward_operations
             json_dict["operations_backward"] = backward_operations
+            json_dict["operations_checkpointing"] = checkpointing_operations
 
             if fqn not in self.advanced_module_tracker.parent_dict:
                 return json_dict
@@ -470,14 +471,14 @@
                         for op in self.comm_module_operation_counts[fqn][
                             "operations_list"
                         ]
-                        if (op["is_bw"] and not op["is_active_checkpointing"])
+                        if op["is_bw"] and not op["is_activation_checkpointing"]
                     ]
                     checkpointing_operations = [
                         op
                         for op in self.comm_module_operation_counts[fqn][
                             "operations_list"
                         ]
-                        if op["is_active_checkpointing"]
+                        if op["is_activation_checkpointing"]
                     ]
 
             # adds tracing information for module's forward or backward
@@ -607,8 +608,8 @@
         operation_dict["is_bw"] = self.advanced_module_tracker.is_bw
 
         # tracks if the operation is part of activation checkpointing
-        operation_dict["is_activation_checkpointing"] = self.advanced_module_tracker.active_checkpointing
-        
+        operation_dict["is_activation_checkpointing"] = self.advanced_module_tracker.activation_checkpointing
+
         if any(t == DTensor for t in types):
             for ele in args:
                 if isinstance(ele, DTensor):
