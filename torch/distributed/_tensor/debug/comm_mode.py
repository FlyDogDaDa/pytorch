--- conflicted
+++ resolved
@@ -2,11 +2,7 @@
 import copy
 import json
 import re
-<<<<<<< HEAD
-=======
 import weakref
-
->>>>>>> 8ad14037
 from collections import defaultdict
 from typing import Any, Dict
 
@@ -15,7 +11,6 @@
 from torch.autograd.graph import register_multi_grad_hook
 from torch.distributed._tensor.api import DTensor
 from torch.distributed._tools.mod_tracker import ModTracker
-
 from torch.nn.modules.module import (
     register_module_forward_hook,
     register_module_forward_pre_hook,
