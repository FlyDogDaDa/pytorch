# mypy: allow-untyped-defs
import dataclasses
import traceback
from typing import (
    Any,
    Callable,
    Container,
    Dict,
    List,
    Optional,
    OrderedDict,
    overload,
<<<<<<< HEAD
    Set,
=======
>>>>>>> 04037f3d
    Tuple,
    TypeVar,
)

import torch
import torch.distributed as dist
from torch import nn
from torch.nn.parallel._functions import _get_stream
from torch.nn.parallel.scatter_gather import _is_namedtuple
from torch.nn.utils.rnn import PackedSequence

__all__ = []  # type: ignore[var-annotated]


def _pack_kwargs(*args: Any, **kwargs: Any) -> Tuple[Tuple[Any, ...], Tuple[str, ...]]:
    """
    Turn argument list into separate key list and value list (unpack_kwargs does the opposite).

    Inspiration: https://github.com/facebookresearch/fairscale/blob/eeb6684/fairscale/internal/containers.py#L70
    Usage::

        kwarg_keys, flat_args = pack_kwargs(1, 2, a=3, b=4)
        assert kwarg_keys == ("a", "b")
        assert flat_args == (1, 2, 3, 4)
        args, kwargs = unpack_kwargs(kwarg_keys, flat_args)
        assert args == (1, 2)
        assert kwargs == {"a": 3, "b": 4}
    Returns:
        Tuple[Tuple[Any, ...], Tuple[str, ...]]: The first tuple element gives
        gives both positional args and kwarg values, where the positional args
        proceed kwarg values and kwarg values are ordered consistently with the
        kwarg keys. The second tuple element gives the kwarg keys.
        The second tuple element's length is at most the first tuple element's length.
    """
    kwarg_keys: List[str] = []
    flat_args: List[Any] = list(args)
    for k, v in kwargs.items():
        kwarg_keys.append(k)
        flat_args.append(v)

    return tuple(flat_args), tuple(kwarg_keys)


def _cast_forward_inputs(
    dtype: Optional[torch.dtype],
    *args: Any,
    **kwargs: Any,
) -> Tuple[Any, Any]:
    """
    Cast floating point tensors in ``args`` and ``kwargs`` to ``input_dtype``.

    This respects the existing ``requires_grad`` on the tensors.
    """
    if dtype is None:
        return args, kwargs

    def cast_fn(x: torch.Tensor) -> torch.Tensor:
        if not torch.is_floating_point(x) or x.dtype == dtype:
            return x
        return x.to(dtype)

    return (_apply_to_tensors(cast_fn, args), _apply_to_tensors(cast_fn, kwargs))


def _unpack_kwargs(
    flat_args: Tuple[Any, ...], kwarg_keys: Tuple[str, ...]
) -> Tuple[Tuple[Any, ...], Dict[str, Any]]:
    """See _pack_kwargs."""
    assert len(kwarg_keys) <= len(
        flat_args
    ), f"too many keys {len(kwarg_keys)} vs. {len(flat_args)}"
    if len(kwarg_keys) == 0:
        return flat_args, {}
    args = flat_args[: -len(kwarg_keys)]
    kwargs = dict(zip(kwarg_keys, flat_args[-len(kwarg_keys) :]))
    return args, kwargs


S = TypeVar("S", dict, list, tuple)
T = TypeVar("T", torch.Tensor, PackedSequence)


@overload
def _recursive_to(
    inputs: S, target_device: torch.device, use_side_stream_for_tensor_copies: bool
) -> List[S]:
    ...


@overload
def _recursive_to(
    inputs: T, target_device: torch.device, use_side_stream_for_tensor_copies: bool
) -> Tuple[T]:
    ...


def _recursive_to(inputs, target_device, use_side_stream_for_tensor_copies):
    r"""Recursively moves input to the target_device."""

    def to_map(obj):
        if isinstance(obj, (torch.Tensor, PackedSequence)):
            device = obj.data.device if isinstance(obj, PackedSequence) else obj.device
            if device == target_device:
                return (obj,)
            if not use_side_stream_for_tensor_copies:
                return (obj.to(target_device),)
            else:
                # If the custom module is not registered to torch, stream is not used for acceleration
                device_mod = getattr(torch, device.type, None)
                if device.type == "cpu" or device_mod is None:
                    return (obj.to(target_device),)
                # Perform CPU -> target_device copies in a background stream. This code is
                # motivated from similar logic in torch/nn/parallel/_functions.py
                stream = _get_stream(target_device)
                with device_mod.stream(stream):
                    output = obj.to(target_device)
                # synchronize with the copy stream
                with device_mod.device(target_device.index):
                    current_stream = device_mod.current_stream()
                    # Sync the current stream with the copy stream
                    current_stream.wait_stream(stream)
                    # Ensure tensor memory is not reused until work on
                    # main stream is complete
                    if isinstance(obj, PackedSequence):
                        output.data.record_stream(current_stream)  # type: ignore[arg-type]
                    else:
                        assert isinstance(output, torch.Tensor)
                        output.record_stream(current_stream)  # type: ignore[arg-type]
                return (output,)
        if _is_namedtuple(obj):
            return [type(obj)(*args) for args in zip(*map(to_map, obj))]
        if isinstance(obj, tuple) and len(obj) > 0:
            return list(zip(*map(to_map, obj)))
        if isinstance(obj, list) and len(obj) > 0:
            return [list(i) for i in zip(*map(to_map, obj))]
        if isinstance(obj, dict) and len(obj) > 0:
            return [type(obj)(i) for i in zip(*map(to_map, obj.items()))]
        return [obj]

    # Avoid reference cycle
    try:
        res = to_map(inputs)
    finally:
        to_map = None  # type: ignore[assignment]
    return res


def _p_assert(cond: Any, s: str, raise_assertion_error: bool = True) -> None:
    """Alternate to ``assert`` when in the backward context to print the error message ``s`` since otherwise, it is swallowed."""
    if not cond:
        print(s)
        traceback.print_stack()
        if raise_assertion_error:
            raise AssertionError(s)


def _alloc_storage(tensor: torch.Tensor, size: torch.Size) -> None:
    """
    Allocate storage for ``tensor`` with the given size.

    Returns:
        bool: ``True`` if this method allocated storage and ``False`` if the
        storage was already allocated.
    """
    with torch.no_grad():
        if not torch.distributed._functional_collectives.is_torchdynamo_compiling():
            already_allocated = tensor._typed_storage()._size() == size.numel()
            if not already_allocated:
                tensor_storage_size = tensor._typed_storage()._size()
                _p_assert(
                    tensor_storage_size == 0,
                    "Tensor storage should have been resized to be 0 but got PLACEHOLDEr",
                )
                tensor._typed_storage()._resize_(size.numel())


def _free_storage(tensor: torch.Tensor):
    """
    Frees the underlying storage of ``tensor``.

    Returns:
        bool: ``True`` if the method freed the storage and ``False`` if the
        storage was already freed.
    """
    with torch.no_grad():
        if not torch.distributed._functional_collectives.is_torchdynamo_compiling():
            already_freed = tensor._typed_storage()._size() == 0
            if not already_freed:
                _p_assert(
                    tensor.storage_offset() == 0,
                    "Freeing a tensor's storage is unsafe when it is not the sole occupant\n"
                    f"storage offset: {tensor.storage_offset()}\n"
                    f"storage size: {tensor._typed_storage()._size()}\n"
                    f"tensor shape: {tensor.shape}",
                )
                tensor._typed_storage()._resize_(0)


Q = TypeVar("Q")
R = TypeVar("R", dict, list, tuple, set, OrderedDict, PackedSequence, Any)


@overload
def _apply_to_tensors(fn: Callable[[torch.Tensor], Q], container: torch.Tensor) -> Q:
    ...


@overload
def _apply_to_tensors(fn: Callable[[torch.Tensor], Any], container: R) -> R:
    ...


def _apply_to_tensors(fn, container):
    """Recursively apply to all tensor in different kinds of container types."""

    def apply(x):
        if isinstance(x, torch.Tensor):
            return fn(x)
        elif hasattr(x, "__dataclass_fields__"):
            dc = dataclasses.replace(x)
            for f in dataclasses.fields(dc):
                name = f.name
                setattr(dc, name, apply(getattr(dc, name)))
            return dc
        elif isinstance(x, OrderedDict):
            od = x.__class__()
            for key, value in x.items():
                od[key] = apply(value)
            return od
        elif isinstance(x, PackedSequence):
            apply(x.data)
            return x
        elif isinstance(x, dict):
            return {key: apply(value) for key, value in x.items()}
        elif _is_namedtuple(x):
            res = (apply(el) for el in x)
            return type(x)(*res)
        elif isinstance(x, (list, tuple, set)):
            return type(x)(apply(el) for el in x)
        else:
            return x

    return apply(container)


def _to_kwargs(
    inputs: Tuple[Any, ...],
    kwargs: Optional[Dict[str, Any]],
    target_device: torch.device,
    use_side_stream_for_tensor_copies: bool,
) -> Tuple[Tuple[Any, ...], Tuple[Dict[str, Any], ...]]:
    moved_inputs = (
        _recursive_to(inputs, target_device, use_side_stream_for_tensor_copies)
        if inputs
        else []
    )
    moved_kwargs = (
        _recursive_to(kwargs, target_device, use_side_stream_for_tensor_copies)
        if kwargs
        else []
    )
    if len(moved_inputs) < len(moved_kwargs):
        moved_inputs.extend([() for _ in range(len(moved_kwargs) - len(inputs))])
    elif len(moved_kwargs) < len(moved_inputs):
        moved_kwargs.extend([{} for _ in range(len(moved_inputs) - len(moved_kwargs))])
    return tuple(moved_inputs), tuple(moved_kwargs)


def _verify_param_shape_across_processes(
    process_group: dist.ProcessGroup,
    tensors: List[torch.Tensor],
    logger: Optional[dist.Logger] = None,
):
    return dist._verify_params_across_processes(process_group, tensors, logger)


def _sync_module_states(
    module: nn.Module,
    process_group: dist.ProcessGroup,
    broadcast_bucket_size: int,
    src: int,
    params_and_buffers_to_ignore: Container[str],
    broadcast_buffers: bool = True,
) -> None:
    """
    Sync ``module``'s parameters and buffers state.

    Syncs ``module``'s parameters and buffers state so that all ranks contain
    the same module state across all ranks. Note that this API assumes that all
    parameter shapes are consistent before running the synchronization. This can
    be checked with ``_verify_param_shape_across_processes``.
    """
    module_states: List[torch.Tensor] = []
    for name, param in module.named_parameters():
        if name not in params_and_buffers_to_ignore:
            module_states.append(param.detach())

    if broadcast_buffers:
        for name, buffer in module.named_buffers():
            if name not in params_and_buffers_to_ignore:
                module_states.append(buffer.detach())

    _sync_params_and_buffers(process_group, module_states, broadcast_bucket_size, src)


def _sync_params_and_buffers(
    process_group: dist.ProcessGroup,
    module_states: List[torch.Tensor],
    broadcast_bucket_size: int,
    src: int,
) -> None:
    """Synchronize ``module_states`` (list of tensors) across all processes by broadcasting them from rank 0."""
    if len(module_states) > 0:
        dist._broadcast_coalesced(
            process_group, module_states, broadcast_bucket_size, src
        )


def _replace_by_prefix(
    state_dict: Dict[str, Any],
    old_prefix: str,
    new_prefix: str,
) -> None:
    """
    Replace all keys that match a given old_prefix with a new_prefix (in-place).

    Usage::

        state_dict = {"layer.xyz": torch.tensor(1)}
        replace_by_prefix_(state_dict, "layer.", "module.layer.")
        assert state_dict == {"module.layer.xyz": torch.tensor(1)}
    """
    if old_prefix == new_prefix:
        raise ValueError("old_prefix and new_prefix must be distinct")
    for key in list(state_dict.keys()):
        if not key.startswith(old_prefix):
            continue
        new_key = new_prefix + key[len(old_prefix) :]
        state_dict[new_key] = state_dict[key]
        del state_dict[key]


def _data_ptr_allocated(tensor: torch.Tensor) -> bool:
    return tensor.untyped_storage().data_ptr() > 0


def _get_root_modules(modules: List[nn.Module]) -> List[nn.Module]:
    """
    Returns the modules in ``modules`` that are root modules (i.e.
    parent-less) with respect to the set ``modules``. In other words, these
    are the modules in ``modules`` that are the not child of any other
    module in ``modules``.
    """
    root_modules: List[nn.Module] = []
    module_to_modules: Dict[nn.Module, Set[nn.Module]] = {
        module: set(module.modules()) for module in modules
    }
    for candidate_module in modules:
        is_root_module = True
        for module, _modules in module_to_modules.items():
            is_child_module = (
                candidate_module is not module and candidate_module in _modules
            )
            if is_child_module:
                is_root_module = False
                break
        if is_root_module:
            root_modules.append(candidate_module)
    return root_modules<|MERGE_RESOLUTION|>--- conflicted
+++ resolved
@@ -10,10 +10,7 @@
     Optional,
     OrderedDict,
     overload,
-<<<<<<< HEAD
     Set,
-=======
->>>>>>> 04037f3d
     Tuple,
     TypeVar,
 )
