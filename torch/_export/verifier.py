import inspect
import math
import operator
from collections.abc import Iterable
from typing import Any, Dict, final, List, Optional, Tuple, Type

import torch
from torch._ops import HigherOrderOperator, OpOverload
from torch._subclasses.fake_tensor import FakeTensor
from torch.export.exported_program import ExportedProgram
from torch.export.graph_signature import (
    CustomObjArgument,
    InputKind,
    SymIntArgument,
    TensorArgument,
    TokenArgument,
)
from torch.fx import GraphModule
from torch.fx.experimental.symbolic_shapes import SymBool, SymFloat, SymInt


class SpecViolationError(Exception):
    pass


def is_functional(op: OpOverload) -> bool:
    return not op._schema.is_mutable


def _check_has_fake_tensor(node: torch.fx.Node) -> None:
    # TODO(angelayi): remove this in favor of _check_val
    return _check_val(node)


def _check_val(node: torch.fx.Node) -> None:
    def _check_correct_val(val):
        if val is None:
            return True
        elif isinstance(val, (int, bool, str, float)):
            return True
        elif isinstance(val, (torch.memory_format, torch.dtype, torch.device, torch.layout)):
            return True
        elif isinstance(val, (FakeTensor, torch.Tensor)):  # TODO(zhxchen17) Remove Tensor.
            return True
        elif isinstance(val, (SymInt, SymFloat, SymBool)):
            return True
        elif isinstance(val, CustomObjArgument):
            return True
        elif isinstance(val, Iterable):
            return all(_check_correct_val(x) for x in val)
        return False

    def _no_returns(op):
        if not isinstance(op, OpOverload):
            return False
        return len(op._schema.returns) == 0

    if "val" not in node.meta:
        if node.op == "call_function" and _no_returns(node.target):
            return
        raise SpecViolationError(f"Node.meta {node.name} is missing val field.")

    val = node.meta["val"]
    if not _check_correct_val(val):
        raise SpecViolationError(f"Node.meta {node.name} has invalid val field {val}")


def _check_torch_fn(node: torch.fx.Node) -> None:
    torch_fn = node.meta.get("torch_fn")
    if torch_fn is None:
        raise SpecViolationError(f"Unable to find torch_fn metadata for node {node.name}")
    if (
        not isinstance(torch_fn, tuple) and
        isinstance(torch_fn[0], str) and
        isinstance(torch_fn[1], str)
    ):
        raise SpecViolationError(f"Node.meta {node.name} has invalid torch_fn field {torch_fn}")

class _VerifierMeta(type):
    _registry: Dict[str, Type['Verifier']] = {}

    def __new__(metacls, name, bases, attrs):
        if bases:
            if "check" in attrs or "_check_graph_module" in attrs:
                raise SyntaxError("Overriding method check is not allowed.")
            assert "dialect" in attrs and attrs["dialect"] != "ATEN"
        else:
            assert "check" in attrs
            assert "_check_graph_module" in attrs
            assert attrs["dialect"] == "ATEN"

        assert isinstance(attrs["dialect"], str)
        ret = type.__new__(metacls, name, bases, attrs)
        metacls._registry[attrs["dialect"]] = ret  # type: ignore[assignment]
        return ret

def getattr_recursive(obj: Any, target: str) -> Any:
    target_atoms = target.split('.')
    attr_itr = obj
    for i, atom in enumerate(target_atoms):
        if not hasattr(attr_itr, atom):
            raise RuntimeError(f"Node referenced nonexistent target {'.'.join(target_atoms[:i])}")
        attr_itr = getattr(attr_itr, atom)
    return attr_itr


class Verifier(metaclass=_VerifierMeta):
    dialect = "ATEN"

    def allowed_builtin_ops(self) -> List:
        return [
            operator.getitem,
            operator.add,
            operator.mul,
            operator.sub,
            operator.truediv,
            operator.ge,
            operator.le,
            operator.gt,
            operator.lt,
            operator.eq,
            operator.ne,
            operator.floordiv,
            operator.mod,
            operator.and_,
            operator.or_,
            operator.not_,
            operator.pow,
            operator.neg,
            operator.abs,
            math.ceil,
            math.floor,
        ]

    def allowed_op_types(self) -> Tuple[Type[Any], ...]:
        return (OpOverload, HigherOrderOperator)

    def allowed_getattr_types(self) -> Tuple[Type[Any], ...]:
        return (torch.fx.GraphModule,)

    def check_valid_op(self, op):
        pass

    def check_additional(self, gm: GraphModule) -> None:
        """
        Additional checks that are specific to some dialects.
        """
        pass

    @final
    def check(self, ep: ExportedProgram) -> None:
        self._check_graph_module(ep.graph_module)
        _verify_exported_program_signature(ep)

    @final
    def _check_graph_module(self, gm: torch.fx.GraphModule) -> None:
        def _allowed_getattr_types() -> Tuple[Type[Any], ...]:
            ret = self.allowed_getattr_types()
            assert not any(t is object for t in ret)
            return ret

        def _check_valid_op(op) -> None:
            def _allowed_builtin_ops() -> List:
                ret = self.allowed_builtin_ops()
                assert all(inspect.isbuiltin(op) for op in ret)
                return ret

            def _allowed_op_types() -> Tuple[Type[Any], ...]:
                ret = self.allowed_op_types()
                assert not any(t is object for t in ret)
                return ret

            # TODO Remove this allowlist.
            _allowed_torch_functions = (
                torch.autograd.grad_mode.set_grad_enabled,
                torch.sym_int,
                torch.sym_ite,
                torch.sym_max,
                torch.sym_min,
                torch.sym_not,
                torch.sym_sqrt,
                # TODO (tmanlaibaatar)
                # Predispatch export is able to contain autograd ops.
                # These will be modeled as HOO later
                torch._C._set_grad_enabled

            )

            if not isinstance(op, _allowed_op_types()):
                if op not in _allowed_builtin_ops() and op not in _allowed_torch_functions:
                    raise SpecViolationError(
                        f"Operator '{op}' is not an allowed operator type: {_allowed_op_types()}\n"
                        f"Valid builtin ops: {_allowed_builtin_ops()}"
                        f"Valid torch functions: {_allowed_torch_functions}"
                    )

            if isinstance(op, OpOverload):
                # All ops functional
                if not is_functional(op):
                    raise SpecViolationError(
                        f"operator '{op}' is not functional"
                    )
            self.check_valid_op(op)

        for mod in gm.modules():
            if not isinstance(mod, torch.fx.GraphModule):
                continue

            mod.graph.lint()
            for node in mod.graph.nodes:
                # TODO(T140410192): should have fake tensor for all dialects
                if node.op in {"call_module", "call_method"}:
                    raise SpecViolationError(
                        f"call_module is not valid: got a class '{node.target}' ",
                    )

                elif node.op == "call_function":
                    _check_val(node)

                    _check_valid_op(node.target)

                elif node.op == "get_attr":
                    if not isinstance(node.target, str):
                        raise SpecViolationError(
                            f"Expected get_attr target to be string, but got {type(node.target)}"
                        )

                    attr = getattr_recursive(mod, node.target)
                    if isinstance(attr, torch.nn.Module):
                        def _is_type(name, ty):
                            return isinstance(getattr(attr, name, None), ty)
                        if type(attr).__name__ == "LoweredBackendModule":
                            if _is_type("backend_id", str) \
                                    and _is_type("processed_bytes", bytes) \
                                    and _is_type("compile_specs", list) \
                                    and hasattr(attr, "original_module"):
                                continue
                            else:
                                backend_id = getattr(attr, "backend_id", None)
                                processed_bytes = getattr(attr, "processed_bytes", None)
                                compile_specs = getattr(attr, "compile_specs", None)
                                raise SpecViolationError(
                                    f"Invalid get_attr type {type(attr)}. \n"
                                    f"LoweredBackendModule fields: "
                                    f"backend_id(str) : {type(backend_id)}, "
                                    f"processed_bytes(bytes) : {type(processed_bytes)}, "
                                    f"compile_specs(list) : {type(compile_specs)}"
                                )

                    if not isinstance(attr, _allowed_getattr_types()):
                        raise SpecViolationError(
                            f"Invalid get_attr type {type(attr)}. \n"
                            f"Valid get_attr types: {_allowed_getattr_types()}"
                        )


                elif node.op == "placeholder":
                    _check_val(node)
                # TODO(zhxchen17)
                # elif node.op == "output":
                #     _check_flattened_outputs()

        self.check_additional(gm)


def _verify_exported_program_signature(exported_program) -> None:
    # Check ExportedProgram signature matches
    gs = exported_program.graph_signature

    # Check every node in the signature exists in the graph
    input_node_names = [node.name for node in exported_program.graph.nodes if node.op == "placeholder"]

    if len(input_node_names) != len(gs.input_specs):
        raise SpecViolationError(
            f"Number of graph inputs ({len(input_node_names)}) "
            f"does not match number of inputs in the graph signature ({len(gs.user_inputs)})"
        )

    for input_spec, node in zip(gs.input_specs, input_node_names):
        if isinstance(input_spec.arg, (TensorArgument, SymIntArgument)):
            if input_spec.arg.name != node:
                raise SpecViolationError(
                    f"Input spec name {input_spec.arg.name} does not match node name {node}"
                )

        if input_spec.kind == InputKind.USER_INPUT:
            continue

        elif input_spec.kind == InputKind.PARAMETER:
            if not isinstance(input_spec.arg, TensorArgument):
                raise SpecViolationError(
                    f"Parameter {input_spec.name} is not a tensor argument. Found {input_spec.arg} instead."
                )
            if input_spec.target is None:
                raise SpecViolationError(
                    f"InputSpec for {input_spec.name} has no target."
                )

            param = input_spec.target
            if param not in exported_program.state_dict:
                raise SpecViolationError(
                    f"Parameter {param} is not in the state dict."
                )

            if not isinstance(exported_program.state_dict[param], torch.nn.Parameter):
                raise SpecViolationError(
                    f"State dict entry for parameter {param} is not an instance of torch.nn.Parameter."
                )

        elif input_spec.kind == InputKind.BUFFER:
            if not isinstance(input_spec.arg, TensorArgument):
                raise SpecViolationError(
                    f"Buffer {input_spec.name} is not a tensor argument. Found {input_spec.arg} instead."
                )
            if input_spec.target is None:
                raise SpecViolationError(
                    f"InputSpec for {input_spec.name} has no target."
                )

            buffer = input_spec.target
            if input_spec.persistent is None:
                raise SpecViolationError(
                    f"Buffer {buffer} is missing a persistence flag"
                )

            if input_spec.persistent is True and buffer not in exported_program.state_dict:
                raise SpecViolationError(
                    f"Buffer {buffer} is not in the state dict."
                )

            if input_spec.persistent is False and buffer in exported_program.state_dict:
                raise SpecViolationError(
                    f"Non-persistent buffer {buffer} is in the state dict, it should not be."
                )
        elif input_spec.kind == InputKind.CONSTANT_TENSOR:
            if not isinstance(input_spec.arg, TensorArgument):
                raise SpecViolationError(
                    f"Constant tensor {input_spec.name} is not a tensor argument. Found {input_spec.arg} instead."
                )
            if input_spec.target is None:
                raise SpecViolationError(
                    f"InputSpec for {input_spec.name} has no target."
                )

            tensor_const = input_spec.target
            if tensor_const not in exported_program.constants:
                raise SpecViolationError(
                    f"Constant tensor {tensor_const} is not in the constants dictionary."
                )
        elif input_spec.kind == InputKind.CUSTOM_OBJ:
            if not isinstance(input_spec.arg, CustomObjArgument):
                raise SpecViolationError(
                    f"Custom object {input_spec.name} is not a custom object argument. Found {input_spec.arg} instead."
                )
            if input_spec.target is None:
                raise SpecViolationError(
                    f"InputSpec for {input_spec.name} has no target."
                )

            custom_obj = input_spec.target
            if custom_obj not in exported_program.constants:
                raise SpecViolationError(
                    f"Custom object {custom_obj} is not in the constants dictionary."
                )
        elif input_spec.kind == InputKind.TOKEN:
<<<<<<< HEAD
            if not isinstance(input_spec.arg, TensorArgument):
=======
            if not isinstance(input_spec.arg, TokenArgument):
>>>>>>> 22ba180e
                raise SpecViolationError(
                    f"Constant tensor {input_spec.name} is not a tensor argument. Found {input_spec.arg} instead."
                )
        else:
            raise SpecViolationError(
                f"Unknown InputKind {input_spec.kind}."
            )

    # Check outputs
    output_node = list(exported_program.graph.nodes)[-1]
    assert output_node.op == "output"
    output_nodes = [
        arg.name if isinstance(arg, torch.fx.Node) else arg
        for arg in output_node.args[0]
    ]

    if len(output_nodes) != len(gs.output_specs):
        raise SpecViolationError(
            f"Number of output nodes {len(output_nodes)} is different "
            "Than the number of outputs specified by the graph signature: \n"
            f"Number of mutated buffers: {len(gs.buffers_to_mutate)}. \n"
            f"Number of user outputs: {len(gs.user_outputs)}. \n"
        )

    num_tokens = len(gs.output_tokens)
    end = len(gs.buffers_to_mutate) + len(gs.user_inputs_to_mutate) + num_tokens
    mutate_nodes: List[str] = output_nodes[num_tokens:end]
    user_output_nodes = output_nodes[end:end + len(gs.user_outputs)]

    for mutation_node in mutate_nodes:
        if mutation_node in gs.buffers_to_mutate:
            if gs.buffers_to_mutate[mutation_node] not in gs.buffers:
                raise SpecViolationError(
                    f"Buffer output {mutation_node} does not point to a buffer that exists. \n"
                    f"Dict of buffers that are mutated, in order: {gs.buffers_to_mutate} \n"
                    f"Buffer nodes available: {gs.buffers} \n"
                )
        elif mutation_node in gs.user_inputs_to_mutate:
            if gs.user_inputs_to_mutate[mutation_node] not in gs.user_inputs:
                raise SpecViolationError(
                    f"User input output {mutation_node} does not point to a user input that exists. \n"
                    f"Dict of user inputs that are mutated, in order: {gs.user_inputs_to_mutate} \n"
                    f"User input nodes available: {gs.user_inputs} \n")
        else:
            raise SpecViolationError(
                f"Mutation node {mutation_node} is neither a buffer nor a user input. "
                f"Buffers to mutate: {gs.buffers_to_mutate}, User inputs to mutate: {gs.user_inputs_to_mutate}"
            )

    for user_output_node, user_output_name in zip(user_output_nodes, gs.user_outputs):
        if user_output_node != user_output_name:
            raise SpecViolationError(
                f"User output {user_output_node} is not in the correct "
                "order or is not found in the "
                f"exported program's user_output list: {gs.user_outputs}. "
            )


def load_verifier(dialect: str) -> Optional[Type[Verifier]]:
    if dialect == "ATEN" or dialect == "":
        return _VerifierMeta._registry.get(dialect)
    return _VerifierMeta._registry[dialect]<|MERGE_RESOLUTION|>--- conflicted
+++ resolved
@@ -363,11 +363,7 @@
                     f"Custom object {custom_obj} is not in the constants dictionary."
                 )
         elif input_spec.kind == InputKind.TOKEN:
-<<<<<<< HEAD
-            if not isinstance(input_spec.arg, TensorArgument):
-=======
             if not isinstance(input_spec.arg, TokenArgument):
->>>>>>> 22ba180e
                 raise SpecViolationError(
                     f"Constant tensor {input_spec.name} is not a tensor argument. Found {input_spec.arg} instead."
                 )
