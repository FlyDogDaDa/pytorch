# mypy: allow-untyped-defs
from __future__ import annotations

import torch
import torch.fx
<<<<<<< HEAD
from torch.onnx._internal import _beartype
=======

>>>>>>> 4da1c75c
from torch.onnx._internal.fx import _pass


class MovePlaceholderToFront(_pass.Transform):
    """This pass move all placeholder nodes to the front of the graph node list.

    In torch.fx.Graph, placeholder is a special assignment node. If it's not
    executed in the beginning, it could overwrite values computed by upstream
    nodes.
    """

    def _run(self, *args, **kwargs) -> torch.fx.GraphModule:
        graph_module = self.module
        graph = graph_module.graph
        placeholders = []
        first_not_placeholder = None
        for node in graph.nodes:
            if node.op == "placeholder":
                placeholders.append(node)
            if first_not_placeholder is None and node.op != "placeholder":
                first_not_placeholder = node
        if first_not_placeholder is None:
            return graph_module
        for placeholder in placeholders:
            first_not_placeholder.prepend(placeholder)
        return graph_module


class ReplaceGetAttrWithPlaceholder(_pass.Transform):
    """Replace get_attr with placeholder.

    The parameters and buffers accessed by the original get_attr are returned;
    they are useful when creating random inputs for the modified graph_module.
    """

    _replaced_attrs: tuple[torch.Tensor, ...] | None

    @property
    def replaced_attrs(self) -> tuple[torch.Tensor, ...]:
        """The list of replaced weight tensors."""
        assert (
            self._replaced_attrs is not None
        ), "Must run ReplaceGetAttrWithPlaceholder first"
        return self._replaced_attrs

    def _run(self, *args, **kwargs) -> torch.fx.GraphModule:
        graph_module = self.module
        graph = graph_module.graph
        replaced_attrs: list[torch.Tensor] = []
        for node in graph.nodes:
            if node.op == "get_attr":
                replaced_attr: torch.Tensor | None = None
                # get_attr could retrieve either parameter or buffer, so
                # we need to try both.
                try:
                    replaced_attr = graph_module.get_parameter(node.target)
                except AttributeError:
                    # It's possible that model author use buffer instead of
                    # parameter to store trainable weights. In this case,
                    # 1. get_parameter will throw something like
                    #    AttributeError: `bias` is not an nn.Parameter.
                    # 2. get_buffer should work.
                    replaced_attr = graph_module.get_buffer(node.target)

                # Reassign op type so that get_attr node becomes placeholder node.
                node.op = "placeholder"
                # The target name in placeholder must be a valid Python identifier.
                # Thus, we replace, e.g., "module.submodule.weight" with
                # "module_submodule_weight".
                node.target = node.target.replace(".", "_")
                # Default value is None. This is needed as long as the "graph_module"
                # has optional inputs. Assume the original forward signature is
                #  def forward(self, x, y=None)
                # and the replaced get_attr node has target "z". Then, the modified
                # signature should be
                #  def forward(self, x, y=None, z=None)
                # Without the following line, the signature will be
                #  def forward(self, x, y=None, z)
                # , which is not valid Python code.
                node.args = (None,)

                replaced_attrs.append(replaced_attr)

        self._replaced_attrs = tuple(replaced_attrs)

        return graph_module<|MERGE_RESOLUTION|>--- conflicted
+++ resolved
@@ -3,11 +3,6 @@
 
 import torch
 import torch.fx
-<<<<<<< HEAD
-from torch.onnx._internal import _beartype
-=======
-
->>>>>>> 4da1c75c
 from torch.onnx._internal.fx import _pass
 
 
