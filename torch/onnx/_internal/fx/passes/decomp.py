--- conflicted
+++ resolved
@@ -2,12 +2,7 @@
 from __future__ import annotations
 
 import contextlib
-<<<<<<< HEAD
-from typing import Callable, Mapping
-=======
-
 from typing import Callable, Mapping, TYPE_CHECKING
->>>>>>> ef9283ec
 
 import torch
 import torch._ops
@@ -15,6 +10,7 @@
 from torch.fx.experimental import proxy_tensor
 from torch.onnx._internal.fx import _pass, diagnostics
 from torch.onnx._internal.fx.passes import _utils
+
 
 if TYPE_CHECKING:
     import torch.fx
