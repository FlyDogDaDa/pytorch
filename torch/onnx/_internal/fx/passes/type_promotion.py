--- conflicted
+++ resolved
@@ -6,13 +6,7 @@
 import dataclasses
 import inspect
 import logging
-<<<<<<< HEAD
-from types import ModuleType
-from typing import Any, Callable, Mapping, Sequence
-=======
-
 from typing import Any, Callable, Mapping, Sequence, TYPE_CHECKING
->>>>>>> ef9283ec
 
 import torch
 import torch._ops
@@ -29,13 +23,12 @@
 from torch.onnx._internal.fx import _pass, diagnostics, type_utils as fx_type_utils
 from torch.utils import _python_dispatch, _pytree
 
-<<<<<<< HEAD
-=======
+
 if TYPE_CHECKING:
     from types import ModuleType
 
     from torch._subclasses import fake_tensor
->>>>>>> ef9283ec
+
 
 logger = logging.getLogger(__name__)
 
