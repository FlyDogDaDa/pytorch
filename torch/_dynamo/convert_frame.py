# mypy: allow-untyped-decorators
from __future__ import annotations

import collections
import cProfile
import dis
import functools
import itertools
import logging
import os
import pstats
import random
import subprocess
import sys
import threading
import time
import traceback
import typing
import weakref
from pathlib import Path
from types import CodeType, FrameType, FunctionType, ModuleType
from typing import Any, Callable, Dict, List, Optional, Set, TypeVar, Union
from typing_extensions import ParamSpec
from weakref import ReferenceType

<<<<<<< HEAD
import torch.fx.experimental._sym_dispatch_mode

from torch._utils_internal import maybe_upload_prof_stats_to_manifold

from torch.fx._lazy_graph_module import _use_lazy_graph_module
from torch.utils._traceback import CapturedTraceback

np: Optional[ModuleType]
try:
    import numpy as np
except ModuleNotFoundError:
    np = None

=======
>>>>>>> 48706aa4
import torch
import torch._logging
import torch.fx.experimental._sym_dispatch_mode
from torch._C._dynamo.guards import GlobalStateGuard
from torch._dynamo.distributed import get_compile_pg
from torch._guards import compile_context, CompileContext, CompileId, tracing
from torch._logging import structured
from torch._utils_internal import (
    compile_time_strobelight_meta,
    maybe_upload_prof_stats_to_manifold,
    signpost_event,
)
from torch.fx._lazy_graph_module import _use_lazy_graph_module
from torch.fx.experimental.symbolic_shapes import (
    ConstraintViolationError,
    GuardOnDataDependentSymNode,
)
from torch.fx.graph_module import _forward_from_src as original_forward_from_src
from torch.nn.parallel.distributed import DistributedDataParallel
from torch.utils._python_dispatch import (
    _disable_current_modes,
    is_in_torch_dispatch_mode,
)
from torch.utils._traceback import CapturedTraceback, format_traceback_short

from . import config, exc, trace_rules
from .bytecode_analysis import remove_dead_code, remove_pointless_jumps
from .bytecode_transformation import (
    check_inst_exn_tab_entries_valid,
    Instruction,
    is_generator,
    propagate_inst_exn_table_entries,
    transform_code_object,
)
from .cache_size import (
    CacheSizeRelevantForFrame,
    compute_cache_size,
    exceeds_cache_size_limit,
    is_recompilation,
)
from .eval_frame import always_optimize_code_objects, skip_code, TorchPatcher
from .exc import (
    augment_exc_message,
    BackendCompilerFailed,
    format_error_msg,
    InternalTorchDynamoError,
    TorchRuntimeError,
    UncapturedHigherOrderOpError,
    unimplemented,
    Unsupported,
)
from .guards import (
    CheckFunctionManager,
    get_and_maybe_log_recompilation_reason,
    GuardedCode,
)
from .hooks import Hooks
from .replay_record import ExecutionRecord
from .symbolic_convert import (
    DistributedState,
    InstructionTranslator,
    LocalState,
    SpeculationLog,
)
from .trace_rules import is_numpy
from .utils import (
    CleanupManager,
    CompilationMetrics,
    counters,
    dynamo_timed,
    format_bytecode,
    frame_phase_timing,
    gen_record_file_name,
    increment_frame,
    is_namedtuple,
    istype,
    LazyString,
    orig_code_map,
    record_compilation_metrics,
    reset_graph_break_dup_checker,
    setup_compile_debug,
    troubleshooting_url,
    write_record_to_file,
)


np: Optional[ModuleType]
try:
    import numpy as np
except ModuleNotFoundError:
    np = None


if typing.TYPE_CHECKING:
    from .backends.registry import CompilerFn
    from .repro.after_dynamo import WrapBackendDebug
    from .types import BytecodeHook, CacheEntry
    from .variables.builder import FrameStateSizeEntry


log = logging.getLogger(__name__)
bytecode_log = torch._logging.getArtifactLogger(__name__, "bytecode")
graph_break_log = torch._logging.getArtifactLogger(__name__, "graph_breaks")


compile_lock = threading.RLock()

_T = TypeVar("_T")
_P = ParamSpec("_P")


class TODO_UNKNOWN:
    pass


class Tracker:
    def __init__(self) -> None:
        self.seen: List[ReferenceType[CodeType]] = []
        self.seen_ids: Set[int] = set()

    def add(self, strong_obj: CodeType) -> None:
        idx = id(strong_obj)
        if idx not in self.seen_ids:
            obj = weakref.ref(strong_obj, lambda _: self.seen_ids.remove(idx))
            self.seen.append(obj)
            self.seen_ids.add(idx)

    def __contains__(self, item: CodeType) -> bool:
        return id(item) in self.seen_ids

    def clear(self) -> None:
        self.seen.clear()
        self.seen_ids.clear()


input_codes = Tracker()
output_codes = Tracker()

initial_global_state: Optional[GlobalStateGuard] = None


@functools.wraps(original_forward_from_src)
def fx_forward_from_src_skip_result(
    src: str, globals: Dict[str, Any], co_fields: Optional[Dict[str, str]] = None
) -> FunctionType:
    # we monkey patch FX to prevent infinite loop of trying to convert
    # our generated code
    result = original_forward_from_src(src, globals, co_fields)
    skip_code(result.__code__)
    return result


def preserve_global_state(fn: Callable[_P, _T]) -> Callable[_P, _T]:
    """
    Context manager to:
        1) Save/restore torch.is_grad_enabled() state
        2) Save/restore python random state
        3) Save/restore torch random state
        4) Monkey patch torch.fx.graph_module._forward_from_src
    """

    @functools.wraps(fn)
    def _fn(*args: _P.args, **kwargs: _P.kwargs) -> _T:
        guards = GlobalStateGuard()
        prior_grad_mode = torch.is_grad_enabled()
        # Just in case we get left in a bad dispatch state we want to restore
        # it. This can happen because the dispatch bits aren't a true
        # stack/counter - so we can't just increment/decrement them as we enter
        # and leave.
        with torch._C._PreserveDispatchKeyGuard():
            prior_inference_mode = torch.is_inference_mode_enabled()
            prior_deterministic = torch.are_deterministic_algorithms_enabled()
            prior_warn_only = torch.is_deterministic_algorithms_warn_only_enabled()
            py_rng_state = random.getstate()
            torch_rng_state = torch.random.get_rng_state()
            cuda_rng_state = None
            if torch.cuda.is_available():
                cuda_rng_state = torch.cuda.get_rng_state()
            allow_tf32 = torch._C._get_cublas_allow_tf32()
            prior_fwd_from_src = torch.fx.graph_module._forward_from_src
            torch.fx.graph_module._forward_from_src = fx_forward_from_src_skip_result
            cleanup = setup_compile_debug()
            try:
                return fn(*args, **kwargs)
            finally:
                cleanup.close()
                torch._C._set_grad_enabled(prior_grad_mode)
                torch.autograd.grad_mode._enter_inference_mode(prior_inference_mode)
                torch.use_deterministic_algorithms(
                    prior_deterministic, warn_only=prior_warn_only
                )
                random.setstate(py_rng_state)
                torch.random.set_rng_state(torch_rng_state)
                if cuda_rng_state is not None:
                    torch.cuda.set_rng_state(cuda_rng_state)
                torch._C._set_cublas_allow_tf32(allow_tf32)
                torch.fx.graph_module._forward_from_src = prior_fwd_from_src
                assert (
                    guards.check()
                ), f"Global {guards.reason()}state changed while dynamo tracing, please report a bug"

    _fn._torchdynamo_orig_callable = fn  # type: ignore[attr-defined]
    return _fn


@TorchPatcher.suppress_torch_distributed_warnings
def has_tensor_in_frame(frame: FrameType) -> bool:
    """Check if the frame has torch.* related bits"""
    # Check if the function was decorated using torch._dynamo.optimize
    if frame.f_code in always_optimize_code_objects:
        return True

    # Check if there is global import of torch.*
    for co_name in frame.f_code.co_names:
        if co_name in frame.f_globals:
            obj = frame.f_globals[co_name]
            if isinstance(obj, ModuleType) and (
                obj.__name__.startswith("torch.") or obj is torch
            ):
                return True
            # ... or a global import of numpy.*
            if np and config.trace_numpy and (obj is np or is_numpy(obj)):
                return True

    seen_ids: Dict[int, bool] = {}

    def has_tensor(obj: object) -> bool:
        """Recursively check if the obj has a tensor"""
        obj_id = id(obj)
        if obj_id in seen_ids:
            return seen_ids[obj_id]
        seen_ids[obj_id] = False

        if isinstance(obj, (torch.Tensor, torch.nn.Module)) or (
            istype(obj, type) and issubclass(obj, torch.nn.Module)
        ):
            seen_ids[obj_id] = True
            return seen_ids[obj_id]
        elif (
            config.trace_numpy
            and np
            and (istype(obj, np.ndarray) or isinstance(obj, np.generic))
        ):
            seen_ids[obj_id] = True
            return seen_ids[obj_id]
        elif istype(obj, (list, tuple)):
            seen_ids[obj_id] = any(has_tensor(v) for v in obj)
            return seen_ids[obj_id]
        elif istype(obj, dict):
            # Some packages like pytest can be updated during runtime. So, make a
            # copy of values to avoid issues like "RuntimeError: dictionary
            # changed size during iteration"
            values = list(obj.values())
            seen_ids[obj_id] = any(has_tensor(v) for v in values)
            return seen_ids[obj_id]
        elif istype(obj, (str, int, float, type(None), bool)):
            seen_ids[obj_id] = False
            return seen_ids[obj_id]
        elif is_namedtuple(obj) and hasattr(obj, "_fields"):
            seen_ids[obj_id] = any(has_tensor(getattr(obj, v)) for v in obj._fields)
            return seen_ids[obj_id]
        else:
            # if config.debug:
            #     print(
            #         f"Assuming that object of type {type(obj)} does not have a tensor"
            #     )
            return False

    # Check if the passed arguments are of type Tensor
    for value in frame.f_locals.values():
        if has_tensor(value):
            return True

    log.debug(
        "skipping because no torch.* %s \
            %s %s",
        frame.f_code.co_name,
        frame.f_code.co_filename,
        frame.f_code.co_firstlineno,
    )

    return False


def exception_handler(
    e: Exception,
    code: CodeType,
    frame: Optional[FrameType] = None,
    export: bool = False,
) -> None:
    record_filename = None
    if hasattr(e, "exec_record"):
        record_filename = gen_record_file_name(e, code)
        write_record_to_file(record_filename, e.exec_record)
        e.record_filename = record_filename  # type: ignore[attr-defined]

    augment_exc_message(e, export=export)


FRAME_COUNTER = 0
FRAME_COMPILE_COUNTER: typing.Counter[
    Union[int, FrameStateSizeEntry]
] = collections.Counter()


def maybe_cprofile(func: Callable[_P, _T]) -> Callable[_P, _T]:
    if config.cprofile:
        return cprofile_wrapper(func)
    return func


def cprofile_wrapper(func: Callable[_P, _T]) -> Callable[_P, _T]:
    @functools.wraps(func)
    def profile_wrapper(*args: _P.args, **kwargs: _P.kwargs) -> _T:
        trace_id = CompileContext.current_trace_id()
        assert trace_id, "Trace id is None"
        profile_path = Path(
            f"/tmp/{func.__name__}_{str(trace_id).replace('/', '_')}.profile"
        )
        prof = cProfile.Profile()
        prof.enable()
        start_ts = time.time()
        retval = prof.runcall(func, *args, **kwargs)
        profile_latency = time.time() - start_ts
        prof.disable()
        log.warning(
            "### Cprofile for %s trace id [%s] took %.3f seconds ###",
            func.__name__,
            trace_id,
            profile_latency,
        )
        ps = pstats.Stats(prof)
        try:
            prof.dump_stats(profile_path)
        except PermissionError:
            log.warning("Cannot write to %s", str(profile_path))
        svg_path = profile_path.with_suffix(".svg")
        try:
            gprof2dot_process = subprocess.Popen(
                [
                    "gprof2dot",
                    "-f",
                    "pstats",
                    "--node-label=total-time-percentage",
                    "--node-label=self-time-percentage",
                    "--node-label=total-time",
                    str(profile_path),
                ],
                stdout=subprocess.PIPE,
            )
            subprocess.check_call(
                ["dot", "-Tsvg", "-o", str(svg_path)],
                stdin=gprof2dot_process.stdout,
            )
            log.warning("Generated SVG from profile at %s", str(svg_path))
        except FileNotFoundError:
            log.warning(
                "Failed to generate SVG from profile -- dumping stats instead."
                "Try installing gprof2dot and dot for a better visualization"
            )
            ps.sort_stats(pstats.SortKey.TIME).print_stats(20)
            ps.sort_stats(pstats.SortKey.CUMULATIVE).print_stats(20)

        if manifold_link := maybe_upload_prof_stats_to_manifold(
            str(profile_path)
        ):  # fb-only
            torch._logging.trace_structured(
                "link",
                lambda: {"name": "cprofile_manifold_url", "url": manifold_link},
            )
        return retval

    return profile_wrapper


class ConvertFrameAssert:
    def __init__(
        self,
        compiler_fn: CompilerFn,
        one_graph: bool = True,
        export: bool = False,
        export_constraints: Optional[typing.Never] = None,
    ) -> None:
        # assert export_constraints is None
        reset_graph_break_dup_checker()
        self._torchdynamo_orig_callable = compiler_fn
        self._one_graph = one_graph
        self._export = export
        self._export_constraints = export_constraints

    @property
    def _clone_with_backend(self) -> Callable[[CompilerFn], ConvertFrameAssert]:
        return lambda backend: convert_frame_assert(
            backend, self._one_graph, self._export, self._export_constraints
        )

    def __call__(
        self,
        frame: FrameType,
        cache_entry: Optional[CacheEntry],
        hooks: Hooks,
        frame_state: Dict[str, Union[int, FrameStateSizeEntry]],
        *,
        skip: int = 0,
    ) -> Optional[GuardedCode]:
        increment_frame()

        code = frame.f_code

        cache_size = compute_cache_size(frame, cache_entry)
        input_codes.add(code)
        if code in output_codes:
            return None
        if (
            os.environ.get("TORCHDYNAMO_DEBUG_FUNCTION")
            and os.environ.get("TORCHDYNAMO_DEBUG_FUNCTION") != code.co_name
        ):
            return None
        if code.co_name == "<genexpr>" and code.co_filename.endswith(
            (
                "transformers/file_utils.py",
                "transformers/utils/generic.py",
                "diffusers/utils/outputs.py",
            )
        ):
            # not needed, but cleans up torchbench error stats
            return None
        if code.co_name == "__setattr__":
            # setattr could be tricky to handle generally,
            # but also not likely useful to compile- skip the whole frame
            return None
        if code.co_name == "__init__" and code.co_filename.startswith(
            os.path.dirname(torch.optim.__file__)
        ):
            # optimizer support is still incomplete see
            # test_state_dict in test/dynamo/test_optimizers.py
            return None

        # Check if the frame is generated by an exec builtin call
        # TODO - Running exec generated frame seems propagates f_globals to the
        # next frames.
        if code.co_name == "<module>" and code.co_filename == "<string>":
            return None

        if (
            code.co_name == "<lambda>"
            and code.co_filename == "<string>"
            and not bool(frame.f_builtins)
        ):
            # namedtuple subclass constructor. Empty builtins cause issue with
            # len keyword in LIST_LEN guard.
            return None

        if is_generator(code):
            unimplemented("generator")

        if not has_tensor_in_frame(frame):
            return None

        global initial_global_state
        initial_global_state = GlobalStateGuard()

        global FRAME_COUNTER
        if "_id" not in frame_state:
            frame_state["_id"] = FRAME_COUNTER
            FRAME_COUNTER += 1
        frame_id = frame_state["_id"]
        assert isinstance(frame_id, int)

        frame_compile_id = FRAME_COMPILE_COUNTER[frame_id]
        FRAME_COMPILE_COUNTER[frame_id] += 1

        compile_id = CompileId(frame_id, frame_compile_id)

        signpost_event(
            "dynamo",
            "_convert_frame_assert._compile",
            {
                "co_name": code.co_name,
                "frame_id": frame_id,
                "compile_id": str(compile_id),
                "co_filename": code.co_filename,
                "co_firstlineno": code.co_firstlineno,
                "cache_size": cache_size.num_cache_entries_with_same_id_matched_objs,
                "accumulated_cache_size": cache_size.num_cache_entries,
            },
        )

        return _compile(
            frame.f_code,
            frame.f_globals,
            frame.f_locals,
            frame.f_builtins,
            self._torchdynamo_orig_callable,
            self._one_graph,
            self._export,
            self._export_constraints,
            hooks,
            cache_entry,
            cache_size,
            frame,
            frame_state=frame_state,
            compile_id=compile_id,
            skip=skip + 1,
        )


def convert_frame_assert(
    compiler_fn: CompilerFn,
    one_graph: bool = True,
    export: bool = False,
    export_constraints: Optional[typing.Never] = None,
) -> ConvertFrameAssert:
    """Fully convert a frame into an FX graph"""
    return ConvertFrameAssert(compiler_fn, one_graph, export, export_constraints)


from collections import OrderedDict

from torch.utils.hooks import RemovableHandle


if typing.TYPE_CHECKING:
    from .output_graph import OutputGraph

# we have to use `OrderedDict` to make `RemovableHandle` work.
_bytecode_hooks: Dict[int, BytecodeHook] = OrderedDict()


def register_bytecode_hook(hook: BytecodeHook) -> RemovableHandle:
    """Register hooks for bytecode generated by Dynamo. The hook can do some
    logging, as well as return a new code object to be used. Please refer
    to `BytecodeHook` for the hook signature.
    """
    handle = RemovableHandle(_bytecode_hooks)
    _bytecode_hooks[handle.id] = hook
    return handle


@_use_lazy_graph_module(config.use_lazy_graph_module)
def _compile(
    code: CodeType,
    globals: Dict[str, object],
    locals: Dict[str, object],
    builtins: Dict[str, object],
    compiler_fn: CompilerFn,
    one_graph: bool,
    export: bool,
    export_constraints: Optional[typing.Never],
    hooks: Hooks,
    cache_entry: Optional[CacheEntry],
    cache_size: CacheSizeRelevantForFrame,
    frame: Optional[FrameType] = None,
    frame_state: Optional[Dict[str, Union[int, FrameStateSizeEntry]]] = None,
    *,
    compile_id: CompileId,
    skip: int = 0,
) -> Optional[GuardedCode]:
    from torch.fx.experimental.validator import (
        bisect,
        BisectValidationException,
        translation_validation_enabled,
        ValidationException,
    )

    # Time spent compiling this frame before restarting or failing analysis
    dynamo_time_before_restart: float = 0.0
    restart_reasons: set[str] = set()
    output: Optional[OutputGraph] = None
    tracer: Optional[InstructionTranslator] = None
    # This is shared across restarts
    mutated_closure_cell_contents: Set[str] = set()
    speculation_log = SpeculationLog()
    if compile_pg := get_compile_pg():
        distributed_state = DistributedState(compile_pg, LocalState())
    else:
        distributed_state = None
    torch._dynamo.callback_handler.run_start_callbacks()

    @preserve_global_state
    def transform(
        instructions: List[Instruction], code_options: Dict[str, object]
    ) -> None:
        nonlocal output
        nonlocal tracer
        speculation_log.restart()
        tracer = InstructionTranslator(
            instructions,
            code,
            locals,
            globals,
            builtins,
            code_options,
            compiler_fn,
            one_graph,
            export,
            export_constraints,
            mutated_closure_cell_contents,
            frame_state=frame_state,
            speculation_log=speculation_log,
            distributed_state=distributed_state,
        )

        try:
            with tracing(tracer.output.tracing_context), tracer.set_current_tx():
                tracer.run()
        except exc.UnspecializeRestartAnalysis:
            speculation_log.clear()
            raise
        except (exc.SpeculationRestartAnalysis, exc.SkipFrame):
            raise
        except Exception:
            if translation_validation_enabled():
                bisect(tracer.output.shape_env)
            raise
        finally:
            tracer.output.call_cleanup_hooks()

        output = tracer.output
        assert output is not None
        assert output.output_instructions
        instructions[:] = output.output_instructions
        code_options.update(output.code_options)

        if config.dead_code_elimination:
            propagate_inst_exn_table_entries(instructions)
            check_inst_exn_tab_entries_valid(instructions)
            instructions[:] = remove_pointless_jumps(remove_dead_code(instructions))

    def compile_inner(
        code: CodeType,
        one_graph: bool,
        hooks: Hooks,
        transform: Callable[[List[Instruction], Dict[str, Any]], Any],
    ) -> Optional[GuardedCode]:
        with dynamo_timed("_compile.compile_inner", phase_name="entire_frame_compile"):
            return _compile_inner(code, one_graph, hooks, transform)

    @compile_time_strobelight_meta(phase_name="compile_inner")
    @maybe_cprofile
    def _compile_inner(
        code: CodeType,
        one_graph: bool,
        hooks: Hooks,
        transform: Callable[[List[Instruction], Dict[str, Any]], Any],
    ) -> Optional[GuardedCode]:
        nonlocal output
        nonlocal dynamo_time_before_restart
        nonlocal restart_reasons
        last_attempt_start_time = start_time = time.time()

        def log_bytecode(
            prefix: str, name: str, filename: str, line_no: int, code: CodeType
        ) -> None:
            if bytecode_log.isEnabledFor(logging.DEBUG):
                bytecode_log.debug(
                    format_bytecode(prefix, name, filename, line_no, code)
                )

        log_bytecode(
            "ORIGINAL BYTECODE",
            code.co_name,
            code.co_filename,
            code.co_firstlineno,
            code,
        )

        out_code = None
        for attempt in itertools.count():
            CompileContext.get().attempt = attempt
            try:
                out_code = transform_code_object(code, transform)
                break
            except exc.RestartAnalysis as e:
                log.info(
                    "Restarting analysis due to %s",
                    LazyString(format_traceback_short, e.__traceback__),
                )
                # If restart reason is None just log the type of the exception
                restart_reasons.add(e.restart_reason or str(type(e)))
                # We now have a new "last attempt", reset the clock
                last_attempt_start_time = time.time()
                if attempt > 100:
                    unimplemented("100+ RestartAnalysis() calls")
            except exc.SkipFrame as e:
                log.debug(
                    "Skipping frame %s %s \
                    %s %s",
                    e,
                    code.co_name,
                    code.co_filename,
                    code.co_firstlineno,
                )
                if one_graph:
                    log.debug("No graph captured with one_graph=True")
                return None

        assert (
            distributed_state is None or distributed_state.all_states is not None
        ), "compiler collective wasn't run before compilation completed"

        assert out_code is not None
        log_bytecode(
            "MODIFIED BYTECODE",
            code.co_name,
            code.co_filename,
            code.co_firstlineno,
            out_code,
        )

        for hook in _bytecode_hooks.values():
            hook_output = hook(code, out_code)
            if hook_output is not None:
                out_code = hook_output

        orig_code_map[out_code] = code
        output_codes.add(out_code)
        dynamo_time_before_restart = last_attempt_start_time - start_time
        assert output is not None

        # Tests for new code objects.
        # The rationale for these tests can be found in torch/csrc/dynamo/eval_frame.c
        # Only test once the code object is created.
        # They are not tested during runtime.

        def count_args(code: CodeType) -> int:
            import inspect

            return (
                code.co_argcount
                + code.co_kwonlyargcount
                + bool(code.co_flags & inspect.CO_VARARGS)
                + bool(code.co_flags & inspect.CO_VARKEYWORDS)
            )

        total_argcount_old = count_args(code)
        total_argcount_new = count_args(out_code)
        msg = "arg mismatch: "
        msg += f"old code object has args {code.co_varnames[:total_argcount_old]}, "
        msg += f"new code object has args {out_code.co_varnames[:total_argcount_new]}"
        assert (
            code.co_varnames[:total_argcount_old]
            == out_code.co_varnames[:total_argcount_new]
        ), msg

        msg = "free var mismatch: "
        msg += f"old code object has free var {code.co_freevars}, "
        msg += f"new code object has free var {out_code.co_freevars}"
        assert code.co_freevars == out_code.co_freevars, msg

        msg = "cell var mismatch: "
        msg += f"old code object has cell var {code.co_cellvars}, "
        msg += f"new code object has cell var {out_code.co_cellvars}"
        assert code.co_cellvars == out_code.co_cellvars, msg

        # Skipping Dynamo on a frame without any extracted graph.
        # This does not affect eager functionality. But this is necessary
        # for export for cases where Dynamo-reconstructed bytecode can create
        # new function frames, confusing export in thinking that there
        # are extra graphs now.

        if output.export and output.is_empty_graph():
            return None

        assert output.guards is not None
        CleanupManager.instance[out_code] = output.cleanups
        check_fn = CheckFunctionManager(
            output,
            hooks.guard_fail_fn if hooks else None,
        )

        guarded_code = GuardedCode(out_code, check_fn.check_fn, compile_id)

        if not output.is_empty_graph() and hooks.guard_export_fn is not None:
            # We should not run the guard_export_fn when Dynamo does not
            # generate any graph. This can happen in export when TorchDynamo
            # generated bytecode has some reconstruction logic for mutated
            # variables which can trigger TorchDynamo on the children frames but
            # they are benign and do not generate any new graphs.
            hooks.guard_export_fn(output.guards)

        return guarded_code

    with compile_context(CompileContext(compile_id)):
        # Check recompilations
        recompile_reasons = None
        if is_recompilation(cache_size) and frame:
            recompile_reasons = get_and_maybe_log_recompilation_reason(
                cache_entry, frame
            )

        exceeded, limit_type = exceeds_cache_size_limit(cache_size, compile_id)
        if exceeded:

            def format_func_info(code: CodeType) -> str:
                return f"'{code.co_name}' ({code.co_filename}:{code.co_firstlineno})"

            def format_guard_failures() -> str:
                if not recompile_reasons:
                    return "Unable to find recompilation reasons"
                return recompile_reasons[-1]

            log.warning(
                "torch._dynamo hit config.%s (%s)\n"
                "   function: %s\n"
                "   last reason: %s\n"
                'To log all recompilation reasons, use TORCH_LOGS="recompiles".\n'
                "To diagnose recompilation issues, see %s.",
                limit_type,
                getattr(config, limit_type),
                format_func_info(code),
                format_guard_failures(),
                troubleshooting_url,
            )
            unimplemented(f"{limit_type} reached")

        log.debug(
            "torchdynamo start compiling %s %s:%s, stack (elided %s frames):\n%s",
            code.co_name,
            code.co_filename,
            code.co_firstlineno,
            skip + 2,
            # -2: omit current frame, omit contextlib decorator
            "".join(CapturedTraceback.extract(skip=2 + skip).format()),
        )
        # -4: -2 as above, plus trace_structured frames
        #
        # NB: the frame looks like this:
        #
        # # handled by skip argument
        # torch/_dynamo/convert_frame.py:1069 in catch_errors
        # torch/_dynamo/convert_frame.py:910 in _convert_frame
        # torch/_dynamo/convert_frame.py:464 in _convert_frame_assert
        # torch/_utils_internal.py:70 in wrapper_function
        #
        # # 2 current frame and context lib
        # env/lib/python3.10/contextlib.py:79 in inner
        # torch/_dynamo/convert_frame.py:776 in _compile
        #
        # # 2 extra here
        # torch/_logging/_internal.py:1064 in trace_structured
        # torch/_dynamo/convert_frame.py:780 in <lambda>
        convert_frame_intern = structured.intern_string(__file__)
        torch._logging.trace_structured(
            "dynamo_start",
            lambda: {
                "stack": list(
                    itertools.takewhile(
                        lambda f: f["filename"] != convert_frame_intern,
                        structured.from_traceback(
                            CapturedTraceback.extract(skip=4 + skip).summary()
                        ),
                    )
                )
                + [
                    {
                        "line": code.co_firstlineno,
                        "name": code.co_name,
                        "filename": structured.intern_string(code.co_filename),
                    }
                ]
            },
        )
        start_time = time.time()
        fail_type: Optional[str] = None
        fail_reason: Optional[str] = None
        fail_user_frame_filename: Optional[str] = None
        fail_user_frame_lineno: Optional[int] = None
        guarded_code = None
        try:
            guarded_code = compile_inner(code, one_graph, hooks, transform)
            return guarded_code
        except (
            Unsupported,
            TorchRuntimeError,
            BackendCompilerFailed,
            AssertionError,
            ConstraintViolationError,
            GuardOnDataDependentSymNode,
            ValidationException,
            UncapturedHigherOrderOpError,
            BisectValidationException,
        ) as e:
            fail_type = str(type(e))
            fail_reason = str(e)
            exception_handler(e, code, frame, export=export)
            fail_user_frame_filename, fail_user_frame_lineno = exc.get_exc_message(
                e, compile_id
            )
            raise
        except Exception as e:
            fail_type = str(type(e))
            fail_reason = str(e)
            exception_handler(e, code, frame, export=export)
            fail_user_frame_filename, fail_user_frame_lineno = exc.get_exc_message(
                e, compile_id
            )
            raise InternalTorchDynamoError(str(e)).with_traceback(
                e.__traceback__
            ) from None
        finally:
            if tracer:
                tracer.output.local_scope = {}

            from .utils import curr_frame

            frame_key = str(curr_frame)
            if (
                fail_reason is None
                and output is not None
                and frame_key in frame_phase_timing
            ):
                guard_count = len(output.guards)
                shape_env_guard_count = len(output.shape_env.guards)
                graph_op_count = output.count_calls()
                graph_node_count = len(output.graph.nodes)
                graph_input_count = len(output.placeholders)
                entire_frame_compile_time = frame_phase_timing[frame_key].get(
                    "entire_frame_compile", None
                )
                backend_compile_time = frame_phase_timing[frame_key].get(
                    "backend_compile", None
                )
                inductor_compile_time = frame_phase_timing[frame_key].get(
                    "inductor_compile", None
                )
                code_gen_time = frame_phase_timing[frame_key].get("code_gen", None)
                non_compliant_ops = {op.__qualname__ for op in output.non_compliant_ops}
                compliant_custom_ops = {
                    op.__qualname__ for op in output.compliant_custom_ops
                }
            else:
                guard_count = None
                shape_env_guard_count = None
                graph_op_count = None
                graph_node_count = None
                graph_input_count = None
                entire_frame_compile_time = None
                backend_compile_time = None
                inductor_compile_time = None
                code_gen_time = None
                non_compliant_ops = set({})
                compliant_custom_ops = set({})
                restart_reasons = set()
                # If compilation failed, the entire time is wasted
                dynamo_time_before_restart = time.time() - start_time

            metrics = CompilationMetrics(
                str(compile_id),
                frame_key,
                code.co_name,
                code.co_filename,
                code.co_firstlineno,
                cache_size.num_cache_entries_with_same_id_matched_objs,
                cache_size.num_cache_entries,
                guard_count,
                shape_env_guard_count,
                graph_op_count,
                graph_node_count,
                graph_input_count,
                start_time,
                entire_frame_compile_time,
                backend_compile_time,
                inductor_compile_time,
                code_gen_time,
                fail_type,
                fail_reason,
                fail_user_frame_filename,
                fail_user_frame_lineno,
                non_compliant_ops,
                compliant_custom_ops,
                restart_reasons,
                dynamo_time_before_restart,
                guarded_code is not None,
            )
            record_compilation_metrics(metrics)
            torch._dynamo.callback_handler.run_end_callbacks()


class ConvertFrame:
    def __init__(self, compiler_fn: CompilerFn, hooks: Hooks) -> None:
        self._torchdynamo_orig_callable = compiler_fn
        self._inner_convert = convert_frame_assert(compiler_fn, one_graph=False)
        self._hooks = hooks

    @property
    def _clone_with_backend(self) -> Callable[[WrapBackendDebug], ConvertFrame]:
        return lambda backend: convert_frame(backend, self._hooks)

    def __call__(
        self,
        frame: FrameType,
        cache_entry: Optional[CacheEntry],
        hooks: Hooks,
        frame_state: Dict[str, Union[int, FrameStateSizeEntry]],
        skip: int = 0,
    ) -> Optional[GuardedCode]:
        counters["frames"]["total"] += 1
        try:
            result = self._inner_convert(
                frame, cache_entry, hooks, frame_state, skip=skip + 1
            )
            counters["frames"]["ok"] += 1
            return result
        except Exception as e:
            # These two exception types are "soft" failure, in the sense that
            # we know this is due to something we didn't implement all the
            # way, scare the user less about it.  That being said, if you
            # are trying to understand why a graph break happened, it's still
            # important to have this information, so offer it.
            #
            # NB: NotImplementedError used to be on this list, but actually
            # it is impossible for it to reach here, as it is converted into
            # InternalTorchDynamoError.  This behavior seemed reasonable
            # to me (ezyang, Aug 2023) so I kept it, but maybe at some point
            # someone wanted these to also get suppressed.  If so, you'll
            # need to make these exceptions not get wrapped

            # We intentionally don't want to suppress error here.
            if isinstance(e, UncapturedHigherOrderOpError):
                raise

            soft_fail = isinstance(e, Unsupported)

            # This is a soft failure. In the sense, the code path reaches here
            # when we do not support graph breaks on bytecodes like LOAD_ATTR,
            # BUILD_SET etc. In such case, we can fallback to eager without
            # scaring users.
            if isinstance(e, Unsupported) and graph_break_log.isEnabledFor(
                logging.DEBUG
            ):
                # Log this message in the graph break. Also use the string
                # "skip: " to tell that the whole frame is falling back to
                # eager.
                if hasattr(e, "compile_id"):
                    with compile_context(CompileContext(e.compile_id)):  # type: ignore[attr-defined]
                        user_stack = e.real_stack
                        user_stack_formatted = "".join(
                            traceback.format_list(user_stack)
                        )
                        graph_break_log.debug(
                            "Graph break: skip: from user code at:\n%s",
                            user_stack_formatted,
                            exc_info=True,
                        )

            if not config.suppress_errors and not soft_fail:
                raise

            # Suppress the error.  NB: It's very important to do the
            # suppression logging HERE, where the actual suppression
            # happens. Previously it was somewhere else and so it was
            # possible to accidentally not log at all.
            record_filename = getattr(e, "record_filename", None)
            code = frame.f_code
            error_msg = format_error_msg(e, code, record_filename, frame)

            if soft_fail:
                log.info(error_msg, exc_info=True)
            else:
                log.warning(error_msg, exc_info=True)
        return None


def convert_frame(compiler_fn: CompilerFn, hooks: Hooks) -> ConvertFrame:
    """Try to convert a frame into an FX graph, if error leave frame unmodified"""
    return ConvertFrame(compiler_fn, hooks)


# TODO mlazos: add support for same args, or record them
def replay(filename: str) -> None:
    from .backends.debugging import eager

    original_replay_val = config.replay_record_enabled
    config.replay_record_enabled = False
    with open(filename, "rb") as in_file:
        record = ExecutionRecord.load(in_file)
    record.globals = dict(itertools.chain(record.globals.items(), globals().items()))

    try:
        _compile(
            record.code,
            record.globals,
            record.locals,
            record.builtins,
            compiler_fn=eager,
            one_graph=False,
            export=False,
            export_constraints=None,
            hooks=Hooks(),
            cache_size=CacheSizeRelevantForFrame(0, 0),
            frame=None,
            frame_state={},
        )
    finally:
        config.replay_record_enabled = original_replay_val


def first_real_inst_idx(code: CodeType) -> int:
    if sys.version_info < (3, 11):
        return 0
    for inst in dis.get_instructions(code):
        if inst.opname == "RESUME":
            return inst.offset // 2
    raise RuntimeError("RESUME instruction not found in code")


class ConvertFrameProtocol(typing.Protocol):
    def __call__(
        self,
        frame: FrameType,
        cache_entry: Optional[CacheEntry],
        hooks: Hooks,
        frame_state: Dict[str, Union[int, FrameStateSizeEntry]],
        *,
        skip: int = 0,
    ) -> Optional[GuardedCode]:
        ...


class CatchErrorsWrapper:
    def __init__(self, callback: ConvertFrameProtocol, hooks: Hooks) -> None:
        functools.wraps(callback)(self)
        self._torchdynamo_orig_callable = callback
        self.hooks = hooks

    def __call__(
        self,
        frame: FrameType,
        cache_entry: Optional[CacheEntry],
        frame_state: Dict[str, Union[int, FrameStateSizeEntry]],
    ) -> Optional[GuardedCode]:
        assert frame_state is not None

        is_skipfile = trace_rules.check(frame.f_code)
        if sys.version_info >= (3, 13):
            has_started_execution = frame.f_lasti > first_real_inst_idx(frame.f_code)
        else:
            has_started_execution = frame.f_lasti >= first_real_inst_idx(frame.f_code)
        if (
            # TODO: the first condition is not covered by any test
            has_started_execution
            or is_skipfile
            or config.disable
            or (
                is_in_torch_dispatch_mode(include_infra_modes=False)
                and not getattr(self._torchdynamo_orig_callable, "_export", False)
            )
        ):
            if log.isEnabledFor(logging.DEBUG):
                print(frame.f_lasti, first_real_inst_idx(frame.f_code))

                if has_started_execution:
                    skip_reason = "traced frame already"
                elif trace_rules.check(frame.f_code):
                    skip_reason = "in skipfiles"
                elif is_in_torch_dispatch_mode(include_infra_modes=False):
                    skip_reason = "non-infra torch dispatch mode present, this is not supported today in torch.compile"
                else:
                    skip_reason = "dynamo tracing is disabled"

                log.debug(
                    "skipping: %s (reason: %s, file: %s)",
                    frame.f_code.co_name,
                    skip_reason,
                    frame.f_code.co_filename,
                )
            return None

        if frame.f_code.co_filename == "<string>" and frame.f_code.co_name == "__new__":
            # nametuple constructor
            return None
        if config._get_optimize_ddp_mode() == "ddp_optimizer":
            ddp_module = DistributedDataParallel._get_active_ddp_module()
            if ddp_module:
                with compile_lock:
                    from torch._dynamo.backends.distributed import DDPOptimizer

                    ddp_optimizer = DDPOptimizer(
                        bucket_bytes_cap=ddp_module.bucket_bytes_cap,
                        backend_compile_fn=self._torchdynamo_orig_callable._torchdynamo_orig_callable,  # type: ignore[attr-defined]
                    )
                    assert hasattr(
                        self._torchdynamo_orig_callable, "_clone_with_backend"
                    ), "DDPOptimizer only supports callback fns that know how to clone themselves."
                    hijacked_callback = (
                        self._torchdynamo_orig_callable._clone_with_backend(
                            ddp_optimizer.compile_fn,
                        )
                    )
                    return hijacked_callback(
                        frame, cache_entry, self.hooks, frame_state
                    )

        with (
            compile_lock
        ), _disable_current_modes(), torch.fx.experimental._sym_dispatch_mode.disable_sym_dispatch():
            # skip=1: skip this frame
            return self._torchdynamo_orig_callable(
                frame, cache_entry, self.hooks, frame_state, skip=1
            )


def catch_errors_wrapper(
    callback: ConvertFrameProtocol, hooks: Hooks
) -> CatchErrorsWrapper:
    return CatchErrorsWrapper(callback, hooks)<|MERGE_RESOLUTION|>--- conflicted
+++ resolved
@@ -23,22 +23,6 @@
 from typing_extensions import ParamSpec
 from weakref import ReferenceType
 
-<<<<<<< HEAD
-import torch.fx.experimental._sym_dispatch_mode
-
-from torch._utils_internal import maybe_upload_prof_stats_to_manifold
-
-from torch.fx._lazy_graph_module import _use_lazy_graph_module
-from torch.utils._traceback import CapturedTraceback
-
-np: Optional[ModuleType]
-try:
-    import numpy as np
-except ModuleNotFoundError:
-    np = None
-
-=======
->>>>>>> 48706aa4
 import torch
 import torch._logging
 import torch.fx.experimental._sym_dispatch_mode
