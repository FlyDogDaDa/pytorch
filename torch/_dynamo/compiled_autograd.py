import contextlib
import functools
from typing import List, Optional, TYPE_CHECKING

import torch
from torch._dynamo.external_utils import call_backward, call_hook
from torch._dynamo.source import GetItemSource, LocalSource
from torch._dynamo.utils import counters, lazy_format_graph_code, set_locals_to_steal
from torch._logging import getArtifactLogger, trace_structured
from torch._prims_common import clone_preserve_strides
from torch._subclasses import FakeTensorMode
from torch.fx import GraphModule
from torch.fx.experimental._backward_state import BackwardState
from torch.fx.experimental.proxy_tensor import (
    decompose,
    disable_autocast_cache,
    disable_proxy_modes_tracing,
    fetch_object_proxy,
    ProxyTorchDispatchMode,
    PythonKeyTracer,
    track_tensor_tree,
)
from torch.fx.experimental.symbolic_shapes import DimDynamic, ShapeEnv
from torch.fx.traceback import preserve_node_meta, set_stack_trace
from torch.utils._traceback import CapturedTraceback

if TYPE_CHECKING:
    from torch.fx.proxy import Proxy

compiled_autograd_log = getArtifactLogger(__name__, "compiled_autograd")
verbose_log = getArtifactLogger(__name__, "compiled_autograd_verbose")


def snapshot_verbose_logging_enabled():
    return torch._logging._internal.log_state.is_artifact_enabled(
        "compiled_autograd_verbose"
    )


<<<<<<< HEAD
def snapshot_cudagraph_enabled():
    return torch._inductor.config.triton.cudagraphs
=======
def cpp_verbose_log_fn(msg: str) -> None:
    verbose_log.debug(msg)
>>>>>>> 8bc42654


def maybe_clone(x):
    if x is not None:
        return clone_preserve_strides(x)
    return x


class AutogradCompilerInstance:
    def __init__(self, compiler_fn) -> None:
        self.compiler_fn = compiler_fn
        self.stack = contextlib.ExitStack()
        self.close = self.stack.close
        self.shape_env = ShapeEnv()
        self.fake_tensor_mode = FakeTensorMode(
            allow_fallback_kernels=True,
            allow_non_fake_inputs=True,
            shape_env=self.shape_env,
        )
        self.fx_tracer = PythonKeyTracer()
        self.proxy_mode = ProxyTorchDispatchMode(self.fx_tracer, "symbolic")
        self.hooks_proxy: Optional[Proxy] = None

    def wrap_fake(self, x, source):
        assert isinstance(x, torch.Tensor)
        return self.fake_tensor_mode.from_tensor(x, source=source)

    @staticmethod
    def source(name, idx) -> GetItemSource:
        return GetItemSource(LocalSource(name), idx)

    def begin_capture(self, inputs: List[torch.Tensor], sizes: List[int]):
        counters["compiled_autograd"]["captures"] += 1
        self.fx_tracer.root = torch.nn.Module()
        self.fx_tracer.graph = torch.fx.Graph(tracer_cls=PythonKeyTracer)
        self.fx_tracer.tensor_attrs = {}
        args_proxy = self.fx_tracer.create_proxy("placeholder", "inputs", (), {})
        sizes_proxy = self.fx_tracer.create_proxy("placeholder", "sizes", (), {})
        self.hooks_proxy = self.fx_tracer.create_proxy("placeholder", "hooks", (), {})

        # tensor inputs to fake tensors
        inputs = [
            self.wrap_fake(x, self.source("inputs", idx))
            for idx, x in enumerate(inputs)
        ]
        proxies = [args_proxy[i] for i in range(len(inputs))]
        self.bind_tensors_to_proxies(inputs, proxies)

        # size inputs to symints
        sizes = [
            self.shape_env.create_unspecified_symint_and_symbol(
                val,
                self.source("sizes", idx),
                DimDynamic.DYNAMIC,
            )
            for idx, val in enumerate(sizes)
        ]
        self.bind_tensors_to_proxies(sizes, sizes_proxy)

        # TODO(jansel): are all these modes needed?
        self.stack.enter_context(decompose({}))
        self.stack.enter_context(self.fake_tensor_mode)
        self.stack.enter_context(self.proxy_mode.sym_mode)
        self.stack.enter_context(self.proxy_mode)
        self.stack.enter_context(disable_autocast_cache())
        self.stack.enter_context(preserve_node_meta())
        return inputs, sizes

    def proxy_call_backward(
        self,
        inputs,
        output_metadatas,
        saved_tensors,
        backward_idx: int,
    ):
        assert self.hooks_proxy is not None
        backward_c_function = self.hooks_proxy[backward_idx]  # type: ignore[index]
        proxies = self.fx_tracer.create_proxy(
            kind="call_function",
            target=call_backward,
            args=(
                backward_c_function,
                self.to_proxy(saved_tensors),
                *self.to_proxy(inputs),
            ),
            kwargs={},
        )

        with disable_proxy_modes_tracing():
            # create fake Tensors
            grad_ins: List[Optional[torch.Tensor]] = []
            for output_metadata in output_metadatas:
                if output_metadata is None:
                    grad_ins.append(None)
                    continue

                layout, device, dtype, size = output_metadata
                grad_ins.append(
                    torch.empty(size=size, dtype=dtype, layout=layout, device=device)
                )
            self.bind_tensors_to_proxies(grad_ins, proxies)
        return tuple(grad_ins)

    def proxy_call_hook(self, hook, *args):
        return self.fx_tracer.create_proxy(
            "call_function",
            call_hook,
            (
                hook,
                *[self.to_proxy(x) for x in args],
            ),
            {},
        )

    def tensor_pre_hook(self, inputs, hook_id, i: int):
        assert self.hooks_proxy is not None
        hook = self.hooks_proxy[hook_id]  # type: ignore[index]
        proxy = self.proxy_call_hook(
            hook,
            inputs[i],
        )
        with disable_proxy_modes_tracing():
            inputs[i] = maybe_clone(inputs[i])
            self.bind_tensors_to_proxies([inputs[i]], [proxy])
        return inputs

    def pre_hook(self, inputs, hook_id):
        assert self.hooks_proxy is not None
        hook = self.hooks_proxy[hook_id]  # type: ignore[index]
        proxies = self.proxy_call_hook(
            hook,
            inputs,
        )
        with disable_proxy_modes_tracing():
            inputs = [maybe_clone(x) for x in inputs]
            self.bind_tensors_to_proxies(inputs, proxies)
        return inputs

    def post_hook(self, outputs, inputs, hook_id):
        assert self.hooks_proxy is not None
        hook = self.hooks_proxy[hook_id]  # type: ignore[index]
        proxies = self.proxy_call_hook(
            hook,
            outputs,
            inputs,
        )
        with disable_proxy_modes_tracing():
            outputs = [maybe_clone(x) for x in outputs]
            self.bind_tensors_to_proxies(outputs, proxies)
        return outputs

    def post_acc_grad_hook(self, input, hook_id):
        assert isinstance(input, torch.Tensor)
        assert self.hooks_proxy is not None
        hook = self.hooks_proxy[hook_id]  # type: ignore[index]
        proxies = self.proxy_call_hook(
            hook,
            input,
        )
        with disable_proxy_modes_tracing():
            input = [maybe_clone(input)]
            self.bind_tensors_to_proxies(input, proxies)
        return input

    # Note: [Compiled autograd and cudagraphs]
    # Eager autograd backward implements scalars as 0-dim tensors, see DivBackward0::other_.
    # When compiled autograd traces those nodes, it lifts the scalar tensors, resulting in a graph
    # with some cpu 0-dim tensor inputs. To prevent the entire graph from skipping cudagraph, we move the
    # scalars tensors to cuda.
    # To simplify this fx pass, we make a few assumptions specific to the compiled autograd graph:
    #   1. cpu tensor inputs never affect the output device type of their users,
    #      e.g. aten.div inherits type from numerator, not denominator
    #   2. cpu tensor inputs are used in ops that accept cuda tensors too
    def move_graph_nodes_to_cuda(self, graph) -> List[int]:
        inputs_on_cpu = []
        nodes = list(graph.nodes)
        assert nodes[0].target == "inputs"
        inputs = nodes[0]
        inputs_users = list(inputs.users.keys())
        # the ordering of the nodes should always [inputs, sizes, hooks, getitem, getitem1, ...]
        # where getitemi accesses inputs[i]
        first_getitem_idx = 3
        assert nodes[first_getitem_idx] == inputs_users[0]
        last_getitem_idx = first_getitem_idx + len(inputs_users) - 1
        assert nodes[last_getitem_idx] == inputs_users[-1]
        for i, node in enumerate(inputs_users):
            is_cpu = node.meta["val"].device.type == "cpu"
            is_scalar = len(node.meta["val"].size()) == 0
            if is_cpu and is_scalar:
                # move cpu scalars to cuda in the graph
                node.meta["val"] = node.meta["val"].cuda()
                inputs_on_cpu.append(i)

        # return runtime indices we need to move to cuda
        return inputs_on_cpu

    def end_capture(self, outputs):
        self.stack.close()
        self.fx_tracer.create_node(
            "output",
            "output",
            (self.fx_tracer.create_arg(self.to_proxy(outputs)),),
            {},
        )
        self.reorder_accumulate_grad_nodes()
        runtime_inputs_to_move: List[int] = []
        if snapshot_cudagraph_enabled():
            runtime_inputs_to_move = self.move_graph_nodes_to_cuda(self.fx_tracer.graph)

        graph = GraphModule(
            self.fx_tracer.root, self.fx_tracer.graph, "CompiledAutograd"
        )
        set_locals_to_steal(graph, ["inputs"])
        compiled_autograd_log.info(
            "%s", lazy_format_graph_code("Compiled autograd graph", graph)
        )
        verbose_log.debug(
            "%s", lazy_format_graph_code("Compiled autograd graph", graph)
        )
        trace_structured(
            "compiled_autograd_graph",
            payload_fn=lambda: graph.print_readable(print_output=False),
        )

        def runtime_wrapper(compiled_fn, inputs, sizes, hooks):
            for i in runtime_inputs_to_move:
                inputs[i] = inputs[i].cuda()

            return compiled_fn(inputs, sizes, hooks)

        return runtime_wrapper, self.compiler_fn(graph)

    def reorder_accumulate_grad_nodes(self):
        """
        Usage of AOTAutograd causes all the accumulate_grad_ nodes to get pushed to the end of
        the graph.  This differs from eager mode, which schedules them as soon as possible. This
        pass attempts to reorder the graph to mimic eager behavior.
        """
        for node in self.fx_tracer.graph.find_nodes(
            op="call_function", target=torch.ops.inductor.accumulate_grad_.default
        ):
            arg = max(node.args)  # last arg
            if arg is not node.prev and arg.op != "placeholder":
                arg.append(node)

    def to_proxy(self, t):
        if t is None:
            return None
        if isinstance(t, list):
            return [self.to_proxy(x) for x in t]
        if isinstance(t, tuple):
            return tuple(self.to_proxy(x) for x in t)
        assert isinstance(t, (torch.Tensor, torch.SymInt))
        return fetch_object_proxy(self.fx_tracer)(t).proxy

    def bind_tensors_to_proxies(self, tensors, proxies):
        if isinstance(proxies, torch.fx.Proxy):
            proxies = [proxies[i] for i in range(len(tensors))]
        assert len(tensors) == len(proxies)
        track_tensor_tree(tensors, proxies, constant=None, tracer=self.fx_tracer)

    def bind_backward_state(self, index: int):
        assert self.hooks_proxy is not None
        proxy = self.hooks_proxy[index]  # type: ignore[index]
        bw_state = BackwardState()
        track_tensor_tree(bw_state, proxy, constant=None, tracer=self.fx_tracer)
        return bw_state

    def set_node_origin(self, node_name, node_index):
        raw_stack_trace = CapturedTraceback.extract().format()[-1]
        new_code = f"{node_name} (NodeCall {node_index})"
        new_stack_trace = raw_stack_trace.replace(
            "raw_stack_trace = CapturedTraceback.extract().format()[-1]", new_code
        )
        set_stack_trace(new_stack_trace)


compiled_autograd_enabled = False

# We may have code like:
# with enable(compiler_fn):
#   ...
#   with disable():
#     ...
#   ...
# The disable() call just want to disable compiled autograd temporarily.
# But overall the feature is enabled.
#
# The code covered by the disable context manager has no way to know if
# compiled autograd is overall eanbled. Use another variable
# compiled_autograd_enabled_count to indicate how many times compiled
# autograd has been enabled in the call stack for this purpose.
compiled_autograd_enabled_count = 0


@contextlib.contextmanager
def enable(compiler_fn):
    prior = torch._C._dynamo.compiled_autograd.set_autograd_compiler(
        functools.partial(AutogradCompilerInstance, compiler_fn)
    )
    if snapshot_verbose_logging_enabled():
        torch._C._dynamo.compiled_autograd.set_verbose_logger(cpp_verbose_log_fn)
    global compiled_autograd_enabled, compiled_autograd_enabled_count
    compiled_autograd_enabled = True
    compiled_autograd_enabled_count += 1
    try:
        with torch.autograd.set_multithreading_enabled(False):
            yield
    finally:
        compiled_autograd_enabled_count -= 1
        if not prior:
            compiled_autograd_enabled = False
        torch._C._dynamo.compiled_autograd.set_autograd_compiler(prior)


@contextlib.contextmanager
def disable():
    prior = torch._C._dynamo.compiled_autograd.set_autograd_compiler(None)
    global compiled_autograd_enabled
    compiled_autograd_enabled = False
    try:
        yield
    finally:
        if prior:
            compiled_autograd_enabled = True
        torch._C._dynamo.compiled_autograd.set_autograd_compiler(prior)


# return to starting state of a new process
def reset() -> None:
    compiled_autograd_enable = False
    assert compiled_autograd_enabled_count == 0
    torch._C._dynamo.compiled_autograd.set_autograd_compiler(None)
    torch._C._dynamo.compiled_autograd.set_verbose_logger(None)<|MERGE_RESOLUTION|>--- conflicted
+++ resolved
@@ -37,13 +37,12 @@
     )
 
 
-<<<<<<< HEAD
+def cpp_verbose_log_fn(msg: str) -> None:
+    verbose_log.debug(msg)
+
+
 def snapshot_cudagraph_enabled():
     return torch._inductor.config.triton.cudagraphs
-=======
-def cpp_verbose_log_fn(msg: str) -> None:
-    verbose_log.debug(msg)
->>>>>>> 8bc42654
 
 
 def maybe_clone(x):
