--- conflicted
+++ resolved
@@ -9,16 +9,8 @@
 
 import torch
 import torch.fx
-<<<<<<< HEAD
-from torch._guards import Source
-=======
-
-if TYPE_CHECKING:
-    from torch._dynamo.symbolic_convert import InstructionTranslator
 
 from ..._guards import Source
->>>>>>> 69c0348e
-
 from .. import polyfill, variables
 from ..bytecode_transformation import create_call_function, create_instruction
 from ..exc import raise_observed_user_stop_iteration, unimplemented
@@ -40,6 +32,10 @@
 from .iter import IteratorVariable
 
 
+if TYPE_CHECKING:
+    from torch._dynamo.symbolic_convert import InstructionTranslator
+
+
 class BaseListVariable(VariableTracker):
     @staticmethod
     def cls_for_instance(obj):
