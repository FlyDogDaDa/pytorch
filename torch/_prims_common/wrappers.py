--- conflicted
+++ resolved
@@ -3,7 +3,7 @@
 import warnings
 from functools import wraps
 
-from typing import Callable, Dict, NamedTuple, Optional, overload, Sequence, Tuple
+from typing import Callable, NamedTuple, Optional, overload, Sequence, Tuple
 
 import torch
 import torch._prims_common as utils
@@ -211,7 +211,6 @@
 
 def out_wrapper(
     *out_names: str,
-    annotations: Optional[Dict] = None,
     exact_dtype: bool = False,
     pass_is_out: bool = False,
     preserve_memory_format: bool = False,
@@ -321,29 +320,17 @@
             out_type,
         )
         params = *sig.parameters.values(), out_param
-<<<<<<< HEAD
-        params = sorted(params, key=lambda p: p.kind)
-=======
 
         # If there's a Parameter.VAR_KEYWORD parameter (like **kwds), it must appear
         # after the out= parameter, which is Parameter.KEYWORD_ONLY. Sorting by
         # Parameter.kind guarantees that all the parameters are in legal order.
         params = sorted(params, key=lambda p: p.kind)
 
->>>>>>> e29657ef
         _fn.__signature__ = inspect.Signature(  # type: ignore[attr-defined]
             parameters=params, return_annotation=return_type  # type: ignore[arg-type]
         )
 
-<<<<<<< HEAD
-        if annotations is None:
-            _fn.__annotations__ = dict(fn.__annotations__)
-        else:
-            _fn.__annotations__ = annotations
-
-=======
         _fn.__annotations__ = dict(getattr(fn, "__annotations__", {}))
->>>>>>> e29657ef
         _fn.__annotations__["out"] = out_type
         _fn.__annotations__["return"] = return_type
 
