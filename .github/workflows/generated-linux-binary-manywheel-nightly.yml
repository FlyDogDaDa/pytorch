# @generated DO NOT EDIT MANUALLY

# Template is at:    .github/templates/linux_binary_build_workflow.yml.j2
# Generation script: .github/scripts/generate_ci_workflows.py
name: linux-binary-manywheel


on:
  push:
    # NOTE: Meta Employees can trigger new nightlies using: https://fburl.com/trigger_pytorch_nightly_build
    branches:
      - nightly
    tags:
      # NOTE: Binary build pipelines should only get triggered on release candidate builds
      # Release candidate tags look like: v1.11.0-rc1
      - v[0-9]+.[0-9]+.[0-9]+-rc[0-9]+
      - 'ciflow/binaries/*'
      - 'ciflow/binaries_wheel/*'
  workflow_dispatch:

env:
  # Needed for conda builds
  ALPINE_IMAGE: "308535385114.dkr.ecr.us-east-1.amazonaws.com/tool/alpine"
  ANACONDA_USER: pytorch
  AWS_DEFAULT_REGION: us-east-1
  BINARY_ENV_FILE: /tmp/env
  BUILD_ENVIRONMENT: linux-binary-manywheel
  BUILDER_ROOT: /builder
  GITHUB_TOKEN: ${{ secrets.GITHUB_TOKEN }}
  PR_NUMBER: ${{ github.event.pull_request.number }}
  PYTORCH_FINAL_PACKAGE_DIR: /artifacts
  PYTORCH_ROOT: /pytorch
  SHA1: ${{ github.event.pull_request.head.sha || github.sha }}
  SKIP_ALL_TESTS: 0
concurrency:
  group: linux-binary-manywheel-${{ github.event.pull_request.number || github.ref_name }}-${{ github.ref_type == 'branch' && github.sha }}-${{ github.event_name == 'workflow_dispatch' }}
  cancel-in-progress: true

jobs:
  manywheel-py3_8-cpu-build:
    if: ${{ github.repository_owner == 'pytorch' }}
    uses: ./.github/workflows/_binary-build-linux.yml
    with:
      PYTORCH_ROOT: /pytorch
      BUILDER_ROOT: /builder
      PACKAGE_TYPE: manywheel
      # TODO: This is a legacy variable that we eventually want to get rid of in
      #       favor of GPU_ARCH_VERSION
      DESIRED_CUDA: cpu
      GPU_ARCH_TYPE: cpu
      DOCKER_IMAGE: pytorch/manylinux-builder:cpu-main
      DESIRED_PYTHON: "3.8"
      build_name: manywheel-py3_8-cpu
      build_environment: linux-binary-manywheel
    secrets:
      github-token: ${{ secrets.GITHUB_TOKEN }}
  manywheel-py3_8-cpu-test:  # Testing
    if: ${{ github.repository_owner == 'pytorch' }}
    needs: manywheel-py3_8-cpu-build
    uses: ./.github/workflows/_binary-test-linux.yml
    with:
      PYTORCH_ROOT: /pytorch
      BUILDER_ROOT: /builder
      PACKAGE_TYPE: manywheel
      # TODO: This is a legacy variable that we eventually want to get rid of in
      #       favor of GPU_ARCH_VERSION
      DESIRED_CUDA: cpu
      GPU_ARCH_TYPE: cpu
      DOCKER_IMAGE: pytorch/manylinux-builder:cpu-main
      DESIRED_PYTHON: "3.8"
      build_name: manywheel-py3_8-cpu
      build_environment: linux-binary-manywheel
      runs_on: linux.4xlarge
    secrets:
      github-token: ${{ secrets.GITHUB_TOKEN }}
  manywheel-py3_8-cpu-upload:  # Uploading
    if: ${{ github.repository_owner == 'pytorch' }}
    permissions:
      id-token: write
      contents: read
    needs: manywheel-py3_8-cpu-test
    with:
      PYTORCH_ROOT: /pytorch
      BUILDER_ROOT: /builder
      PACKAGE_TYPE: manywheel
      # TODO: This is a legacy variable that we eventually want to get rid of in
      #       favor of GPU_ARCH_VERSION
      DESIRED_CUDA: cpu
      GPU_ARCH_TYPE: cpu
      DOCKER_IMAGE: pytorch/manylinux-builder:cpu-main
      DESIRED_PYTHON: "3.8"
      build_name: manywheel-py3_8-cpu
    secrets:
      github-token: ${{ secrets.GITHUB_TOKEN }}
      conda-pytorchbot-token: ${{ secrets.CONDA_PYTORCHBOT_TOKEN }}
      conda-pytorchbot-token-test: ${{ secrets.CONDA_PYTORCHBOT_TOKEN_TEST }}
    uses: ./.github/workflows/_binary-upload.yml

  manywheel-py3_8-cpu-cxx11-abi-build:
    if: ${{ github.repository_owner == 'pytorch' }}
    uses: ./.github/workflows/_binary-build-linux.yml
    with:
      PYTORCH_ROOT: /pytorch
      BUILDER_ROOT: /builder
      PACKAGE_TYPE: manywheel
      # TODO: This is a legacy variable that we eventually want to get rid of in
      #       favor of GPU_ARCH_VERSION
      DESIRED_CUDA: cpu-cxx11-abi
      GPU_ARCH_TYPE: cpu-cxx11-abi
      DOCKER_IMAGE: pytorch/manylinuxcxx11-abi-builder:cpu-cxx11-abi-main
      DESIRED_DEVTOOLSET: cxx11-abi
      DESIRED_PYTHON: "3.8"
      build_name: manywheel-py3_8-cpu-cxx11-abi
      build_environment: linux-binary-manywheel
    secrets:
      github-token: ${{ secrets.GITHUB_TOKEN }}
  manywheel-py3_8-cpu-cxx11-abi-test:  # Testing
    if: ${{ github.repository_owner == 'pytorch' }}
    needs: manywheel-py3_8-cpu-cxx11-abi-build
    uses: ./.github/workflows/_binary-test-linux.yml
    with:
      PYTORCH_ROOT: /pytorch
      BUILDER_ROOT: /builder
      PACKAGE_TYPE: manywheel
      # TODO: This is a legacy variable that we eventually want to get rid of in
      #       favor of GPU_ARCH_VERSION
      DESIRED_CUDA: cpu-cxx11-abi
      GPU_ARCH_TYPE: cpu-cxx11-abi
      DOCKER_IMAGE: pytorch/manylinuxcxx11-abi-builder:cpu-cxx11-abi-main
      DESIRED_DEVTOOLSET: cxx11-abi
      DESIRED_PYTHON: "3.8"
      build_name: manywheel-py3_8-cpu-cxx11-abi
      build_environment: linux-binary-manywheel
      runs_on: linux.4xlarge
    secrets:
      github-token: ${{ secrets.GITHUB_TOKEN }}
  manywheel-py3_8-cpu-cxx11-abi-upload:  # Uploading
    if: ${{ github.repository_owner == 'pytorch' }}
    permissions:
      id-token: write
      contents: read
    needs: manywheel-py3_8-cpu-cxx11-abi-test
    with:
      PYTORCH_ROOT: /pytorch
      BUILDER_ROOT: /builder
      PACKAGE_TYPE: manywheel
      # TODO: This is a legacy variable that we eventually want to get rid of in
      #       favor of GPU_ARCH_VERSION
      DESIRED_CUDA: cpu-cxx11-abi
      GPU_ARCH_TYPE: cpu-cxx11-abi
      DOCKER_IMAGE: pytorch/manylinuxcxx11-abi-builder:cpu-cxx11-abi-main
      DESIRED_DEVTOOLSET: cxx11-abi
      DESIRED_PYTHON: "3.8"
      build_name: manywheel-py3_8-cpu-cxx11-abi
    secrets:
      github-token: ${{ secrets.GITHUB_TOKEN }}
      conda-pytorchbot-token: ${{ secrets.CONDA_PYTORCHBOT_TOKEN }}
      conda-pytorchbot-token-test: ${{ secrets.CONDA_PYTORCHBOT_TOKEN_TEST }}
    uses: ./.github/workflows/_binary-upload.yml

  manywheel-py3_8-cuda11_8-build:
    if: ${{ github.repository_owner == 'pytorch' }}
    uses: ./.github/workflows/_binary-build-linux.yml
    with:
      PYTORCH_ROOT: /pytorch
      BUILDER_ROOT: /builder
      PACKAGE_TYPE: manywheel
      # TODO: This is a legacy variable that we eventually want to get rid of in
      #       favor of GPU_ARCH_VERSION
      DESIRED_CUDA: cu118
      GPU_ARCH_VERSION: 11.8
      GPU_ARCH_TYPE: cuda
      DOCKER_IMAGE: pytorch/manylinux-builder:cuda11.8-main
      DESIRED_PYTHON: "3.8"
      build_name: manywheel-py3_8-cuda11_8
      build_environment: linux-binary-manywheel
<<<<<<< HEAD
=======
      PYTORCH_EXTRA_INSTALL_REQUIREMENTS: nvidia-cuda-nvrtc-cu11==11.8.89; platform_system == 'Linux' and platform_machine == 'x86_64' | nvidia-cuda-runtime-cu11==11.8.89; platform_system == 'Linux' and platform_machine == 'x86_64' | nvidia-cuda-cupti-cu11==11.8.87; platform_system == 'Linux' and platform_machine == 'x86_64' | nvidia-cudnn-cu11==9.1.0.70; platform_system == 'Linux' and platform_machine == 'x86_64' | nvidia-cublas-cu11==11.11.3.6; platform_system == 'Linux' and platform_machine == 'x86_64' | nvidia-cufft-cu11==10.9.0.58; platform_system == 'Linux' and platform_machine == 'x86_64' | nvidia-curand-cu11==10.3.0.86; platform_system == 'Linux' and platform_machine == 'x86_64' | nvidia-cusolver-cu11==11.4.1.48; platform_system == 'Linux' and platform_machine == 'x86_64' | nvidia-cusparse-cu11==11.7.5.86; platform_system == 'Linux' and platform_machine == 'x86_64' | nvidia-nccl-cu11==2.20.5; platform_system == 'Linux' and platform_machine == 'x86_64' | nvidia-nvtx-cu11==11.8.86; platform_system == 'Linux' and platform_machine == 'x86_64'
>>>>>>> c3368a5c
    secrets:
      github-token: ${{ secrets.GITHUB_TOKEN }}
  manywheel-py3_8-cuda11_8-test:  # Testing
    if: ${{ github.repository_owner == 'pytorch' }}
    needs: manywheel-py3_8-cuda11_8-build
    uses: ./.github/workflows/_binary-test-linux.yml
    with:
      PYTORCH_ROOT: /pytorch
      BUILDER_ROOT: /builder
      PACKAGE_TYPE: manywheel
      # TODO: This is a legacy variable that we eventually want to get rid of in
      #       favor of GPU_ARCH_VERSION
      DESIRED_CUDA: cu118
      GPU_ARCH_VERSION: 11.8
      GPU_ARCH_TYPE: cuda
      DOCKER_IMAGE: pytorch/manylinux-builder:cuda11.8-main
      DESIRED_PYTHON: "3.8"
      build_name: manywheel-py3_8-cuda11_8
      build_environment: linux-binary-manywheel
      runs_on: linux.4xlarge.nvidia.gpu
    secrets:
      github-token: ${{ secrets.GITHUB_TOKEN }}
  manywheel-py3_8-cuda11_8-upload:  # Uploading
    if: ${{ github.repository_owner == 'pytorch' }}
    permissions:
      id-token: write
      contents: read
    needs: manywheel-py3_8-cuda11_8-test
    with:
      PYTORCH_ROOT: /pytorch
      BUILDER_ROOT: /builder
      PACKAGE_TYPE: manywheel
      # TODO: This is a legacy variable that we eventually want to get rid of in
      #       favor of GPU_ARCH_VERSION
      DESIRED_CUDA: cu118
      GPU_ARCH_VERSION: 11.8
      GPU_ARCH_TYPE: cuda
      DOCKER_IMAGE: pytorch/manylinux-builder:cuda11.8-main
      DESIRED_PYTHON: "3.8"
      build_name: manywheel-py3_8-cuda11_8
    secrets:
      github-token: ${{ secrets.GITHUB_TOKEN }}
      conda-pytorchbot-token: ${{ secrets.CONDA_PYTORCHBOT_TOKEN }}
      conda-pytorchbot-token-test: ${{ secrets.CONDA_PYTORCHBOT_TOKEN_TEST }}
    uses: ./.github/workflows/_binary-upload.yml

  manywheel-py3_8-cuda12_1-build:
    if: ${{ github.repository_owner == 'pytorch' }}
    uses: ./.github/workflows/_binary-build-linux.yml
    with:
      PYTORCH_ROOT: /pytorch
      BUILDER_ROOT: /builder
      PACKAGE_TYPE: manywheel
      # TODO: This is a legacy variable that we eventually want to get rid of in
      #       favor of GPU_ARCH_VERSION
      DESIRED_CUDA: cu121
      GPU_ARCH_VERSION: 12.1
      GPU_ARCH_TYPE: cuda
      DOCKER_IMAGE: pytorch/manylinux-builder:cuda12.1-main
      DESIRED_PYTHON: "3.8"
      build_name: manywheel-py3_8-cuda12_1
      build_environment: linux-binary-manywheel
<<<<<<< HEAD
=======
      PYTORCH_EXTRA_INSTALL_REQUIREMENTS: nvidia-cuda-nvrtc-cu12==12.1.105; platform_system == 'Linux' and platform_machine == 'x86_64' | nvidia-cuda-runtime-cu12==12.1.105; platform_system == 'Linux' and platform_machine == 'x86_64' | nvidia-cuda-cupti-cu12==12.1.105; platform_system == 'Linux' and platform_machine == 'x86_64' | nvidia-cudnn-cu12==9.1.0.70; platform_system == 'Linux' and platform_machine == 'x86_64' | nvidia-cublas-cu12==12.1.3.1; platform_system == 'Linux' and platform_machine == 'x86_64' | nvidia-cufft-cu12==11.0.2.54; platform_system == 'Linux' and platform_machine == 'x86_64' | nvidia-curand-cu12==10.3.2.106; platform_system == 'Linux' and platform_machine == 'x86_64' | nvidia-cusolver-cu12==11.4.5.107; platform_system == 'Linux' and platform_machine == 'x86_64' | nvidia-cusparse-cu12==12.1.0.106; platform_system == 'Linux' and platform_machine == 'x86_64' | nvidia-nccl-cu12==2.20.5; platform_system == 'Linux' and platform_machine == 'x86_64' | nvidia-nvtx-cu12==12.1.105; platform_system == 'Linux' and platform_machine == 'x86_64'
>>>>>>> c3368a5c
    secrets:
      github-token: ${{ secrets.GITHUB_TOKEN }}
  manywheel-py3_8-cuda12_1-test:  # Testing
    if: ${{ github.repository_owner == 'pytorch' }}
    needs: manywheel-py3_8-cuda12_1-build
    uses: ./.github/workflows/_binary-test-linux.yml
    with:
      PYTORCH_ROOT: /pytorch
      BUILDER_ROOT: /builder
      PACKAGE_TYPE: manywheel
      # TODO: This is a legacy variable that we eventually want to get rid of in
      #       favor of GPU_ARCH_VERSION
      DESIRED_CUDA: cu121
      GPU_ARCH_VERSION: 12.1
      GPU_ARCH_TYPE: cuda
      DOCKER_IMAGE: pytorch/manylinux-builder:cuda12.1-main
      DESIRED_PYTHON: "3.8"
      build_name: manywheel-py3_8-cuda12_1
      build_environment: linux-binary-manywheel
      runs_on: linux.4xlarge.nvidia.gpu
    secrets:
      github-token: ${{ secrets.GITHUB_TOKEN }}
  manywheel-py3_8-cuda12_1-upload:  # Uploading
    if: ${{ github.repository_owner == 'pytorch' }}
    permissions:
      id-token: write
      contents: read
    needs: manywheel-py3_8-cuda12_1-test
    with:
      PYTORCH_ROOT: /pytorch
      BUILDER_ROOT: /builder
      PACKAGE_TYPE: manywheel
      # TODO: This is a legacy variable that we eventually want to get rid of in
      #       favor of GPU_ARCH_VERSION
      DESIRED_CUDA: cu121
      GPU_ARCH_VERSION: 12.1
      GPU_ARCH_TYPE: cuda
      DOCKER_IMAGE: pytorch/manylinux-builder:cuda12.1-main
      DESIRED_PYTHON: "3.8"
      build_name: manywheel-py3_8-cuda12_1
    secrets:
      github-token: ${{ secrets.GITHUB_TOKEN }}
      conda-pytorchbot-token: ${{ secrets.CONDA_PYTORCHBOT_TOKEN }}
      conda-pytorchbot-token-test: ${{ secrets.CONDA_PYTORCHBOT_TOKEN_TEST }}
    uses: ./.github/workflows/_binary-upload.yml

  manywheel-py3_8-cuda12_4-build:
    if: ${{ github.repository_owner == 'pytorch' }}
    uses: ./.github/workflows/_binary-build-linux.yml
    with:
      PYTORCH_ROOT: /pytorch
      BUILDER_ROOT: /builder
      PACKAGE_TYPE: manywheel
      # TODO: This is a legacy variable that we eventually want to get rid of in
      #       favor of GPU_ARCH_VERSION
      DESIRED_CUDA: cu124
      GPU_ARCH_VERSION: 12.4
      GPU_ARCH_TYPE: cuda
      DOCKER_IMAGE: pytorch/manylinux-builder:cuda12.4-main
      DESIRED_PYTHON: "3.8"
      build_name: manywheel-py3_8-cuda12_4
      build_environment: linux-binary-manywheel
<<<<<<< HEAD
=======
      PYTORCH_EXTRA_INSTALL_REQUIREMENTS: nvidia-cuda-nvrtc-cu12==12.4.99; platform_system == 'Linux' and platform_machine == 'x86_64' | nvidia-cuda-runtime-cu12==12.4.99; platform_system == 'Linux' and platform_machine == 'x86_64' | nvidia-cuda-cupti-cu12==12.4.99; platform_system == 'Linux' and platform_machine == 'x86_64' | nvidia-cudnn-cu12==9.1.0.70; platform_system == 'Linux' and platform_machine == 'x86_64' | nvidia-cublas-cu12==12.4.2.65; platform_system == 'Linux' and platform_machine == 'x86_64' | nvidia-cufft-cu12==11.2.0.44; platform_system == 'Linux' and platform_machine == 'x86_64' | nvidia-curand-cu12==10.3.5.119; platform_system == 'Linux' and platform_machine == 'x86_64' | nvidia-cusolver-cu12==11.6.0.99; platform_system == 'Linux' and platform_machine == 'x86_64' | nvidia-cusparse-cu12==12.3.0.142; platform_system == 'Linux' and platform_machine == 'x86_64' | nvidia-nccl-cu12==2.20.5; platform_system == 'Linux' and platform_machine == 'x86_64' | nvidia-nvtx-cu12==12.4.99; platform_system == 'Linux' and platform_machine == 'x86_64' | nvidia-nvjitlink-cu12==12.4.99; platform_system == 'Linux' and platform_machine == 'x86_64'
>>>>>>> c3368a5c
    secrets:
      github-token: ${{ secrets.GITHUB_TOKEN }}
  manywheel-py3_8-cuda12_4-test:  # Testing
    if: ${{ github.repository_owner == 'pytorch' }}
    needs: manywheel-py3_8-cuda12_4-build
    uses: ./.github/workflows/_binary-test-linux.yml
    with:
      PYTORCH_ROOT: /pytorch
      BUILDER_ROOT: /builder
      PACKAGE_TYPE: manywheel
      # TODO: This is a legacy variable that we eventually want to get rid of in
      #       favor of GPU_ARCH_VERSION
      DESIRED_CUDA: cu124
      GPU_ARCH_VERSION: 12.4
      GPU_ARCH_TYPE: cuda
      DOCKER_IMAGE: pytorch/manylinux-builder:cuda12.4-main
      DESIRED_PYTHON: "3.8"
      build_name: manywheel-py3_8-cuda12_4
      build_environment: linux-binary-manywheel
      runs_on: linux.4xlarge.nvidia.gpu
    secrets:
      github-token: ${{ secrets.GITHUB_TOKEN }}
  manywheel-py3_8-cuda12_4-upload:  # Uploading
    if: ${{ github.repository_owner == 'pytorch' }}
    permissions:
      id-token: write
      contents: read
    needs: manywheel-py3_8-cuda12_4-test
    with:
      PYTORCH_ROOT: /pytorch
      BUILDER_ROOT: /builder
      PACKAGE_TYPE: manywheel
      # TODO: This is a legacy variable that we eventually want to get rid of in
      #       favor of GPU_ARCH_VERSION
      DESIRED_CUDA: cu124
      GPU_ARCH_VERSION: 12.4
      GPU_ARCH_TYPE: cuda
      DOCKER_IMAGE: pytorch/manylinux-builder:cuda12.4-main
      DESIRED_PYTHON: "3.8"
      build_name: manywheel-py3_8-cuda12_4
    secrets:
      github-token: ${{ secrets.GITHUB_TOKEN }}
      conda-pytorchbot-token: ${{ secrets.CONDA_PYTORCHBOT_TOKEN }}
      conda-pytorchbot-token-test: ${{ secrets.CONDA_PYTORCHBOT_TOKEN_TEST }}
    uses: ./.github/workflows/_binary-upload.yml

  manywheel-py3_8-rocm6_0-build:
    if: ${{ github.repository_owner == 'pytorch' }}
    uses: ./.github/workflows/_binary-build-linux.yml
    with:
      PYTORCH_ROOT: /pytorch
      BUILDER_ROOT: /builder
      PACKAGE_TYPE: manywheel
      # TODO: This is a legacy variable that we eventually want to get rid of in
      #       favor of GPU_ARCH_VERSION
      DESIRED_CUDA: rocm6.0
      GPU_ARCH_VERSION: 6.0
      GPU_ARCH_TYPE: rocm
      DOCKER_IMAGE: pytorch/manylinux-builder:rocm6.0-main
      DESIRED_PYTHON: "3.8"
      build_name: manywheel-py3_8-rocm6_0
      build_environment: linux-binary-manywheel
    secrets:
      github-token: ${{ secrets.GITHUB_TOKEN }}
  manywheel-py3_8-rocm6_0-test:  # Testing
    if: ${{ github.repository_owner == 'pytorch' }}
    needs: manywheel-py3_8-rocm6_0-build
    runs-on: linux.rocm.gpu
    timeout-minutes: 240
    env:
      PYTORCH_ROOT: /pytorch
      BUILDER_ROOT: /builder
      PACKAGE_TYPE: manywheel
      # TODO: This is a legacy variable that we eventually want to get rid of in
      #       favor of GPU_ARCH_VERSION
      DESIRED_CUDA: rocm6.0
      GPU_ARCH_VERSION: 6.0
      GPU_ARCH_TYPE: rocm
      SKIP_ALL_TESTS: 1
      DOCKER_IMAGE: pytorch/manylinux-builder:rocm6.0-main
      DESIRED_PYTHON: "3.8"
    steps:
      - name: Setup ROCm
        uses: ./.github/actions/setup-rocm
      - uses: actions/download-artifact@v3
        name: Download Build Artifacts
        with:
          name: manywheel-py3_8-rocm6_0
          path: "${{ runner.temp }}/artifacts/"
      - name: Checkout PyTorch
        uses: malfet/checkout@silent-checkout
        with:
          ref: ${{ github.event_name == 'pull_request' && github.event.pull_request.head.sha || github.sha }}
          submodules: recursive
          path: pytorch
          quiet-checkout: true
      - name: Clean PyTorch checkout
        run: |
          # Remove any artifacts from the previous checkouts
          git clean -fxd
        working-directory: pytorch
      - name: Checkout pytorch/builder
        uses: malfet/checkout@silent-checkout
        with:
          ref: main
          submodules: recursive
          repository: pytorch/builder
          path: builder
          quiet-checkout: true
      - name: Clean pytorch/builder checkout
        run: |
          # Remove any artifacts from the previous checkouts
          git clean -fxd
        working-directory: builder
      - name: ROCm set GPU_FLAG
        run: |
          echo "GPU_FLAG=--device=/dev/mem --device=/dev/kfd --device=/dev/dri --group-add video --group-add daemon" >> "${GITHUB_ENV}"
      - name: Pull Docker image
        uses: pytorch/test-infra/.github/actions/pull-docker-image@main
        with:
          docker-image: pytorch/manylinux-builder:rocm6.0-main
      - name: Test Pytorch binary
        uses: ./pytorch/.github/actions/test-pytorch-binary
      - name: Teardown ROCm
        uses: ./.github/actions/teardown-rocm
  manywheel-py3_8-rocm6_0-upload:  # Uploading
    if: ${{ github.repository_owner == 'pytorch' }}
    permissions:
      id-token: write
      contents: read
    needs: manywheel-py3_8-rocm6_0-test
    with:
      PYTORCH_ROOT: /pytorch
      BUILDER_ROOT: /builder
      PACKAGE_TYPE: manywheel
      # TODO: This is a legacy variable that we eventually want to get rid of in
      #       favor of GPU_ARCH_VERSION
      DESIRED_CUDA: rocm6.0
      GPU_ARCH_VERSION: 6.0
      GPU_ARCH_TYPE: rocm
      DOCKER_IMAGE: pytorch/manylinux-builder:rocm6.0-main
      DESIRED_PYTHON: "3.8"
      build_name: manywheel-py3_8-rocm6_0
    secrets:
      github-token: ${{ secrets.GITHUB_TOKEN }}
      conda-pytorchbot-token: ${{ secrets.CONDA_PYTORCHBOT_TOKEN }}
      conda-pytorchbot-token-test: ${{ secrets.CONDA_PYTORCHBOT_TOKEN_TEST }}
    uses: ./.github/workflows/_binary-upload.yml

  manywheel-py3_8-rocm6_1-build:
    if: ${{ github.repository_owner == 'pytorch' }}
    uses: ./.github/workflows/_binary-build-linux.yml
    with:
      PYTORCH_ROOT: /pytorch
      BUILDER_ROOT: /builder
      PACKAGE_TYPE: manywheel
      # TODO: This is a legacy variable that we eventually want to get rid of in
      #       favor of GPU_ARCH_VERSION
      DESIRED_CUDA: rocm6.1
      GPU_ARCH_VERSION: 6.1
      GPU_ARCH_TYPE: rocm
      DOCKER_IMAGE: pytorch/manylinux-builder:rocm6.1-main
      DESIRED_PYTHON: "3.8"
      build_name: manywheel-py3_8-rocm6_1
      build_environment: linux-binary-manywheel
    secrets:
      github-token: ${{ secrets.GITHUB_TOKEN }}
  manywheel-py3_8-rocm6_1-test:  # Testing
    if: ${{ github.repository_owner == 'pytorch' }}
    needs: manywheel-py3_8-rocm6_1-build
    runs-on: linux.rocm.gpu
    timeout-minutes: 240
    env:
      PYTORCH_ROOT: /pytorch
      BUILDER_ROOT: /builder
      PACKAGE_TYPE: manywheel
      # TODO: This is a legacy variable that we eventually want to get rid of in
      #       favor of GPU_ARCH_VERSION
      DESIRED_CUDA: rocm6.1
      GPU_ARCH_VERSION: 6.1
      GPU_ARCH_TYPE: rocm
      SKIP_ALL_TESTS: 1
      DOCKER_IMAGE: pytorch/manylinux-builder:rocm6.1-main
      DESIRED_PYTHON: "3.8"
    steps:
      - name: Setup ROCm
        uses: ./.github/actions/setup-rocm
      - uses: actions/download-artifact@v3
        name: Download Build Artifacts
        with:
          name: manywheel-py3_8-rocm6_1
          path: "${{ runner.temp }}/artifacts/"
      - name: Checkout PyTorch
        uses: malfet/checkout@silent-checkout
        with:
          ref: ${{ github.event_name == 'pull_request' && github.event.pull_request.head.sha || github.sha }}
          submodules: recursive
          path: pytorch
          quiet-checkout: true
      - name: Clean PyTorch checkout
        run: |
          # Remove any artifacts from the previous checkouts
          git clean -fxd
        working-directory: pytorch
      - name: Checkout pytorch/builder
        uses: malfet/checkout@silent-checkout
        with:
          ref: main
          submodules: recursive
          repository: pytorch/builder
          path: builder
          quiet-checkout: true
      - name: Clean pytorch/builder checkout
        run: |
          # Remove any artifacts from the previous checkouts
          git clean -fxd
        working-directory: builder
      - name: ROCm set GPU_FLAG
        run: |
          echo "GPU_FLAG=--device=/dev/mem --device=/dev/kfd --device=/dev/dri --group-add video --group-add daemon" >> "${GITHUB_ENV}"
      - name: Pull Docker image
        uses: pytorch/test-infra/.github/actions/pull-docker-image@main
        with:
          docker-image: pytorch/manylinux-builder:rocm6.1-main
      - name: Test Pytorch binary
        uses: ./pytorch/.github/actions/test-pytorch-binary
      - name: Teardown ROCm
        uses: ./.github/actions/teardown-rocm
  manywheel-py3_8-rocm6_1-upload:  # Uploading
    if: ${{ github.repository_owner == 'pytorch' }}
    permissions:
      id-token: write
      contents: read
    needs: manywheel-py3_8-rocm6_1-test
    with:
      PYTORCH_ROOT: /pytorch
      BUILDER_ROOT: /builder
      PACKAGE_TYPE: manywheel
      # TODO: This is a legacy variable that we eventually want to get rid of in
      #       favor of GPU_ARCH_VERSION
      DESIRED_CUDA: rocm6.1
      GPU_ARCH_VERSION: 6.1
      GPU_ARCH_TYPE: rocm
      DOCKER_IMAGE: pytorch/manylinux-builder:rocm6.1-main
      DESIRED_PYTHON: "3.8"
      build_name: manywheel-py3_8-rocm6_1
    secrets:
      github-token: ${{ secrets.GITHUB_TOKEN }}
      conda-pytorchbot-token: ${{ secrets.CONDA_PYTORCHBOT_TOKEN }}
      conda-pytorchbot-token-test: ${{ secrets.CONDA_PYTORCHBOT_TOKEN_TEST }}
    uses: ./.github/workflows/_binary-upload.yml

  manywheel-py3_9-cpu-build:
    if: ${{ github.repository_owner == 'pytorch' }}
    uses: ./.github/workflows/_binary-build-linux.yml
    with:
      PYTORCH_ROOT: /pytorch
      BUILDER_ROOT: /builder
      PACKAGE_TYPE: manywheel
      # TODO: This is a legacy variable that we eventually want to get rid of in
      #       favor of GPU_ARCH_VERSION
      DESIRED_CUDA: cpu
      GPU_ARCH_TYPE: cpu
      DOCKER_IMAGE: pytorch/manylinux-builder:cpu-main
      DESIRED_PYTHON: "3.9"
      build_name: manywheel-py3_9-cpu
      build_environment: linux-binary-manywheel
    secrets:
      github-token: ${{ secrets.GITHUB_TOKEN }}
  manywheel-py3_9-cpu-test:  # Testing
    if: ${{ github.repository_owner == 'pytorch' }}
    needs: manywheel-py3_9-cpu-build
    uses: ./.github/workflows/_binary-test-linux.yml
    with:
      PYTORCH_ROOT: /pytorch
      BUILDER_ROOT: /builder
      PACKAGE_TYPE: manywheel
      # TODO: This is a legacy variable that we eventually want to get rid of in
      #       favor of GPU_ARCH_VERSION
      DESIRED_CUDA: cpu
      GPU_ARCH_TYPE: cpu
      DOCKER_IMAGE: pytorch/manylinux-builder:cpu-main
      DESIRED_PYTHON: "3.9"
      build_name: manywheel-py3_9-cpu
      build_environment: linux-binary-manywheel
      runs_on: linux.4xlarge
    secrets:
      github-token: ${{ secrets.GITHUB_TOKEN }}
  manywheel-py3_9-cpu-upload:  # Uploading
    if: ${{ github.repository_owner == 'pytorch' }}
    permissions:
      id-token: write
      contents: read
    needs: manywheel-py3_9-cpu-test
    with:
      PYTORCH_ROOT: /pytorch
      BUILDER_ROOT: /builder
      PACKAGE_TYPE: manywheel
      # TODO: This is a legacy variable that we eventually want to get rid of in
      #       favor of GPU_ARCH_VERSION
      DESIRED_CUDA: cpu
      GPU_ARCH_TYPE: cpu
      DOCKER_IMAGE: pytorch/manylinux-builder:cpu-main
      DESIRED_PYTHON: "3.9"
      build_name: manywheel-py3_9-cpu
    secrets:
      github-token: ${{ secrets.GITHUB_TOKEN }}
      conda-pytorchbot-token: ${{ secrets.CONDA_PYTORCHBOT_TOKEN }}
      conda-pytorchbot-token-test: ${{ secrets.CONDA_PYTORCHBOT_TOKEN_TEST }}
    uses: ./.github/workflows/_binary-upload.yml

  manywheel-py3_9-cpu-cxx11-abi-build:
    if: ${{ github.repository_owner == 'pytorch' }}
    uses: ./.github/workflows/_binary-build-linux.yml
    with:
      PYTORCH_ROOT: /pytorch
      BUILDER_ROOT: /builder
      PACKAGE_TYPE: manywheel
      # TODO: This is a legacy variable that we eventually want to get rid of in
      #       favor of GPU_ARCH_VERSION
      DESIRED_CUDA: cpu-cxx11-abi
      GPU_ARCH_TYPE: cpu-cxx11-abi
      DOCKER_IMAGE: pytorch/manylinuxcxx11-abi-builder:cpu-cxx11-abi-main
      DESIRED_DEVTOOLSET: cxx11-abi
      DESIRED_PYTHON: "3.9"
      build_name: manywheel-py3_9-cpu-cxx11-abi
      build_environment: linux-binary-manywheel
    secrets:
      github-token: ${{ secrets.GITHUB_TOKEN }}
  manywheel-py3_9-cpu-cxx11-abi-test:  # Testing
    if: ${{ github.repository_owner == 'pytorch' }}
    needs: manywheel-py3_9-cpu-cxx11-abi-build
    uses: ./.github/workflows/_binary-test-linux.yml
    with:
      PYTORCH_ROOT: /pytorch
      BUILDER_ROOT: /builder
      PACKAGE_TYPE: manywheel
      # TODO: This is a legacy variable that we eventually want to get rid of in
      #       favor of GPU_ARCH_VERSION
      DESIRED_CUDA: cpu-cxx11-abi
      GPU_ARCH_TYPE: cpu-cxx11-abi
      DOCKER_IMAGE: pytorch/manylinuxcxx11-abi-builder:cpu-cxx11-abi-main
      DESIRED_DEVTOOLSET: cxx11-abi
      DESIRED_PYTHON: "3.9"
      build_name: manywheel-py3_9-cpu-cxx11-abi
      build_environment: linux-binary-manywheel
      runs_on: linux.4xlarge
    secrets:
      github-token: ${{ secrets.GITHUB_TOKEN }}
  manywheel-py3_9-cpu-cxx11-abi-upload:  # Uploading
    if: ${{ github.repository_owner == 'pytorch' }}
    permissions:
      id-token: write
      contents: read
    needs: manywheel-py3_9-cpu-cxx11-abi-test
    with:
      PYTORCH_ROOT: /pytorch
      BUILDER_ROOT: /builder
      PACKAGE_TYPE: manywheel
      # TODO: This is a legacy variable that we eventually want to get rid of in
      #       favor of GPU_ARCH_VERSION
      DESIRED_CUDA: cpu-cxx11-abi
      GPU_ARCH_TYPE: cpu-cxx11-abi
      DOCKER_IMAGE: pytorch/manylinuxcxx11-abi-builder:cpu-cxx11-abi-main
      DESIRED_DEVTOOLSET: cxx11-abi
      DESIRED_PYTHON: "3.9"
      build_name: manywheel-py3_9-cpu-cxx11-abi
    secrets:
      github-token: ${{ secrets.GITHUB_TOKEN }}
      conda-pytorchbot-token: ${{ secrets.CONDA_PYTORCHBOT_TOKEN }}
      conda-pytorchbot-token-test: ${{ secrets.CONDA_PYTORCHBOT_TOKEN_TEST }}
    uses: ./.github/workflows/_binary-upload.yml

  manywheel-py3_9-cuda11_8-build:
    if: ${{ github.repository_owner == 'pytorch' }}
    uses: ./.github/workflows/_binary-build-linux.yml
    with:
      PYTORCH_ROOT: /pytorch
      BUILDER_ROOT: /builder
      PACKAGE_TYPE: manywheel
      # TODO: This is a legacy variable that we eventually want to get rid of in
      #       favor of GPU_ARCH_VERSION
      DESIRED_CUDA: cu118
      GPU_ARCH_VERSION: 11.8
      GPU_ARCH_TYPE: cuda
      DOCKER_IMAGE: pytorch/manylinux-builder:cuda11.8-main
      DESIRED_PYTHON: "3.9"
      build_name: manywheel-py3_9-cuda11_8
      build_environment: linux-binary-manywheel
<<<<<<< HEAD
=======
      PYTORCH_EXTRA_INSTALL_REQUIREMENTS: nvidia-cuda-nvrtc-cu11==11.8.89; platform_system == 'Linux' and platform_machine == 'x86_64' | nvidia-cuda-runtime-cu11==11.8.89; platform_system == 'Linux' and platform_machine == 'x86_64' | nvidia-cuda-cupti-cu11==11.8.87; platform_system == 'Linux' and platform_machine == 'x86_64' | nvidia-cudnn-cu11==9.1.0.70; platform_system == 'Linux' and platform_machine == 'x86_64' | nvidia-cublas-cu11==11.11.3.6; platform_system == 'Linux' and platform_machine == 'x86_64' | nvidia-cufft-cu11==10.9.0.58; platform_system == 'Linux' and platform_machine == 'x86_64' | nvidia-curand-cu11==10.3.0.86; platform_system == 'Linux' and platform_machine == 'x86_64' | nvidia-cusolver-cu11==11.4.1.48; platform_system == 'Linux' and platform_machine == 'x86_64' | nvidia-cusparse-cu11==11.7.5.86; platform_system == 'Linux' and platform_machine == 'x86_64' | nvidia-nccl-cu11==2.20.5; platform_system == 'Linux' and platform_machine == 'x86_64' | nvidia-nvtx-cu11==11.8.86; platform_system == 'Linux' and platform_machine == 'x86_64'
>>>>>>> c3368a5c
    secrets:
      github-token: ${{ secrets.GITHUB_TOKEN }}
  manywheel-py3_9-cuda11_8-test:  # Testing
    if: ${{ github.repository_owner == 'pytorch' }}
    needs: manywheel-py3_9-cuda11_8-build
    uses: ./.github/workflows/_binary-test-linux.yml
    with:
      PYTORCH_ROOT: /pytorch
      BUILDER_ROOT: /builder
      PACKAGE_TYPE: manywheel
      # TODO: This is a legacy variable that we eventually want to get rid of in
      #       favor of GPU_ARCH_VERSION
      DESIRED_CUDA: cu118
      GPU_ARCH_VERSION: 11.8
      GPU_ARCH_TYPE: cuda
      DOCKER_IMAGE: pytorch/manylinux-builder:cuda11.8-main
      DESIRED_PYTHON: "3.9"
      build_name: manywheel-py3_9-cuda11_8
      build_environment: linux-binary-manywheel
      runs_on: linux.4xlarge.nvidia.gpu
    secrets:
      github-token: ${{ secrets.GITHUB_TOKEN }}
  manywheel-py3_9-cuda11_8-upload:  # Uploading
    if: ${{ github.repository_owner == 'pytorch' }}
    permissions:
      id-token: write
      contents: read
    needs: manywheel-py3_9-cuda11_8-test
    with:
      PYTORCH_ROOT: /pytorch
      BUILDER_ROOT: /builder
      PACKAGE_TYPE: manywheel
      # TODO: This is a legacy variable that we eventually want to get rid of in
      #       favor of GPU_ARCH_VERSION
      DESIRED_CUDA: cu118
      GPU_ARCH_VERSION: 11.8
      GPU_ARCH_TYPE: cuda
      DOCKER_IMAGE: pytorch/manylinux-builder:cuda11.8-main
      DESIRED_PYTHON: "3.9"
      build_name: manywheel-py3_9-cuda11_8
    secrets:
      github-token: ${{ secrets.GITHUB_TOKEN }}
      conda-pytorchbot-token: ${{ secrets.CONDA_PYTORCHBOT_TOKEN }}
      conda-pytorchbot-token-test: ${{ secrets.CONDA_PYTORCHBOT_TOKEN_TEST }}
    uses: ./.github/workflows/_binary-upload.yml

  manywheel-py3_9-cuda12_1-build:
    if: ${{ github.repository_owner == 'pytorch' }}
    uses: ./.github/workflows/_binary-build-linux.yml
    with:
      PYTORCH_ROOT: /pytorch
      BUILDER_ROOT: /builder
      PACKAGE_TYPE: manywheel
      # TODO: This is a legacy variable that we eventually want to get rid of in
      #       favor of GPU_ARCH_VERSION
      DESIRED_CUDA: cu121
      GPU_ARCH_VERSION: 12.1
      GPU_ARCH_TYPE: cuda
      DOCKER_IMAGE: pytorch/manylinux-builder:cuda12.1-main
      DESIRED_PYTHON: "3.9"
      build_name: manywheel-py3_9-cuda12_1
      build_environment: linux-binary-manywheel
<<<<<<< HEAD
=======
      PYTORCH_EXTRA_INSTALL_REQUIREMENTS: nvidia-cuda-nvrtc-cu12==12.1.105; platform_system == 'Linux' and platform_machine == 'x86_64' | nvidia-cuda-runtime-cu12==12.1.105; platform_system == 'Linux' and platform_machine == 'x86_64' | nvidia-cuda-cupti-cu12==12.1.105; platform_system == 'Linux' and platform_machine == 'x86_64' | nvidia-cudnn-cu12==9.1.0.70; platform_system == 'Linux' and platform_machine == 'x86_64' | nvidia-cublas-cu12==12.1.3.1; platform_system == 'Linux' and platform_machine == 'x86_64' | nvidia-cufft-cu12==11.0.2.54; platform_system == 'Linux' and platform_machine == 'x86_64' | nvidia-curand-cu12==10.3.2.106; platform_system == 'Linux' and platform_machine == 'x86_64' | nvidia-cusolver-cu12==11.4.5.107; platform_system == 'Linux' and platform_machine == 'x86_64' | nvidia-cusparse-cu12==12.1.0.106; platform_system == 'Linux' and platform_machine == 'x86_64' | nvidia-nccl-cu12==2.20.5; platform_system == 'Linux' and platform_machine == 'x86_64' | nvidia-nvtx-cu12==12.1.105; platform_system == 'Linux' and platform_machine == 'x86_64'
>>>>>>> c3368a5c
    secrets:
      github-token: ${{ secrets.GITHUB_TOKEN }}
  manywheel-py3_9-cuda12_1-test:  # Testing
    if: ${{ github.repository_owner == 'pytorch' }}
    needs: manywheel-py3_9-cuda12_1-build
    uses: ./.github/workflows/_binary-test-linux.yml
    with:
      PYTORCH_ROOT: /pytorch
      BUILDER_ROOT: /builder
      PACKAGE_TYPE: manywheel
      # TODO: This is a legacy variable that we eventually want to get rid of in
      #       favor of GPU_ARCH_VERSION
      DESIRED_CUDA: cu121
      GPU_ARCH_VERSION: 12.1
      GPU_ARCH_TYPE: cuda
      DOCKER_IMAGE: pytorch/manylinux-builder:cuda12.1-main
      DESIRED_PYTHON: "3.9"
      build_name: manywheel-py3_9-cuda12_1
      build_environment: linux-binary-manywheel
      runs_on: linux.4xlarge.nvidia.gpu
    secrets:
      github-token: ${{ secrets.GITHUB_TOKEN }}
  manywheel-py3_9-cuda12_1-upload:  # Uploading
    if: ${{ github.repository_owner == 'pytorch' }}
    permissions:
      id-token: write
      contents: read
    needs: manywheel-py3_9-cuda12_1-test
    with:
      PYTORCH_ROOT: /pytorch
      BUILDER_ROOT: /builder
      PACKAGE_TYPE: manywheel
      # TODO: This is a legacy variable that we eventually want to get rid of in
      #       favor of GPU_ARCH_VERSION
      DESIRED_CUDA: cu121
      GPU_ARCH_VERSION: 12.1
      GPU_ARCH_TYPE: cuda
      DOCKER_IMAGE: pytorch/manylinux-builder:cuda12.1-main
      DESIRED_PYTHON: "3.9"
      build_name: manywheel-py3_9-cuda12_1
    secrets:
      github-token: ${{ secrets.GITHUB_TOKEN }}
      conda-pytorchbot-token: ${{ secrets.CONDA_PYTORCHBOT_TOKEN }}
      conda-pytorchbot-token-test: ${{ secrets.CONDA_PYTORCHBOT_TOKEN_TEST }}
    uses: ./.github/workflows/_binary-upload.yml

  manywheel-py3_9-cuda12_4-build:
    if: ${{ github.repository_owner == 'pytorch' }}
    uses: ./.github/workflows/_binary-build-linux.yml
    with:
      PYTORCH_ROOT: /pytorch
      BUILDER_ROOT: /builder
      PACKAGE_TYPE: manywheel
      # TODO: This is a legacy variable that we eventually want to get rid of in
      #       favor of GPU_ARCH_VERSION
      DESIRED_CUDA: cu124
      GPU_ARCH_VERSION: 12.4
      GPU_ARCH_TYPE: cuda
      DOCKER_IMAGE: pytorch/manylinux-builder:cuda12.4-main
      DESIRED_PYTHON: "3.9"
      build_name: manywheel-py3_9-cuda12_4
      build_environment: linux-binary-manywheel
<<<<<<< HEAD
=======
      PYTORCH_EXTRA_INSTALL_REQUIREMENTS: nvidia-cuda-nvrtc-cu12==12.4.99; platform_system == 'Linux' and platform_machine == 'x86_64' | nvidia-cuda-runtime-cu12==12.4.99; platform_system == 'Linux' and platform_machine == 'x86_64' | nvidia-cuda-cupti-cu12==12.4.99; platform_system == 'Linux' and platform_machine == 'x86_64' | nvidia-cudnn-cu12==9.1.0.70; platform_system == 'Linux' and platform_machine == 'x86_64' | nvidia-cublas-cu12==12.4.2.65; platform_system == 'Linux' and platform_machine == 'x86_64' | nvidia-cufft-cu12==11.2.0.44; platform_system == 'Linux' and platform_machine == 'x86_64' | nvidia-curand-cu12==10.3.5.119; platform_system == 'Linux' and platform_machine == 'x86_64' | nvidia-cusolver-cu12==11.6.0.99; platform_system == 'Linux' and platform_machine == 'x86_64' | nvidia-cusparse-cu12==12.3.0.142; platform_system == 'Linux' and platform_machine == 'x86_64' | nvidia-nccl-cu12==2.20.5; platform_system == 'Linux' and platform_machine == 'x86_64' | nvidia-nvtx-cu12==12.4.99; platform_system == 'Linux' and platform_machine == 'x86_64' | nvidia-nvjitlink-cu12==12.4.99; platform_system == 'Linux' and platform_machine == 'x86_64'
>>>>>>> c3368a5c
    secrets:
      github-token: ${{ secrets.GITHUB_TOKEN }}
  manywheel-py3_9-cuda12_4-test:  # Testing
    if: ${{ github.repository_owner == 'pytorch' }}
    needs: manywheel-py3_9-cuda12_4-build
    uses: ./.github/workflows/_binary-test-linux.yml
    with:
      PYTORCH_ROOT: /pytorch
      BUILDER_ROOT: /builder
      PACKAGE_TYPE: manywheel
      # TODO: This is a legacy variable that we eventually want to get rid of in
      #       favor of GPU_ARCH_VERSION
      DESIRED_CUDA: cu124
      GPU_ARCH_VERSION: 12.4
      GPU_ARCH_TYPE: cuda
      DOCKER_IMAGE: pytorch/manylinux-builder:cuda12.4-main
      DESIRED_PYTHON: "3.9"
      build_name: manywheel-py3_9-cuda12_4
      build_environment: linux-binary-manywheel
      runs_on: linux.4xlarge.nvidia.gpu
    secrets:
      github-token: ${{ secrets.GITHUB_TOKEN }}
  manywheel-py3_9-cuda12_4-upload:  # Uploading
    if: ${{ github.repository_owner == 'pytorch' }}
    permissions:
      id-token: write
      contents: read
    needs: manywheel-py3_9-cuda12_4-test
    with:
      PYTORCH_ROOT: /pytorch
      BUILDER_ROOT: /builder
      PACKAGE_TYPE: manywheel
      # TODO: This is a legacy variable that we eventually want to get rid of in
      #       favor of GPU_ARCH_VERSION
      DESIRED_CUDA: cu124
      GPU_ARCH_VERSION: 12.4
      GPU_ARCH_TYPE: cuda
      DOCKER_IMAGE: pytorch/manylinux-builder:cuda12.4-main
      DESIRED_PYTHON: "3.9"
      build_name: manywheel-py3_9-cuda12_4
    secrets:
      github-token: ${{ secrets.GITHUB_TOKEN }}
      conda-pytorchbot-token: ${{ secrets.CONDA_PYTORCHBOT_TOKEN }}
      conda-pytorchbot-token-test: ${{ secrets.CONDA_PYTORCHBOT_TOKEN_TEST }}
    uses: ./.github/workflows/_binary-upload.yml

  manywheel-py3_9-rocm6_0-build:
    if: ${{ github.repository_owner == 'pytorch' }}
    uses: ./.github/workflows/_binary-build-linux.yml
    with:
      PYTORCH_ROOT: /pytorch
      BUILDER_ROOT: /builder
      PACKAGE_TYPE: manywheel
      # TODO: This is a legacy variable that we eventually want to get rid of in
      #       favor of GPU_ARCH_VERSION
      DESIRED_CUDA: rocm6.0
      GPU_ARCH_VERSION: 6.0
      GPU_ARCH_TYPE: rocm
      DOCKER_IMAGE: pytorch/manylinux-builder:rocm6.0-main
      DESIRED_PYTHON: "3.9"
      build_name: manywheel-py3_9-rocm6_0
      build_environment: linux-binary-manywheel
    secrets:
      github-token: ${{ secrets.GITHUB_TOKEN }}
  manywheel-py3_9-rocm6_0-test:  # Testing
    if: ${{ github.repository_owner == 'pytorch' }}
    needs: manywheel-py3_9-rocm6_0-build
    runs-on: linux.rocm.gpu
    timeout-minutes: 240
    env:
      PYTORCH_ROOT: /pytorch
      BUILDER_ROOT: /builder
      PACKAGE_TYPE: manywheel
      # TODO: This is a legacy variable that we eventually want to get rid of in
      #       favor of GPU_ARCH_VERSION
      DESIRED_CUDA: rocm6.0
      GPU_ARCH_VERSION: 6.0
      GPU_ARCH_TYPE: rocm
      SKIP_ALL_TESTS: 1
      DOCKER_IMAGE: pytorch/manylinux-builder:rocm6.0-main
      DESIRED_PYTHON: "3.9"
    steps:
      - name: Setup ROCm
        uses: ./.github/actions/setup-rocm
      - uses: actions/download-artifact@v3
        name: Download Build Artifacts
        with:
          name: manywheel-py3_9-rocm6_0
          path: "${{ runner.temp }}/artifacts/"
      - name: Checkout PyTorch
        uses: malfet/checkout@silent-checkout
        with:
          ref: ${{ github.event_name == 'pull_request' && github.event.pull_request.head.sha || github.sha }}
          submodules: recursive
          path: pytorch
          quiet-checkout: true
      - name: Clean PyTorch checkout
        run: |
          # Remove any artifacts from the previous checkouts
          git clean -fxd
        working-directory: pytorch
      - name: Checkout pytorch/builder
        uses: malfet/checkout@silent-checkout
        with:
          ref: main
          submodules: recursive
          repository: pytorch/builder
          path: builder
          quiet-checkout: true
      - name: Clean pytorch/builder checkout
        run: |
          # Remove any artifacts from the previous checkouts
          git clean -fxd
        working-directory: builder
      - name: ROCm set GPU_FLAG
        run: |
          echo "GPU_FLAG=--device=/dev/mem --device=/dev/kfd --device=/dev/dri --group-add video --group-add daemon" >> "${GITHUB_ENV}"
      - name: Pull Docker image
        uses: pytorch/test-infra/.github/actions/pull-docker-image@main
        with:
          docker-image: pytorch/manylinux-builder:rocm6.0-main
      - name: Test Pytorch binary
        uses: ./pytorch/.github/actions/test-pytorch-binary
      - name: Teardown ROCm
        uses: ./.github/actions/teardown-rocm
  manywheel-py3_9-rocm6_0-upload:  # Uploading
    if: ${{ github.repository_owner == 'pytorch' }}
    permissions:
      id-token: write
      contents: read
    needs: manywheel-py3_9-rocm6_0-test
    with:
      PYTORCH_ROOT: /pytorch
      BUILDER_ROOT: /builder
      PACKAGE_TYPE: manywheel
      # TODO: This is a legacy variable that we eventually want to get rid of in
      #       favor of GPU_ARCH_VERSION
      DESIRED_CUDA: rocm6.0
      GPU_ARCH_VERSION: 6.0
      GPU_ARCH_TYPE: rocm
      DOCKER_IMAGE: pytorch/manylinux-builder:rocm6.0-main
      DESIRED_PYTHON: "3.9"
      build_name: manywheel-py3_9-rocm6_0
    secrets:
      github-token: ${{ secrets.GITHUB_TOKEN }}
      conda-pytorchbot-token: ${{ secrets.CONDA_PYTORCHBOT_TOKEN }}
      conda-pytorchbot-token-test: ${{ secrets.CONDA_PYTORCHBOT_TOKEN_TEST }}
    uses: ./.github/workflows/_binary-upload.yml

  manywheel-py3_9-rocm6_1-build:
    if: ${{ github.repository_owner == 'pytorch' }}
    uses: ./.github/workflows/_binary-build-linux.yml
    with:
      PYTORCH_ROOT: /pytorch
      BUILDER_ROOT: /builder
      PACKAGE_TYPE: manywheel
      # TODO: This is a legacy variable that we eventually want to get rid of in
      #       favor of GPU_ARCH_VERSION
      DESIRED_CUDA: rocm6.1
      GPU_ARCH_VERSION: 6.1
      GPU_ARCH_TYPE: rocm
      DOCKER_IMAGE: pytorch/manylinux-builder:rocm6.1-main
      DESIRED_PYTHON: "3.9"
      build_name: manywheel-py3_9-rocm6_1
      build_environment: linux-binary-manywheel
    secrets:
      github-token: ${{ secrets.GITHUB_TOKEN }}
  manywheel-py3_9-rocm6_1-test:  # Testing
    if: ${{ github.repository_owner == 'pytorch' }}
    needs: manywheel-py3_9-rocm6_1-build
    runs-on: linux.rocm.gpu
    timeout-minutes: 240
    env:
      PYTORCH_ROOT: /pytorch
      BUILDER_ROOT: /builder
      PACKAGE_TYPE: manywheel
      # TODO: This is a legacy variable that we eventually want to get rid of in
      #       favor of GPU_ARCH_VERSION
      DESIRED_CUDA: rocm6.1
      GPU_ARCH_VERSION: 6.1
      GPU_ARCH_TYPE: rocm
      SKIP_ALL_TESTS: 1
      DOCKER_IMAGE: pytorch/manylinux-builder:rocm6.1-main
      DESIRED_PYTHON: "3.9"
    steps:
      - name: Setup ROCm
        uses: ./.github/actions/setup-rocm
      - uses: actions/download-artifact@v3
        name: Download Build Artifacts
        with:
          name: manywheel-py3_9-rocm6_1
          path: "${{ runner.temp }}/artifacts/"
      - name: Checkout PyTorch
        uses: malfet/checkout@silent-checkout
        with:
          ref: ${{ github.event_name == 'pull_request' && github.event.pull_request.head.sha || github.sha }}
          submodules: recursive
          path: pytorch
          quiet-checkout: true
      - name: Clean PyTorch checkout
        run: |
          # Remove any artifacts from the previous checkouts
          git clean -fxd
        working-directory: pytorch
      - name: Checkout pytorch/builder
        uses: malfet/checkout@silent-checkout
        with:
          ref: main
          submodules: recursive
          repository: pytorch/builder
          path: builder
          quiet-checkout: true
      - name: Clean pytorch/builder checkout
        run: |
          # Remove any artifacts from the previous checkouts
          git clean -fxd
        working-directory: builder
      - name: ROCm set GPU_FLAG
        run: |
          echo "GPU_FLAG=--device=/dev/mem --device=/dev/kfd --device=/dev/dri --group-add video --group-add daemon" >> "${GITHUB_ENV}"
      - name: Pull Docker image
        uses: pytorch/test-infra/.github/actions/pull-docker-image@main
        with:
          docker-image: pytorch/manylinux-builder:rocm6.1-main
      - name: Test Pytorch binary
        uses: ./pytorch/.github/actions/test-pytorch-binary
      - name: Teardown ROCm
        uses: ./.github/actions/teardown-rocm
  manywheel-py3_9-rocm6_1-upload:  # Uploading
    if: ${{ github.repository_owner == 'pytorch' }}
    permissions:
      id-token: write
      contents: read
    needs: manywheel-py3_9-rocm6_1-test
    with:
      PYTORCH_ROOT: /pytorch
      BUILDER_ROOT: /builder
      PACKAGE_TYPE: manywheel
      # TODO: This is a legacy variable that we eventually want to get rid of in
      #       favor of GPU_ARCH_VERSION
      DESIRED_CUDA: rocm6.1
      GPU_ARCH_VERSION: 6.1
      GPU_ARCH_TYPE: rocm
      DOCKER_IMAGE: pytorch/manylinux-builder:rocm6.1-main
      DESIRED_PYTHON: "3.9"
      build_name: manywheel-py3_9-rocm6_1
    secrets:
      github-token: ${{ secrets.GITHUB_TOKEN }}
      conda-pytorchbot-token: ${{ secrets.CONDA_PYTORCHBOT_TOKEN }}
      conda-pytorchbot-token-test: ${{ secrets.CONDA_PYTORCHBOT_TOKEN_TEST }}
    uses: ./.github/workflows/_binary-upload.yml

  manywheel-py3_10-cpu-build:
    if: ${{ github.repository_owner == 'pytorch' }}
    uses: ./.github/workflows/_binary-build-linux.yml
    with:
      PYTORCH_ROOT: /pytorch
      BUILDER_ROOT: /builder
      PACKAGE_TYPE: manywheel
      # TODO: This is a legacy variable that we eventually want to get rid of in
      #       favor of GPU_ARCH_VERSION
      DESIRED_CUDA: cpu
      GPU_ARCH_TYPE: cpu
      DOCKER_IMAGE: pytorch/manylinux-builder:cpu-main
      DESIRED_PYTHON: "3.10"
      build_name: manywheel-py3_10-cpu
      build_environment: linux-binary-manywheel
    secrets:
      github-token: ${{ secrets.GITHUB_TOKEN }}
  manywheel-py3_10-cpu-test:  # Testing
    if: ${{ github.repository_owner == 'pytorch' }}
    needs: manywheel-py3_10-cpu-build
    uses: ./.github/workflows/_binary-test-linux.yml
    with:
      PYTORCH_ROOT: /pytorch
      BUILDER_ROOT: /builder
      PACKAGE_TYPE: manywheel
      # TODO: This is a legacy variable that we eventually want to get rid of in
      #       favor of GPU_ARCH_VERSION
      DESIRED_CUDA: cpu
      GPU_ARCH_TYPE: cpu
      DOCKER_IMAGE: pytorch/manylinux-builder:cpu-main
      DESIRED_PYTHON: "3.10"
      build_name: manywheel-py3_10-cpu
      build_environment: linux-binary-manywheel
      runs_on: linux.4xlarge
    secrets:
      github-token: ${{ secrets.GITHUB_TOKEN }}
  manywheel-py3_10-cpu-upload:  # Uploading
    if: ${{ github.repository_owner == 'pytorch' }}
    permissions:
      id-token: write
      contents: read
    needs: manywheel-py3_10-cpu-test
    with:
      PYTORCH_ROOT: /pytorch
      BUILDER_ROOT: /builder
      PACKAGE_TYPE: manywheel
      # TODO: This is a legacy variable that we eventually want to get rid of in
      #       favor of GPU_ARCH_VERSION
      DESIRED_CUDA: cpu
      GPU_ARCH_TYPE: cpu
      DOCKER_IMAGE: pytorch/manylinux-builder:cpu-main
      DESIRED_PYTHON: "3.10"
      build_name: manywheel-py3_10-cpu
    secrets:
      github-token: ${{ secrets.GITHUB_TOKEN }}
      conda-pytorchbot-token: ${{ secrets.CONDA_PYTORCHBOT_TOKEN }}
      conda-pytorchbot-token-test: ${{ secrets.CONDA_PYTORCHBOT_TOKEN_TEST }}
    uses: ./.github/workflows/_binary-upload.yml

  manywheel-py3_10-cpu-cxx11-abi-build:
    if: ${{ github.repository_owner == 'pytorch' }}
    uses: ./.github/workflows/_binary-build-linux.yml
    with:
      PYTORCH_ROOT: /pytorch
      BUILDER_ROOT: /builder
      PACKAGE_TYPE: manywheel
      # TODO: This is a legacy variable that we eventually want to get rid of in
      #       favor of GPU_ARCH_VERSION
      DESIRED_CUDA: cpu-cxx11-abi
      GPU_ARCH_TYPE: cpu-cxx11-abi
      DOCKER_IMAGE: pytorch/manylinuxcxx11-abi-builder:cpu-cxx11-abi-main
      DESIRED_DEVTOOLSET: cxx11-abi
      DESIRED_PYTHON: "3.10"
      build_name: manywheel-py3_10-cpu-cxx11-abi
      build_environment: linux-binary-manywheel
    secrets:
      github-token: ${{ secrets.GITHUB_TOKEN }}
  manywheel-py3_10-cpu-cxx11-abi-test:  # Testing
    if: ${{ github.repository_owner == 'pytorch' }}
    needs: manywheel-py3_10-cpu-cxx11-abi-build
    uses: ./.github/workflows/_binary-test-linux.yml
    with:
      PYTORCH_ROOT: /pytorch
      BUILDER_ROOT: /builder
      PACKAGE_TYPE: manywheel
      # TODO: This is a legacy variable that we eventually want to get rid of in
      #       favor of GPU_ARCH_VERSION
      DESIRED_CUDA: cpu-cxx11-abi
      GPU_ARCH_TYPE: cpu-cxx11-abi
      DOCKER_IMAGE: pytorch/manylinuxcxx11-abi-builder:cpu-cxx11-abi-main
      DESIRED_DEVTOOLSET: cxx11-abi
      DESIRED_PYTHON: "3.10"
      build_name: manywheel-py3_10-cpu-cxx11-abi
      build_environment: linux-binary-manywheel
      runs_on: linux.4xlarge
    secrets:
      github-token: ${{ secrets.GITHUB_TOKEN }}
  manywheel-py3_10-cpu-cxx11-abi-upload:  # Uploading
    if: ${{ github.repository_owner == 'pytorch' }}
    permissions:
      id-token: write
      contents: read
    needs: manywheel-py3_10-cpu-cxx11-abi-test
    with:
      PYTORCH_ROOT: /pytorch
      BUILDER_ROOT: /builder
      PACKAGE_TYPE: manywheel
      # TODO: This is a legacy variable that we eventually want to get rid of in
      #       favor of GPU_ARCH_VERSION
      DESIRED_CUDA: cpu-cxx11-abi
      GPU_ARCH_TYPE: cpu-cxx11-abi
      DOCKER_IMAGE: pytorch/manylinuxcxx11-abi-builder:cpu-cxx11-abi-main
      DESIRED_DEVTOOLSET: cxx11-abi
      DESIRED_PYTHON: "3.10"
      build_name: manywheel-py3_10-cpu-cxx11-abi
    secrets:
      github-token: ${{ secrets.GITHUB_TOKEN }}
      conda-pytorchbot-token: ${{ secrets.CONDA_PYTORCHBOT_TOKEN }}
      conda-pytorchbot-token-test: ${{ secrets.CONDA_PYTORCHBOT_TOKEN_TEST }}
    uses: ./.github/workflows/_binary-upload.yml

  manywheel-py3_10-cuda11_8-build:
    if: ${{ github.repository_owner == 'pytorch' }}
    uses: ./.github/workflows/_binary-build-linux.yml
    with:
      PYTORCH_ROOT: /pytorch
      BUILDER_ROOT: /builder
      PACKAGE_TYPE: manywheel
      # TODO: This is a legacy variable that we eventually want to get rid of in
      #       favor of GPU_ARCH_VERSION
      DESIRED_CUDA: cu118
      GPU_ARCH_VERSION: 11.8
      GPU_ARCH_TYPE: cuda
      DOCKER_IMAGE: pytorch/manylinux-builder:cuda11.8-main
      DESIRED_PYTHON: "3.10"
      build_name: manywheel-py3_10-cuda11_8
      build_environment: linux-binary-manywheel
<<<<<<< HEAD
=======
      PYTORCH_EXTRA_INSTALL_REQUIREMENTS: nvidia-cuda-nvrtc-cu11==11.8.89; platform_system == 'Linux' and platform_machine == 'x86_64' | nvidia-cuda-runtime-cu11==11.8.89; platform_system == 'Linux' and platform_machine == 'x86_64' | nvidia-cuda-cupti-cu11==11.8.87; platform_system == 'Linux' and platform_machine == 'x86_64' | nvidia-cudnn-cu11==9.1.0.70; platform_system == 'Linux' and platform_machine == 'x86_64' | nvidia-cublas-cu11==11.11.3.6; platform_system == 'Linux' and platform_machine == 'x86_64' | nvidia-cufft-cu11==10.9.0.58; platform_system == 'Linux' and platform_machine == 'x86_64' | nvidia-curand-cu11==10.3.0.86; platform_system == 'Linux' and platform_machine == 'x86_64' | nvidia-cusolver-cu11==11.4.1.48; platform_system == 'Linux' and platform_machine == 'x86_64' | nvidia-cusparse-cu11==11.7.5.86; platform_system == 'Linux' and platform_machine == 'x86_64' | nvidia-nccl-cu11==2.20.5; platform_system == 'Linux' and platform_machine == 'x86_64' | nvidia-nvtx-cu11==11.8.86; platform_system == 'Linux' and platform_machine == 'x86_64'
>>>>>>> c3368a5c
    secrets:
      github-token: ${{ secrets.GITHUB_TOKEN }}
  manywheel-py3_10-cuda11_8-test:  # Testing
    if: ${{ github.repository_owner == 'pytorch' }}
    needs: manywheel-py3_10-cuda11_8-build
    uses: ./.github/workflows/_binary-test-linux.yml
    with:
      PYTORCH_ROOT: /pytorch
      BUILDER_ROOT: /builder
      PACKAGE_TYPE: manywheel
      # TODO: This is a legacy variable that we eventually want to get rid of in
      #       favor of GPU_ARCH_VERSION
      DESIRED_CUDA: cu118
      GPU_ARCH_VERSION: 11.8
      GPU_ARCH_TYPE: cuda
      DOCKER_IMAGE: pytorch/manylinux-builder:cuda11.8-main
      DESIRED_PYTHON: "3.10"
      build_name: manywheel-py3_10-cuda11_8
      build_environment: linux-binary-manywheel
      runs_on: linux.4xlarge.nvidia.gpu
    secrets:
      github-token: ${{ secrets.GITHUB_TOKEN }}
  manywheel-py3_10-cuda11_8-upload:  # Uploading
    if: ${{ github.repository_owner == 'pytorch' }}
    permissions:
      id-token: write
      contents: read
    needs: manywheel-py3_10-cuda11_8-test
    with:
      PYTORCH_ROOT: /pytorch
      BUILDER_ROOT: /builder
      PACKAGE_TYPE: manywheel
      # TODO: This is a legacy variable that we eventually want to get rid of in
      #       favor of GPU_ARCH_VERSION
      DESIRED_CUDA: cu118
      GPU_ARCH_VERSION: 11.8
      GPU_ARCH_TYPE: cuda
      DOCKER_IMAGE: pytorch/manylinux-builder:cuda11.8-main
      DESIRED_PYTHON: "3.10"
      build_name: manywheel-py3_10-cuda11_8
    secrets:
      github-token: ${{ secrets.GITHUB_TOKEN }}
      conda-pytorchbot-token: ${{ secrets.CONDA_PYTORCHBOT_TOKEN }}
      conda-pytorchbot-token-test: ${{ secrets.CONDA_PYTORCHBOT_TOKEN_TEST }}
    uses: ./.github/workflows/_binary-upload.yml

  manywheel-py3_10-cuda12_1-build:
    if: ${{ github.repository_owner == 'pytorch' }}
    uses: ./.github/workflows/_binary-build-linux.yml
    with:
      PYTORCH_ROOT: /pytorch
      BUILDER_ROOT: /builder
      PACKAGE_TYPE: manywheel
      # TODO: This is a legacy variable that we eventually want to get rid of in
      #       favor of GPU_ARCH_VERSION
      DESIRED_CUDA: cu121
      GPU_ARCH_VERSION: 12.1
      GPU_ARCH_TYPE: cuda
      DOCKER_IMAGE: pytorch/manylinux-builder:cuda12.1-main
      DESIRED_PYTHON: "3.10"
      build_name: manywheel-py3_10-cuda12_1
      build_environment: linux-binary-manywheel
<<<<<<< HEAD
=======
      PYTORCH_EXTRA_INSTALL_REQUIREMENTS: nvidia-cuda-nvrtc-cu12==12.1.105; platform_system == 'Linux' and platform_machine == 'x86_64' | nvidia-cuda-runtime-cu12==12.1.105; platform_system == 'Linux' and platform_machine == 'x86_64' | nvidia-cuda-cupti-cu12==12.1.105; platform_system == 'Linux' and platform_machine == 'x86_64' | nvidia-cudnn-cu12==9.1.0.70; platform_system == 'Linux' and platform_machine == 'x86_64' | nvidia-cublas-cu12==12.1.3.1; platform_system == 'Linux' and platform_machine == 'x86_64' | nvidia-cufft-cu12==11.0.2.54; platform_system == 'Linux' and platform_machine == 'x86_64' | nvidia-curand-cu12==10.3.2.106; platform_system == 'Linux' and platform_machine == 'x86_64' | nvidia-cusolver-cu12==11.4.5.107; platform_system == 'Linux' and platform_machine == 'x86_64' | nvidia-cusparse-cu12==12.1.0.106; platform_system == 'Linux' and platform_machine == 'x86_64' | nvidia-nccl-cu12==2.20.5; platform_system == 'Linux' and platform_machine == 'x86_64' | nvidia-nvtx-cu12==12.1.105; platform_system == 'Linux' and platform_machine == 'x86_64'
>>>>>>> c3368a5c
    secrets:
      github-token: ${{ secrets.GITHUB_TOKEN }}
  manywheel-py3_10-cuda12_1-test:  # Testing
    if: ${{ github.repository_owner == 'pytorch' }}
    needs: manywheel-py3_10-cuda12_1-build
    uses: ./.github/workflows/_binary-test-linux.yml
    with:
      PYTORCH_ROOT: /pytorch
      BUILDER_ROOT: /builder
      PACKAGE_TYPE: manywheel
      # TODO: This is a legacy variable that we eventually want to get rid of in
      #       favor of GPU_ARCH_VERSION
      DESIRED_CUDA: cu121
      GPU_ARCH_VERSION: 12.1
      GPU_ARCH_TYPE: cuda
      DOCKER_IMAGE: pytorch/manylinux-builder:cuda12.1-main
      DESIRED_PYTHON: "3.10"
      build_name: manywheel-py3_10-cuda12_1
      build_environment: linux-binary-manywheel
      runs_on: linux.4xlarge.nvidia.gpu
    secrets:
      github-token: ${{ secrets.GITHUB_TOKEN }}
  manywheel-py3_10-cuda12_1-upload:  # Uploading
    if: ${{ github.repository_owner == 'pytorch' }}
    permissions:
      id-token: write
      contents: read
    needs: manywheel-py3_10-cuda12_1-test
    with:
      PYTORCH_ROOT: /pytorch
      BUILDER_ROOT: /builder
      PACKAGE_TYPE: manywheel
      # TODO: This is a legacy variable that we eventually want to get rid of in
      #       favor of GPU_ARCH_VERSION
      DESIRED_CUDA: cu121
      GPU_ARCH_VERSION: 12.1
      GPU_ARCH_TYPE: cuda
      DOCKER_IMAGE: pytorch/manylinux-builder:cuda12.1-main
      DESIRED_PYTHON: "3.10"
      build_name: manywheel-py3_10-cuda12_1
    secrets:
      github-token: ${{ secrets.GITHUB_TOKEN }}
      conda-pytorchbot-token: ${{ secrets.CONDA_PYTORCHBOT_TOKEN }}
      conda-pytorchbot-token-test: ${{ secrets.CONDA_PYTORCHBOT_TOKEN_TEST }}
    uses: ./.github/workflows/_binary-upload.yml

  manywheel-py3_10-cuda12_4-build:
    if: ${{ github.repository_owner == 'pytorch' }}
    uses: ./.github/workflows/_binary-build-linux.yml
    with:
      PYTORCH_ROOT: /pytorch
      BUILDER_ROOT: /builder
      PACKAGE_TYPE: manywheel
      # TODO: This is a legacy variable that we eventually want to get rid of in
      #       favor of GPU_ARCH_VERSION
      DESIRED_CUDA: cu124
      GPU_ARCH_VERSION: 12.4
      GPU_ARCH_TYPE: cuda
      DOCKER_IMAGE: pytorch/manylinux-builder:cuda12.4-main
      DESIRED_PYTHON: "3.10"
      build_name: manywheel-py3_10-cuda12_4
      build_environment: linux-binary-manywheel
<<<<<<< HEAD
=======
      PYTORCH_EXTRA_INSTALL_REQUIREMENTS: nvidia-cuda-nvrtc-cu12==12.4.99; platform_system == 'Linux' and platform_machine == 'x86_64' | nvidia-cuda-runtime-cu12==12.4.99; platform_system == 'Linux' and platform_machine == 'x86_64' | nvidia-cuda-cupti-cu12==12.4.99; platform_system == 'Linux' and platform_machine == 'x86_64' | nvidia-cudnn-cu12==9.1.0.70; platform_system == 'Linux' and platform_machine == 'x86_64' | nvidia-cublas-cu12==12.4.2.65; platform_system == 'Linux' and platform_machine == 'x86_64' | nvidia-cufft-cu12==11.2.0.44; platform_system == 'Linux' and platform_machine == 'x86_64' | nvidia-curand-cu12==10.3.5.119; platform_system == 'Linux' and platform_machine == 'x86_64' | nvidia-cusolver-cu12==11.6.0.99; platform_system == 'Linux' and platform_machine == 'x86_64' | nvidia-cusparse-cu12==12.3.0.142; platform_system == 'Linux' and platform_machine == 'x86_64' | nvidia-nccl-cu12==2.20.5; platform_system == 'Linux' and platform_machine == 'x86_64' | nvidia-nvtx-cu12==12.4.99; platform_system == 'Linux' and platform_machine == 'x86_64' | nvidia-nvjitlink-cu12==12.4.99; platform_system == 'Linux' and platform_machine == 'x86_64'
>>>>>>> c3368a5c
    secrets:
      github-token: ${{ secrets.GITHUB_TOKEN }}
  manywheel-py3_10-cuda12_4-test:  # Testing
    if: ${{ github.repository_owner == 'pytorch' }}
    needs: manywheel-py3_10-cuda12_4-build
    uses: ./.github/workflows/_binary-test-linux.yml
    with:
      PYTORCH_ROOT: /pytorch
      BUILDER_ROOT: /builder
      PACKAGE_TYPE: manywheel
      # TODO: This is a legacy variable that we eventually want to get rid of in
      #       favor of GPU_ARCH_VERSION
      DESIRED_CUDA: cu124
      GPU_ARCH_VERSION: 12.4
      GPU_ARCH_TYPE: cuda
      DOCKER_IMAGE: pytorch/manylinux-builder:cuda12.4-main
      DESIRED_PYTHON: "3.10"
      build_name: manywheel-py3_10-cuda12_4
      build_environment: linux-binary-manywheel
      runs_on: linux.4xlarge.nvidia.gpu
    secrets:
      github-token: ${{ secrets.GITHUB_TOKEN }}
  manywheel-py3_10-cuda12_4-upload:  # Uploading
    if: ${{ github.repository_owner == 'pytorch' }}
    permissions:
      id-token: write
      contents: read
    needs: manywheel-py3_10-cuda12_4-test
    with:
      PYTORCH_ROOT: /pytorch
      BUILDER_ROOT: /builder
      PACKAGE_TYPE: manywheel
      # TODO: This is a legacy variable that we eventually want to get rid of in
      #       favor of GPU_ARCH_VERSION
      DESIRED_CUDA: cu124
      GPU_ARCH_VERSION: 12.4
      GPU_ARCH_TYPE: cuda
      DOCKER_IMAGE: pytorch/manylinux-builder:cuda12.4-main
      DESIRED_PYTHON: "3.10"
      build_name: manywheel-py3_10-cuda12_4
    secrets:
      github-token: ${{ secrets.GITHUB_TOKEN }}
      conda-pytorchbot-token: ${{ secrets.CONDA_PYTORCHBOT_TOKEN }}
      conda-pytorchbot-token-test: ${{ secrets.CONDA_PYTORCHBOT_TOKEN_TEST }}
    uses: ./.github/workflows/_binary-upload.yml

  manywheel-py3_10-rocm6_0-build:
    if: ${{ github.repository_owner == 'pytorch' }}
    uses: ./.github/workflows/_binary-build-linux.yml
    with:
      PYTORCH_ROOT: /pytorch
      BUILDER_ROOT: /builder
      PACKAGE_TYPE: manywheel
      # TODO: This is a legacy variable that we eventually want to get rid of in
      #       favor of GPU_ARCH_VERSION
      DESIRED_CUDA: rocm6.0
      GPU_ARCH_VERSION: 6.0
      GPU_ARCH_TYPE: rocm
      DOCKER_IMAGE: pytorch/manylinux-builder:rocm6.0-main
      DESIRED_PYTHON: "3.10"
      build_name: manywheel-py3_10-rocm6_0
      build_environment: linux-binary-manywheel
    secrets:
      github-token: ${{ secrets.GITHUB_TOKEN }}
  manywheel-py3_10-rocm6_0-test:  # Testing
    if: ${{ github.repository_owner == 'pytorch' }}
    needs: manywheel-py3_10-rocm6_0-build
    runs-on: linux.rocm.gpu
    timeout-minutes: 240
    env:
      PYTORCH_ROOT: /pytorch
      BUILDER_ROOT: /builder
      PACKAGE_TYPE: manywheel
      # TODO: This is a legacy variable that we eventually want to get rid of in
      #       favor of GPU_ARCH_VERSION
      DESIRED_CUDA: rocm6.0
      GPU_ARCH_VERSION: 6.0
      GPU_ARCH_TYPE: rocm
      SKIP_ALL_TESTS: 1
      DOCKER_IMAGE: pytorch/manylinux-builder:rocm6.0-main
      DESIRED_PYTHON: "3.10"
    steps:
      - name: Setup ROCm
        uses: ./.github/actions/setup-rocm
      - uses: actions/download-artifact@v3
        name: Download Build Artifacts
        with:
          name: manywheel-py3_10-rocm6_0
          path: "${{ runner.temp }}/artifacts/"
      - name: Checkout PyTorch
        uses: malfet/checkout@silent-checkout
        with:
          ref: ${{ github.event_name == 'pull_request' && github.event.pull_request.head.sha || github.sha }}
          submodules: recursive
          path: pytorch
          quiet-checkout: true
      - name: Clean PyTorch checkout
        run: |
          # Remove any artifacts from the previous checkouts
          git clean -fxd
        working-directory: pytorch
      - name: Checkout pytorch/builder
        uses: malfet/checkout@silent-checkout
        with:
          ref: main
          submodules: recursive
          repository: pytorch/builder
          path: builder
          quiet-checkout: true
      - name: Clean pytorch/builder checkout
        run: |
          # Remove any artifacts from the previous checkouts
          git clean -fxd
        working-directory: builder
      - name: ROCm set GPU_FLAG
        run: |
          echo "GPU_FLAG=--device=/dev/mem --device=/dev/kfd --device=/dev/dri --group-add video --group-add daemon" >> "${GITHUB_ENV}"
      - name: Pull Docker image
        uses: pytorch/test-infra/.github/actions/pull-docker-image@main
        with:
          docker-image: pytorch/manylinux-builder:rocm6.0-main
      - name: Test Pytorch binary
        uses: ./pytorch/.github/actions/test-pytorch-binary
      - name: Teardown ROCm
        uses: ./.github/actions/teardown-rocm
  manywheel-py3_10-rocm6_0-upload:  # Uploading
    if: ${{ github.repository_owner == 'pytorch' }}
    permissions:
      id-token: write
      contents: read
    needs: manywheel-py3_10-rocm6_0-test
    with:
      PYTORCH_ROOT: /pytorch
      BUILDER_ROOT: /builder
      PACKAGE_TYPE: manywheel
      # TODO: This is a legacy variable that we eventually want to get rid of in
      #       favor of GPU_ARCH_VERSION
      DESIRED_CUDA: rocm6.0
      GPU_ARCH_VERSION: 6.0
      GPU_ARCH_TYPE: rocm
      DOCKER_IMAGE: pytorch/manylinux-builder:rocm6.0-main
      DESIRED_PYTHON: "3.10"
      build_name: manywheel-py3_10-rocm6_0
    secrets:
      github-token: ${{ secrets.GITHUB_TOKEN }}
      conda-pytorchbot-token: ${{ secrets.CONDA_PYTORCHBOT_TOKEN }}
      conda-pytorchbot-token-test: ${{ secrets.CONDA_PYTORCHBOT_TOKEN_TEST }}
    uses: ./.github/workflows/_binary-upload.yml

  manywheel-py3_10-rocm6_1-build:
    if: ${{ github.repository_owner == 'pytorch' }}
    uses: ./.github/workflows/_binary-build-linux.yml
    with:
      PYTORCH_ROOT: /pytorch
      BUILDER_ROOT: /builder
      PACKAGE_TYPE: manywheel
      # TODO: This is a legacy variable that we eventually want to get rid of in
      #       favor of GPU_ARCH_VERSION
      DESIRED_CUDA: rocm6.1
      GPU_ARCH_VERSION: 6.1
      GPU_ARCH_TYPE: rocm
      DOCKER_IMAGE: pytorch/manylinux-builder:rocm6.1-main
      DESIRED_PYTHON: "3.10"
      build_name: manywheel-py3_10-rocm6_1
      build_environment: linux-binary-manywheel
    secrets:
      github-token: ${{ secrets.GITHUB_TOKEN }}
  manywheel-py3_10-rocm6_1-test:  # Testing
    if: ${{ github.repository_owner == 'pytorch' }}
    needs: manywheel-py3_10-rocm6_1-build
    runs-on: linux.rocm.gpu
    timeout-minutes: 240
    env:
      PYTORCH_ROOT: /pytorch
      BUILDER_ROOT: /builder
      PACKAGE_TYPE: manywheel
      # TODO: This is a legacy variable that we eventually want to get rid of in
      #       favor of GPU_ARCH_VERSION
      DESIRED_CUDA: rocm6.1
      GPU_ARCH_VERSION: 6.1
      GPU_ARCH_TYPE: rocm
      SKIP_ALL_TESTS: 1
      DOCKER_IMAGE: pytorch/manylinux-builder:rocm6.1-main
      DESIRED_PYTHON: "3.10"
    steps:
      - name: Setup ROCm
        uses: ./.github/actions/setup-rocm
      - uses: actions/download-artifact@v3
        name: Download Build Artifacts
        with:
          name: manywheel-py3_10-rocm6_1
          path: "${{ runner.temp }}/artifacts/"
      - name: Checkout PyTorch
        uses: malfet/checkout@silent-checkout
        with:
          ref: ${{ github.event_name == 'pull_request' && github.event.pull_request.head.sha || github.sha }}
          submodules: recursive
          path: pytorch
          quiet-checkout: true
      - name: Clean PyTorch checkout
        run: |
          # Remove any artifacts from the previous checkouts
          git clean -fxd
        working-directory: pytorch
      - name: Checkout pytorch/builder
        uses: malfet/checkout@silent-checkout
        with:
          ref: main
          submodules: recursive
          repository: pytorch/builder
          path: builder
          quiet-checkout: true
      - name: Clean pytorch/builder checkout
        run: |
          # Remove any artifacts from the previous checkouts
          git clean -fxd
        working-directory: builder
      - name: ROCm set GPU_FLAG
        run: |
          echo "GPU_FLAG=--device=/dev/mem --device=/dev/kfd --device=/dev/dri --group-add video --group-add daemon" >> "${GITHUB_ENV}"
      - name: Pull Docker image
        uses: pytorch/test-infra/.github/actions/pull-docker-image@main
        with:
          docker-image: pytorch/manylinux-builder:rocm6.1-main
      - name: Test Pytorch binary
        uses: ./pytorch/.github/actions/test-pytorch-binary
      - name: Teardown ROCm
        uses: ./.github/actions/teardown-rocm
  manywheel-py3_10-rocm6_1-upload:  # Uploading
    if: ${{ github.repository_owner == 'pytorch' }}
    permissions:
      id-token: write
      contents: read
    needs: manywheel-py3_10-rocm6_1-test
    with:
      PYTORCH_ROOT: /pytorch
      BUILDER_ROOT: /builder
      PACKAGE_TYPE: manywheel
      # TODO: This is a legacy variable that we eventually want to get rid of in
      #       favor of GPU_ARCH_VERSION
      DESIRED_CUDA: rocm6.1
      GPU_ARCH_VERSION: 6.1
      GPU_ARCH_TYPE: rocm
      DOCKER_IMAGE: pytorch/manylinux-builder:rocm6.1-main
      DESIRED_PYTHON: "3.10"
      build_name: manywheel-py3_10-rocm6_1
    secrets:
      github-token: ${{ secrets.GITHUB_TOKEN }}
      conda-pytorchbot-token: ${{ secrets.CONDA_PYTORCHBOT_TOKEN }}
      conda-pytorchbot-token-test: ${{ secrets.CONDA_PYTORCHBOT_TOKEN_TEST }}
    uses: ./.github/workflows/_binary-upload.yml

  manywheel-py3_11-cpu-build:
    if: ${{ github.repository_owner == 'pytorch' }}
    uses: ./.github/workflows/_binary-build-linux.yml
    with:
      PYTORCH_ROOT: /pytorch
      BUILDER_ROOT: /builder
      PACKAGE_TYPE: manywheel
      # TODO: This is a legacy variable that we eventually want to get rid of in
      #       favor of GPU_ARCH_VERSION
      DESIRED_CUDA: cpu
      GPU_ARCH_TYPE: cpu
      DOCKER_IMAGE: pytorch/manylinux-builder:cpu-main
      DESIRED_PYTHON: "3.11"
      build_name: manywheel-py3_11-cpu
      build_environment: linux-binary-manywheel
    secrets:
      github-token: ${{ secrets.GITHUB_TOKEN }}
  manywheel-py3_11-cpu-test:  # Testing
    if: ${{ github.repository_owner == 'pytorch' }}
    needs: manywheel-py3_11-cpu-build
    uses: ./.github/workflows/_binary-test-linux.yml
    with:
      PYTORCH_ROOT: /pytorch
      BUILDER_ROOT: /builder
      PACKAGE_TYPE: manywheel
      # TODO: This is a legacy variable that we eventually want to get rid of in
      #       favor of GPU_ARCH_VERSION
      DESIRED_CUDA: cpu
      GPU_ARCH_TYPE: cpu
      DOCKER_IMAGE: pytorch/manylinux-builder:cpu-main
      DESIRED_PYTHON: "3.11"
      build_name: manywheel-py3_11-cpu
      build_environment: linux-binary-manywheel
      runs_on: linux.4xlarge
    secrets:
      github-token: ${{ secrets.GITHUB_TOKEN }}
  manywheel-py3_11-cpu-upload:  # Uploading
    if: ${{ github.repository_owner == 'pytorch' }}
    permissions:
      id-token: write
      contents: read
    needs: manywheel-py3_11-cpu-test
    with:
      PYTORCH_ROOT: /pytorch
      BUILDER_ROOT: /builder
      PACKAGE_TYPE: manywheel
      # TODO: This is a legacy variable that we eventually want to get rid of in
      #       favor of GPU_ARCH_VERSION
      DESIRED_CUDA: cpu
      GPU_ARCH_TYPE: cpu
      DOCKER_IMAGE: pytorch/manylinux-builder:cpu-main
      DESIRED_PYTHON: "3.11"
      build_name: manywheel-py3_11-cpu
    secrets:
      github-token: ${{ secrets.GITHUB_TOKEN }}
      conda-pytorchbot-token: ${{ secrets.CONDA_PYTORCHBOT_TOKEN }}
      conda-pytorchbot-token-test: ${{ secrets.CONDA_PYTORCHBOT_TOKEN_TEST }}
    uses: ./.github/workflows/_binary-upload.yml

  manywheel-py3_11-cpu-cxx11-abi-build:
    if: ${{ github.repository_owner == 'pytorch' }}
    uses: ./.github/workflows/_binary-build-linux.yml
    with:
      PYTORCH_ROOT: /pytorch
      BUILDER_ROOT: /builder
      PACKAGE_TYPE: manywheel
      # TODO: This is a legacy variable that we eventually want to get rid of in
      #       favor of GPU_ARCH_VERSION
      DESIRED_CUDA: cpu-cxx11-abi
      GPU_ARCH_TYPE: cpu-cxx11-abi
      DOCKER_IMAGE: pytorch/manylinuxcxx11-abi-builder:cpu-cxx11-abi-main
      DESIRED_DEVTOOLSET: cxx11-abi
      DESIRED_PYTHON: "3.11"
      build_name: manywheel-py3_11-cpu-cxx11-abi
      build_environment: linux-binary-manywheel
    secrets:
      github-token: ${{ secrets.GITHUB_TOKEN }}
  manywheel-py3_11-cpu-cxx11-abi-test:  # Testing
    if: ${{ github.repository_owner == 'pytorch' }}
    needs: manywheel-py3_11-cpu-cxx11-abi-build
    uses: ./.github/workflows/_binary-test-linux.yml
    with:
      PYTORCH_ROOT: /pytorch
      BUILDER_ROOT: /builder
      PACKAGE_TYPE: manywheel
      # TODO: This is a legacy variable that we eventually want to get rid of in
      #       favor of GPU_ARCH_VERSION
      DESIRED_CUDA: cpu-cxx11-abi
      GPU_ARCH_TYPE: cpu-cxx11-abi
      DOCKER_IMAGE: pytorch/manylinuxcxx11-abi-builder:cpu-cxx11-abi-main
      DESIRED_DEVTOOLSET: cxx11-abi
      DESIRED_PYTHON: "3.11"
      build_name: manywheel-py3_11-cpu-cxx11-abi
      build_environment: linux-binary-manywheel
      runs_on: linux.4xlarge
    secrets:
      github-token: ${{ secrets.GITHUB_TOKEN }}
  manywheel-py3_11-cpu-cxx11-abi-upload:  # Uploading
    if: ${{ github.repository_owner == 'pytorch' }}
    permissions:
      id-token: write
      contents: read
    needs: manywheel-py3_11-cpu-cxx11-abi-test
    with:
      PYTORCH_ROOT: /pytorch
      BUILDER_ROOT: /builder
      PACKAGE_TYPE: manywheel
      # TODO: This is a legacy variable that we eventually want to get rid of in
      #       favor of GPU_ARCH_VERSION
      DESIRED_CUDA: cpu-cxx11-abi
      GPU_ARCH_TYPE: cpu-cxx11-abi
      DOCKER_IMAGE: pytorch/manylinuxcxx11-abi-builder:cpu-cxx11-abi-main
      DESIRED_DEVTOOLSET: cxx11-abi
      DESIRED_PYTHON: "3.11"
      build_name: manywheel-py3_11-cpu-cxx11-abi
    secrets:
      github-token: ${{ secrets.GITHUB_TOKEN }}
      conda-pytorchbot-token: ${{ secrets.CONDA_PYTORCHBOT_TOKEN }}
      conda-pytorchbot-token-test: ${{ secrets.CONDA_PYTORCHBOT_TOKEN_TEST }}
    uses: ./.github/workflows/_binary-upload.yml

  manywheel-py3_11-cuda11_8-build:
    if: ${{ github.repository_owner == 'pytorch' }}
    uses: ./.github/workflows/_binary-build-linux.yml
    with:
      PYTORCH_ROOT: /pytorch
      BUILDER_ROOT: /builder
      PACKAGE_TYPE: manywheel
      # TODO: This is a legacy variable that we eventually want to get rid of in
      #       favor of GPU_ARCH_VERSION
      DESIRED_CUDA: cu118
      GPU_ARCH_VERSION: 11.8
      GPU_ARCH_TYPE: cuda
      DOCKER_IMAGE: pytorch/manylinux-builder:cuda11.8-main
      DESIRED_PYTHON: "3.11"
      build_name: manywheel-py3_11-cuda11_8
      build_environment: linux-binary-manywheel
<<<<<<< HEAD
=======
      PYTORCH_EXTRA_INSTALL_REQUIREMENTS: nvidia-cuda-nvrtc-cu11==11.8.89; platform_system == 'Linux' and platform_machine == 'x86_64' | nvidia-cuda-runtime-cu11==11.8.89; platform_system == 'Linux' and platform_machine == 'x86_64' | nvidia-cuda-cupti-cu11==11.8.87; platform_system == 'Linux' and platform_machine == 'x86_64' | nvidia-cudnn-cu11==9.1.0.70; platform_system == 'Linux' and platform_machine == 'x86_64' | nvidia-cublas-cu11==11.11.3.6; platform_system == 'Linux' and platform_machine == 'x86_64' | nvidia-cufft-cu11==10.9.0.58; platform_system == 'Linux' and platform_machine == 'x86_64' | nvidia-curand-cu11==10.3.0.86; platform_system == 'Linux' and platform_machine == 'x86_64' | nvidia-cusolver-cu11==11.4.1.48; platform_system == 'Linux' and platform_machine == 'x86_64' | nvidia-cusparse-cu11==11.7.5.86; platform_system == 'Linux' and platform_machine == 'x86_64' | nvidia-nccl-cu11==2.20.5; platform_system == 'Linux' and platform_machine == 'x86_64' | nvidia-nvtx-cu11==11.8.86; platform_system == 'Linux' and platform_machine == 'x86_64'
>>>>>>> c3368a5c
    secrets:
      github-token: ${{ secrets.GITHUB_TOKEN }}
  manywheel-py3_11-cuda11_8-test:  # Testing
    if: ${{ github.repository_owner == 'pytorch' }}
    needs: manywheel-py3_11-cuda11_8-build
    uses: ./.github/workflows/_binary-test-linux.yml
    with:
      PYTORCH_ROOT: /pytorch
      BUILDER_ROOT: /builder
      PACKAGE_TYPE: manywheel
      # TODO: This is a legacy variable that we eventually want to get rid of in
      #       favor of GPU_ARCH_VERSION
      DESIRED_CUDA: cu118
      GPU_ARCH_VERSION: 11.8
      GPU_ARCH_TYPE: cuda
      DOCKER_IMAGE: pytorch/manylinux-builder:cuda11.8-main
      DESIRED_PYTHON: "3.11"
      build_name: manywheel-py3_11-cuda11_8
      build_environment: linux-binary-manywheel
      runs_on: linux.4xlarge.nvidia.gpu
    secrets:
      github-token: ${{ secrets.GITHUB_TOKEN }}
  manywheel-py3_11-cuda11_8-upload:  # Uploading
    if: ${{ github.repository_owner == 'pytorch' }}
    permissions:
      id-token: write
      contents: read
    needs: manywheel-py3_11-cuda11_8-test
    with:
      PYTORCH_ROOT: /pytorch
      BUILDER_ROOT: /builder
      PACKAGE_TYPE: manywheel
      # TODO: This is a legacy variable that we eventually want to get rid of in
      #       favor of GPU_ARCH_VERSION
      DESIRED_CUDA: cu118
      GPU_ARCH_VERSION: 11.8
      GPU_ARCH_TYPE: cuda
      DOCKER_IMAGE: pytorch/manylinux-builder:cuda11.8-main
      DESIRED_PYTHON: "3.11"
      build_name: manywheel-py3_11-cuda11_8
    secrets:
      github-token: ${{ secrets.GITHUB_TOKEN }}
      conda-pytorchbot-token: ${{ secrets.CONDA_PYTORCHBOT_TOKEN }}
      conda-pytorchbot-token-test: ${{ secrets.CONDA_PYTORCHBOT_TOKEN_TEST }}
    uses: ./.github/workflows/_binary-upload.yml

  manywheel-py3_11-cuda12_1-build:
    if: ${{ github.repository_owner == 'pytorch' }}
    uses: ./.github/workflows/_binary-build-linux.yml
    with:
      PYTORCH_ROOT: /pytorch
      BUILDER_ROOT: /builder
      PACKAGE_TYPE: manywheel
      # TODO: This is a legacy variable that we eventually want to get rid of in
      #       favor of GPU_ARCH_VERSION
      DESIRED_CUDA: cu121
      GPU_ARCH_VERSION: 12.1
      GPU_ARCH_TYPE: cuda
      DOCKER_IMAGE: pytorch/manylinux-builder:cuda12.1-main
      DESIRED_PYTHON: "3.11"
      build_name: manywheel-py3_11-cuda12_1
      build_environment: linux-binary-manywheel
<<<<<<< HEAD
=======
      PYTORCH_EXTRA_INSTALL_REQUIREMENTS: nvidia-cuda-nvrtc-cu12==12.1.105; platform_system == 'Linux' and platform_machine == 'x86_64' | nvidia-cuda-runtime-cu12==12.1.105; platform_system == 'Linux' and platform_machine == 'x86_64' | nvidia-cuda-cupti-cu12==12.1.105; platform_system == 'Linux' and platform_machine == 'x86_64' | nvidia-cudnn-cu12==9.1.0.70; platform_system == 'Linux' and platform_machine == 'x86_64' | nvidia-cublas-cu12==12.1.3.1; platform_system == 'Linux' and platform_machine == 'x86_64' | nvidia-cufft-cu12==11.0.2.54; platform_system == 'Linux' and platform_machine == 'x86_64' | nvidia-curand-cu12==10.3.2.106; platform_system == 'Linux' and platform_machine == 'x86_64' | nvidia-cusolver-cu12==11.4.5.107; platform_system == 'Linux' and platform_machine == 'x86_64' | nvidia-cusparse-cu12==12.1.0.106; platform_system == 'Linux' and platform_machine == 'x86_64' | nvidia-nccl-cu12==2.20.5; platform_system == 'Linux' and platform_machine == 'x86_64' | nvidia-nvtx-cu12==12.1.105; platform_system == 'Linux' and platform_machine == 'x86_64'
>>>>>>> c3368a5c
    secrets:
      github-token: ${{ secrets.GITHUB_TOKEN }}
  manywheel-py3_11-cuda12_1-test:  # Testing
    if: ${{ github.repository_owner == 'pytorch' }}
    needs: manywheel-py3_11-cuda12_1-build
    uses: ./.github/workflows/_binary-test-linux.yml
    with:
      PYTORCH_ROOT: /pytorch
      BUILDER_ROOT: /builder
      PACKAGE_TYPE: manywheel
      # TODO: This is a legacy variable that we eventually want to get rid of in
      #       favor of GPU_ARCH_VERSION
      DESIRED_CUDA: cu121
      GPU_ARCH_VERSION: 12.1
      GPU_ARCH_TYPE: cuda
      DOCKER_IMAGE: pytorch/manylinux-builder:cuda12.1-main
      DESIRED_PYTHON: "3.11"
      build_name: manywheel-py3_11-cuda12_1
      build_environment: linux-binary-manywheel
      runs_on: linux.4xlarge.nvidia.gpu
    secrets:
      github-token: ${{ secrets.GITHUB_TOKEN }}
  manywheel-py3_11-cuda12_1-upload:  # Uploading
    if: ${{ github.repository_owner == 'pytorch' }}
    permissions:
      id-token: write
      contents: read
    needs: manywheel-py3_11-cuda12_1-test
    with:
      PYTORCH_ROOT: /pytorch
      BUILDER_ROOT: /builder
      PACKAGE_TYPE: manywheel
      # TODO: This is a legacy variable that we eventually want to get rid of in
      #       favor of GPU_ARCH_VERSION
      DESIRED_CUDA: cu121
      GPU_ARCH_VERSION: 12.1
      GPU_ARCH_TYPE: cuda
      DOCKER_IMAGE: pytorch/manylinux-builder:cuda12.1-main
      DESIRED_PYTHON: "3.11"
      build_name: manywheel-py3_11-cuda12_1
    secrets:
      github-token: ${{ secrets.GITHUB_TOKEN }}
      conda-pytorchbot-token: ${{ secrets.CONDA_PYTORCHBOT_TOKEN }}
      conda-pytorchbot-token-test: ${{ secrets.CONDA_PYTORCHBOT_TOKEN_TEST }}
    uses: ./.github/workflows/_binary-upload.yml

  manywheel-py3_11-cuda12_4-build:
    if: ${{ github.repository_owner == 'pytorch' }}
    uses: ./.github/workflows/_binary-build-linux.yml
    with:
      PYTORCH_ROOT: /pytorch
      BUILDER_ROOT: /builder
      PACKAGE_TYPE: manywheel
      # TODO: This is a legacy variable that we eventually want to get rid of in
      #       favor of GPU_ARCH_VERSION
      DESIRED_CUDA: cu124
      GPU_ARCH_VERSION: 12.4
      GPU_ARCH_TYPE: cuda
      DOCKER_IMAGE: pytorch/manylinux-builder:cuda12.4-main
      DESIRED_PYTHON: "3.11"
      build_name: manywheel-py3_11-cuda12_4
      build_environment: linux-binary-manywheel
<<<<<<< HEAD
=======
      PYTORCH_EXTRA_INSTALL_REQUIREMENTS: nvidia-cuda-nvrtc-cu12==12.4.99; platform_system == 'Linux' and platform_machine == 'x86_64' | nvidia-cuda-runtime-cu12==12.4.99; platform_system == 'Linux' and platform_machine == 'x86_64' | nvidia-cuda-cupti-cu12==12.4.99; platform_system == 'Linux' and platform_machine == 'x86_64' | nvidia-cudnn-cu12==9.1.0.70; platform_system == 'Linux' and platform_machine == 'x86_64' | nvidia-cublas-cu12==12.4.2.65; platform_system == 'Linux' and platform_machine == 'x86_64' | nvidia-cufft-cu12==11.2.0.44; platform_system == 'Linux' and platform_machine == 'x86_64' | nvidia-curand-cu12==10.3.5.119; platform_system == 'Linux' and platform_machine == 'x86_64' | nvidia-cusolver-cu12==11.6.0.99; platform_system == 'Linux' and platform_machine == 'x86_64' | nvidia-cusparse-cu12==12.3.0.142; platform_system == 'Linux' and platform_machine == 'x86_64' | nvidia-nccl-cu12==2.20.5; platform_system == 'Linux' and platform_machine == 'x86_64' | nvidia-nvtx-cu12==12.4.99; platform_system == 'Linux' and platform_machine == 'x86_64' | nvidia-nvjitlink-cu12==12.4.99; platform_system == 'Linux' and platform_machine == 'x86_64'
>>>>>>> c3368a5c
    secrets:
      github-token: ${{ secrets.GITHUB_TOKEN }}
  manywheel-py3_11-cuda12_4-test:  # Testing
    if: ${{ github.repository_owner == 'pytorch' }}
    needs: manywheel-py3_11-cuda12_4-build
    uses: ./.github/workflows/_binary-test-linux.yml
    with:
      PYTORCH_ROOT: /pytorch
      BUILDER_ROOT: /builder
      PACKAGE_TYPE: manywheel
      # TODO: This is a legacy variable that we eventually want to get rid of in
      #       favor of GPU_ARCH_VERSION
      DESIRED_CUDA: cu124
      GPU_ARCH_VERSION: 12.4
      GPU_ARCH_TYPE: cuda
      DOCKER_IMAGE: pytorch/manylinux-builder:cuda12.4-main
      DESIRED_PYTHON: "3.11"
      build_name: manywheel-py3_11-cuda12_4
      build_environment: linux-binary-manywheel
      runs_on: linux.4xlarge.nvidia.gpu
    secrets:
      github-token: ${{ secrets.GITHUB_TOKEN }}
  manywheel-py3_11-cuda12_4-upload:  # Uploading
    if: ${{ github.repository_owner == 'pytorch' }}
    permissions:
      id-token: write
      contents: read
    needs: manywheel-py3_11-cuda12_4-test
    with:
      PYTORCH_ROOT: /pytorch
      BUILDER_ROOT: /builder
      PACKAGE_TYPE: manywheel
      # TODO: This is a legacy variable that we eventually want to get rid of in
      #       favor of GPU_ARCH_VERSION
      DESIRED_CUDA: cu124
      GPU_ARCH_VERSION: 12.4
      GPU_ARCH_TYPE: cuda
      DOCKER_IMAGE: pytorch/manylinux-builder:cuda12.4-main
      DESIRED_PYTHON: "3.11"
      build_name: manywheel-py3_11-cuda12_4
    secrets:
      github-token: ${{ secrets.GITHUB_TOKEN }}
      conda-pytorchbot-token: ${{ secrets.CONDA_PYTORCHBOT_TOKEN }}
      conda-pytorchbot-token-test: ${{ secrets.CONDA_PYTORCHBOT_TOKEN_TEST }}
    uses: ./.github/workflows/_binary-upload.yml

  manywheel-py3_11-rocm6_0-build:
    if: ${{ github.repository_owner == 'pytorch' }}
    uses: ./.github/workflows/_binary-build-linux.yml
    with:
      PYTORCH_ROOT: /pytorch
      BUILDER_ROOT: /builder
      PACKAGE_TYPE: manywheel
      # TODO: This is a legacy variable that we eventually want to get rid of in
      #       favor of GPU_ARCH_VERSION
      DESIRED_CUDA: rocm6.0
      GPU_ARCH_VERSION: 6.0
      GPU_ARCH_TYPE: rocm
      DOCKER_IMAGE: pytorch/manylinux-builder:rocm6.0-main
      DESIRED_PYTHON: "3.11"
      build_name: manywheel-py3_11-rocm6_0
      build_environment: linux-binary-manywheel
    secrets:
      github-token: ${{ secrets.GITHUB_TOKEN }}
  manywheel-py3_11-rocm6_0-test:  # Testing
    if: ${{ github.repository_owner == 'pytorch' }}
    needs: manywheel-py3_11-rocm6_0-build
    runs-on: linux.rocm.gpu
    timeout-minutes: 240
    env:
      PYTORCH_ROOT: /pytorch
      BUILDER_ROOT: /builder
      PACKAGE_TYPE: manywheel
      # TODO: This is a legacy variable that we eventually want to get rid of in
      #       favor of GPU_ARCH_VERSION
      DESIRED_CUDA: rocm6.0
      GPU_ARCH_VERSION: 6.0
      GPU_ARCH_TYPE: rocm
      SKIP_ALL_TESTS: 1
      DOCKER_IMAGE: pytorch/manylinux-builder:rocm6.0-main
      DESIRED_PYTHON: "3.11"
    steps:
      - name: Setup ROCm
        uses: ./.github/actions/setup-rocm
      - uses: actions/download-artifact@v3
        name: Download Build Artifacts
        with:
          name: manywheel-py3_11-rocm6_0
          path: "${{ runner.temp }}/artifacts/"
      - name: Checkout PyTorch
        uses: malfet/checkout@silent-checkout
        with:
          ref: ${{ github.event_name == 'pull_request' && github.event.pull_request.head.sha || github.sha }}
          submodules: recursive
          path: pytorch
          quiet-checkout: true
      - name: Clean PyTorch checkout
        run: |
          # Remove any artifacts from the previous checkouts
          git clean -fxd
        working-directory: pytorch
      - name: Checkout pytorch/builder
        uses: malfet/checkout@silent-checkout
        with:
          ref: main
          submodules: recursive
          repository: pytorch/builder
          path: builder
          quiet-checkout: true
      - name: Clean pytorch/builder checkout
        run: |
          # Remove any artifacts from the previous checkouts
          git clean -fxd
        working-directory: builder
      - name: ROCm set GPU_FLAG
        run: |
          echo "GPU_FLAG=--device=/dev/mem --device=/dev/kfd --device=/dev/dri --group-add video --group-add daemon" >> "${GITHUB_ENV}"
      - name: Pull Docker image
        uses: pytorch/test-infra/.github/actions/pull-docker-image@main
        with:
          docker-image: pytorch/manylinux-builder:rocm6.0-main
      - name: Test Pytorch binary
        uses: ./pytorch/.github/actions/test-pytorch-binary
      - name: Teardown ROCm
        uses: ./.github/actions/teardown-rocm
  manywheel-py3_11-rocm6_0-upload:  # Uploading
    if: ${{ github.repository_owner == 'pytorch' }}
    permissions:
      id-token: write
      contents: read
    needs: manywheel-py3_11-rocm6_0-test
    with:
      PYTORCH_ROOT: /pytorch
      BUILDER_ROOT: /builder
      PACKAGE_TYPE: manywheel
      # TODO: This is a legacy variable that we eventually want to get rid of in
      #       favor of GPU_ARCH_VERSION
      DESIRED_CUDA: rocm6.0
      GPU_ARCH_VERSION: 6.0
      GPU_ARCH_TYPE: rocm
      DOCKER_IMAGE: pytorch/manylinux-builder:rocm6.0-main
      DESIRED_PYTHON: "3.11"
      build_name: manywheel-py3_11-rocm6_0
    secrets:
      github-token: ${{ secrets.GITHUB_TOKEN }}
      conda-pytorchbot-token: ${{ secrets.CONDA_PYTORCHBOT_TOKEN }}
      conda-pytorchbot-token-test: ${{ secrets.CONDA_PYTORCHBOT_TOKEN_TEST }}
    uses: ./.github/workflows/_binary-upload.yml

  manywheel-py3_11-rocm6_1-build:
    if: ${{ github.repository_owner == 'pytorch' }}
    uses: ./.github/workflows/_binary-build-linux.yml
    with:
      PYTORCH_ROOT: /pytorch
      BUILDER_ROOT: /builder
      PACKAGE_TYPE: manywheel
      # TODO: This is a legacy variable that we eventually want to get rid of in
      #       favor of GPU_ARCH_VERSION
      DESIRED_CUDA: rocm6.1
      GPU_ARCH_VERSION: 6.1
      GPU_ARCH_TYPE: rocm
      DOCKER_IMAGE: pytorch/manylinux-builder:rocm6.1-main
      DESIRED_PYTHON: "3.11"
      build_name: manywheel-py3_11-rocm6_1
      build_environment: linux-binary-manywheel
    secrets:
      github-token: ${{ secrets.GITHUB_TOKEN }}
  manywheel-py3_11-rocm6_1-test:  # Testing
    if: ${{ github.repository_owner == 'pytorch' }}
    needs: manywheel-py3_11-rocm6_1-build
    runs-on: linux.rocm.gpu
    timeout-minutes: 240
    env:
      PYTORCH_ROOT: /pytorch
      BUILDER_ROOT: /builder
      PACKAGE_TYPE: manywheel
      # TODO: This is a legacy variable that we eventually want to get rid of in
      #       favor of GPU_ARCH_VERSION
      DESIRED_CUDA: rocm6.1
      GPU_ARCH_VERSION: 6.1
      GPU_ARCH_TYPE: rocm
      SKIP_ALL_TESTS: 1
      DOCKER_IMAGE: pytorch/manylinux-builder:rocm6.1-main
      DESIRED_PYTHON: "3.11"
    steps:
      - name: Setup ROCm
        uses: ./.github/actions/setup-rocm
      - uses: actions/download-artifact@v3
        name: Download Build Artifacts
        with:
          name: manywheel-py3_11-rocm6_1
          path: "${{ runner.temp }}/artifacts/"
      - name: Checkout PyTorch
        uses: malfet/checkout@silent-checkout
        with:
          ref: ${{ github.event_name == 'pull_request' && github.event.pull_request.head.sha || github.sha }}
          submodules: recursive
          path: pytorch
          quiet-checkout: true
      - name: Clean PyTorch checkout
        run: |
          # Remove any artifacts from the previous checkouts
          git clean -fxd
        working-directory: pytorch
      - name: Checkout pytorch/builder
        uses: malfet/checkout@silent-checkout
        with:
          ref: main
          submodules: recursive
          repository: pytorch/builder
          path: builder
          quiet-checkout: true
      - name: Clean pytorch/builder checkout
        run: |
          # Remove any artifacts from the previous checkouts
          git clean -fxd
        working-directory: builder
      - name: ROCm set GPU_FLAG
        run: |
          echo "GPU_FLAG=--device=/dev/mem --device=/dev/kfd --device=/dev/dri --group-add video --group-add daemon" >> "${GITHUB_ENV}"
      - name: Pull Docker image
        uses: pytorch/test-infra/.github/actions/pull-docker-image@main
        with:
          docker-image: pytorch/manylinux-builder:rocm6.1-main
      - name: Test Pytorch binary
        uses: ./pytorch/.github/actions/test-pytorch-binary
      - name: Teardown ROCm
        uses: ./.github/actions/teardown-rocm
  manywheel-py3_11-rocm6_1-upload:  # Uploading
    if: ${{ github.repository_owner == 'pytorch' }}
    permissions:
      id-token: write
      contents: read
    needs: manywheel-py3_11-rocm6_1-test
    with:
      PYTORCH_ROOT: /pytorch
      BUILDER_ROOT: /builder
      PACKAGE_TYPE: manywheel
      # TODO: This is a legacy variable that we eventually want to get rid of in
      #       favor of GPU_ARCH_VERSION
      DESIRED_CUDA: rocm6.1
      GPU_ARCH_VERSION: 6.1
      GPU_ARCH_TYPE: rocm
      DOCKER_IMAGE: pytorch/manylinux-builder:rocm6.1-main
      DESIRED_PYTHON: "3.11"
      build_name: manywheel-py3_11-rocm6_1
    secrets:
      github-token: ${{ secrets.GITHUB_TOKEN }}
      conda-pytorchbot-token: ${{ secrets.CONDA_PYTORCHBOT_TOKEN }}
      conda-pytorchbot-token-test: ${{ secrets.CONDA_PYTORCHBOT_TOKEN_TEST }}
    uses: ./.github/workflows/_binary-upload.yml

  manywheel-py3_12-cpu-build:
    if: ${{ github.repository_owner == 'pytorch' }}
    uses: ./.github/workflows/_binary-build-linux.yml
    with:
      PYTORCH_ROOT: /pytorch
      BUILDER_ROOT: /builder
      PACKAGE_TYPE: manywheel
      # TODO: This is a legacy variable that we eventually want to get rid of in
      #       favor of GPU_ARCH_VERSION
      DESIRED_CUDA: cpu
      GPU_ARCH_TYPE: cpu
      DOCKER_IMAGE: pytorch/manylinux-builder:cpu-main
      DESIRED_PYTHON: "3.12"
      build_name: manywheel-py3_12-cpu
      build_environment: linux-binary-manywheel
    secrets:
      github-token: ${{ secrets.GITHUB_TOKEN }}
  manywheel-py3_12-cpu-test:  # Testing
    if: ${{ github.repository_owner == 'pytorch' }}
    needs: manywheel-py3_12-cpu-build
    uses: ./.github/workflows/_binary-test-linux.yml
    with:
      PYTORCH_ROOT: /pytorch
      BUILDER_ROOT: /builder
      PACKAGE_TYPE: manywheel
      # TODO: This is a legacy variable that we eventually want to get rid of in
      #       favor of GPU_ARCH_VERSION
      DESIRED_CUDA: cpu
      GPU_ARCH_TYPE: cpu
      DOCKER_IMAGE: pytorch/manylinux-builder:cpu-main
      DESIRED_PYTHON: "3.12"
      build_name: manywheel-py3_12-cpu
      build_environment: linux-binary-manywheel
      runs_on: linux.4xlarge
    secrets:
      github-token: ${{ secrets.GITHUB_TOKEN }}
  manywheel-py3_12-cpu-upload:  # Uploading
    if: ${{ github.repository_owner == 'pytorch' }}
    permissions:
      id-token: write
      contents: read
    needs: manywheel-py3_12-cpu-test
    with:
      PYTORCH_ROOT: /pytorch
      BUILDER_ROOT: /builder
      PACKAGE_TYPE: manywheel
      # TODO: This is a legacy variable that we eventually want to get rid of in
      #       favor of GPU_ARCH_VERSION
      DESIRED_CUDA: cpu
      GPU_ARCH_TYPE: cpu
      DOCKER_IMAGE: pytorch/manylinux-builder:cpu-main
      DESIRED_PYTHON: "3.12"
      build_name: manywheel-py3_12-cpu
    secrets:
      github-token: ${{ secrets.GITHUB_TOKEN }}
      conda-pytorchbot-token: ${{ secrets.CONDA_PYTORCHBOT_TOKEN }}
      conda-pytorchbot-token-test: ${{ secrets.CONDA_PYTORCHBOT_TOKEN_TEST }}
    uses: ./.github/workflows/_binary-upload.yml

  manywheel-py3_12-cpu-cxx11-abi-build:
    if: ${{ github.repository_owner == 'pytorch' }}
    uses: ./.github/workflows/_binary-build-linux.yml
    with:
      PYTORCH_ROOT: /pytorch
      BUILDER_ROOT: /builder
      PACKAGE_TYPE: manywheel
      # TODO: This is a legacy variable that we eventually want to get rid of in
      #       favor of GPU_ARCH_VERSION
      DESIRED_CUDA: cpu-cxx11-abi
      GPU_ARCH_TYPE: cpu-cxx11-abi
      DOCKER_IMAGE: pytorch/manylinuxcxx11-abi-builder:cpu-cxx11-abi-main
      DESIRED_DEVTOOLSET: cxx11-abi
      DESIRED_PYTHON: "3.12"
      build_name: manywheel-py3_12-cpu-cxx11-abi
      build_environment: linux-binary-manywheel
    secrets:
      github-token: ${{ secrets.GITHUB_TOKEN }}
  manywheel-py3_12-cpu-cxx11-abi-test:  # Testing
    if: ${{ github.repository_owner == 'pytorch' }}
    needs: manywheel-py3_12-cpu-cxx11-abi-build
    uses: ./.github/workflows/_binary-test-linux.yml
    with:
      PYTORCH_ROOT: /pytorch
      BUILDER_ROOT: /builder
      PACKAGE_TYPE: manywheel
      # TODO: This is a legacy variable that we eventually want to get rid of in
      #       favor of GPU_ARCH_VERSION
      DESIRED_CUDA: cpu-cxx11-abi
      GPU_ARCH_TYPE: cpu-cxx11-abi
      DOCKER_IMAGE: pytorch/manylinuxcxx11-abi-builder:cpu-cxx11-abi-main
      DESIRED_DEVTOOLSET: cxx11-abi
      DESIRED_PYTHON: "3.12"
      build_name: manywheel-py3_12-cpu-cxx11-abi
      build_environment: linux-binary-manywheel
      runs_on: linux.4xlarge
    secrets:
      github-token: ${{ secrets.GITHUB_TOKEN }}
  manywheel-py3_12-cpu-cxx11-abi-upload:  # Uploading
    if: ${{ github.repository_owner == 'pytorch' }}
    permissions:
      id-token: write
      contents: read
    needs: manywheel-py3_12-cpu-cxx11-abi-test
    with:
      PYTORCH_ROOT: /pytorch
      BUILDER_ROOT: /builder
      PACKAGE_TYPE: manywheel
      # TODO: This is a legacy variable that we eventually want to get rid of in
      #       favor of GPU_ARCH_VERSION
      DESIRED_CUDA: cpu-cxx11-abi
      GPU_ARCH_TYPE: cpu-cxx11-abi
      DOCKER_IMAGE: pytorch/manylinuxcxx11-abi-builder:cpu-cxx11-abi-main
      DESIRED_DEVTOOLSET: cxx11-abi
      DESIRED_PYTHON: "3.12"
      build_name: manywheel-py3_12-cpu-cxx11-abi
    secrets:
      github-token: ${{ secrets.GITHUB_TOKEN }}
      conda-pytorchbot-token: ${{ secrets.CONDA_PYTORCHBOT_TOKEN }}
      conda-pytorchbot-token-test: ${{ secrets.CONDA_PYTORCHBOT_TOKEN_TEST }}
    uses: ./.github/workflows/_binary-upload.yml

  manywheel-py3_12-cuda11_8-build:
    if: ${{ github.repository_owner == 'pytorch' }}
    uses: ./.github/workflows/_binary-build-linux.yml
    with:
      PYTORCH_ROOT: /pytorch
      BUILDER_ROOT: /builder
      PACKAGE_TYPE: manywheel
      # TODO: This is a legacy variable that we eventually want to get rid of in
      #       favor of GPU_ARCH_VERSION
      DESIRED_CUDA: cu118
      GPU_ARCH_VERSION: 11.8
      GPU_ARCH_TYPE: cuda
      DOCKER_IMAGE: pytorch/manylinux-builder:cuda11.8-main
      DESIRED_PYTHON: "3.12"
      build_name: manywheel-py3_12-cuda11_8
      build_environment: linux-binary-manywheel
<<<<<<< HEAD
=======
      PYTORCH_EXTRA_INSTALL_REQUIREMENTS: nvidia-cuda-nvrtc-cu11==11.8.89; platform_system == 'Linux' and platform_machine == 'x86_64' | nvidia-cuda-runtime-cu11==11.8.89; platform_system == 'Linux' and platform_machine == 'x86_64' | nvidia-cuda-cupti-cu11==11.8.87; platform_system == 'Linux' and platform_machine == 'x86_64' | nvidia-cudnn-cu11==9.1.0.70; platform_system == 'Linux' and platform_machine == 'x86_64' | nvidia-cublas-cu11==11.11.3.6; platform_system == 'Linux' and platform_machine == 'x86_64' | nvidia-cufft-cu11==10.9.0.58; platform_system == 'Linux' and platform_machine == 'x86_64' | nvidia-curand-cu11==10.3.0.86; platform_system == 'Linux' and platform_machine == 'x86_64' | nvidia-cusolver-cu11==11.4.1.48; platform_system == 'Linux' and platform_machine == 'x86_64' | nvidia-cusparse-cu11==11.7.5.86; platform_system == 'Linux' and platform_machine == 'x86_64' | nvidia-nccl-cu11==2.20.5; platform_system == 'Linux' and platform_machine == 'x86_64' | nvidia-nvtx-cu11==11.8.86; platform_system == 'Linux' and platform_machine == 'x86_64'
>>>>>>> c3368a5c
    secrets:
      github-token: ${{ secrets.GITHUB_TOKEN }}
  manywheel-py3_12-cuda11_8-test:  # Testing
    if: ${{ github.repository_owner == 'pytorch' }}
    needs: manywheel-py3_12-cuda11_8-build
    uses: ./.github/workflows/_binary-test-linux.yml
    with:
      PYTORCH_ROOT: /pytorch
      BUILDER_ROOT: /builder
      PACKAGE_TYPE: manywheel
      # TODO: This is a legacy variable that we eventually want to get rid of in
      #       favor of GPU_ARCH_VERSION
      DESIRED_CUDA: cu118
      GPU_ARCH_VERSION: 11.8
      GPU_ARCH_TYPE: cuda
      DOCKER_IMAGE: pytorch/manylinux-builder:cuda11.8-main
      DESIRED_PYTHON: "3.12"
      build_name: manywheel-py3_12-cuda11_8
      build_environment: linux-binary-manywheel
      runs_on: linux.4xlarge.nvidia.gpu
    secrets:
      github-token: ${{ secrets.GITHUB_TOKEN }}
  manywheel-py3_12-cuda11_8-upload:  # Uploading
    if: ${{ github.repository_owner == 'pytorch' }}
    permissions:
      id-token: write
      contents: read
    needs: manywheel-py3_12-cuda11_8-test
    with:
      PYTORCH_ROOT: /pytorch
      BUILDER_ROOT: /builder
      PACKAGE_TYPE: manywheel
      # TODO: This is a legacy variable that we eventually want to get rid of in
      #       favor of GPU_ARCH_VERSION
      DESIRED_CUDA: cu118
      GPU_ARCH_VERSION: 11.8
      GPU_ARCH_TYPE: cuda
      DOCKER_IMAGE: pytorch/manylinux-builder:cuda11.8-main
      DESIRED_PYTHON: "3.12"
      build_name: manywheel-py3_12-cuda11_8
    secrets:
      github-token: ${{ secrets.GITHUB_TOKEN }}
      conda-pytorchbot-token: ${{ secrets.CONDA_PYTORCHBOT_TOKEN }}
      conda-pytorchbot-token-test: ${{ secrets.CONDA_PYTORCHBOT_TOKEN_TEST }}
    uses: ./.github/workflows/_binary-upload.yml

  manywheel-py3_12-cuda12_1-build:
    if: ${{ github.repository_owner == 'pytorch' }}
    uses: ./.github/workflows/_binary-build-linux.yml
    with:
      PYTORCH_ROOT: /pytorch
      BUILDER_ROOT: /builder
      PACKAGE_TYPE: manywheel
      # TODO: This is a legacy variable that we eventually want to get rid of in
      #       favor of GPU_ARCH_VERSION
      DESIRED_CUDA: cu121
      GPU_ARCH_VERSION: 12.1
      GPU_ARCH_TYPE: cuda
      DOCKER_IMAGE: pytorch/manylinux-builder:cuda12.1-main
      DESIRED_PYTHON: "3.12"
      build_name: manywheel-py3_12-cuda12_1
      build_environment: linux-binary-manywheel
<<<<<<< HEAD
=======
      PYTORCH_EXTRA_INSTALL_REQUIREMENTS: nvidia-cuda-nvrtc-cu12==12.1.105; platform_system == 'Linux' and platform_machine == 'x86_64' | nvidia-cuda-runtime-cu12==12.1.105; platform_system == 'Linux' and platform_machine == 'x86_64' | nvidia-cuda-cupti-cu12==12.1.105; platform_system == 'Linux' and platform_machine == 'x86_64' | nvidia-cudnn-cu12==9.1.0.70; platform_system == 'Linux' and platform_machine == 'x86_64' | nvidia-cublas-cu12==12.1.3.1; platform_system == 'Linux' and platform_machine == 'x86_64' | nvidia-cufft-cu12==11.0.2.54; platform_system == 'Linux' and platform_machine == 'x86_64' | nvidia-curand-cu12==10.3.2.106; platform_system == 'Linux' and platform_machine == 'x86_64' | nvidia-cusolver-cu12==11.4.5.107; platform_system == 'Linux' and platform_machine == 'x86_64' | nvidia-cusparse-cu12==12.1.0.106; platform_system == 'Linux' and platform_machine == 'x86_64' | nvidia-nccl-cu12==2.20.5; platform_system == 'Linux' and platform_machine == 'x86_64' | nvidia-nvtx-cu12==12.1.105; platform_system == 'Linux' and platform_machine == 'x86_64'
>>>>>>> c3368a5c
    secrets:
      github-token: ${{ secrets.GITHUB_TOKEN }}
  manywheel-py3_12-cuda12_1-test:  # Testing
    if: ${{ github.repository_owner == 'pytorch' }}
    needs: manywheel-py3_12-cuda12_1-build
    uses: ./.github/workflows/_binary-test-linux.yml
    with:
      PYTORCH_ROOT: /pytorch
      BUILDER_ROOT: /builder
      PACKAGE_TYPE: manywheel
      # TODO: This is a legacy variable that we eventually want to get rid of in
      #       favor of GPU_ARCH_VERSION
      DESIRED_CUDA: cu121
      GPU_ARCH_VERSION: 12.1
      GPU_ARCH_TYPE: cuda
      DOCKER_IMAGE: pytorch/manylinux-builder:cuda12.1-main
      DESIRED_PYTHON: "3.12"
      build_name: manywheel-py3_12-cuda12_1
      build_environment: linux-binary-manywheel
      runs_on: linux.4xlarge.nvidia.gpu
    secrets:
      github-token: ${{ secrets.GITHUB_TOKEN }}
  manywheel-py3_12-cuda12_1-upload:  # Uploading
    if: ${{ github.repository_owner == 'pytorch' }}
    permissions:
      id-token: write
      contents: read
    needs: manywheel-py3_12-cuda12_1-test
    with:
      PYTORCH_ROOT: /pytorch
      BUILDER_ROOT: /builder
      PACKAGE_TYPE: manywheel
      # TODO: This is a legacy variable that we eventually want to get rid of in
      #       favor of GPU_ARCH_VERSION
      DESIRED_CUDA: cu121
      GPU_ARCH_VERSION: 12.1
      GPU_ARCH_TYPE: cuda
      DOCKER_IMAGE: pytorch/manylinux-builder:cuda12.1-main
      DESIRED_PYTHON: "3.12"
      build_name: manywheel-py3_12-cuda12_1
    secrets:
      github-token: ${{ secrets.GITHUB_TOKEN }}
      conda-pytorchbot-token: ${{ secrets.CONDA_PYTORCHBOT_TOKEN }}
      conda-pytorchbot-token-test: ${{ secrets.CONDA_PYTORCHBOT_TOKEN_TEST }}
    uses: ./.github/workflows/_binary-upload.yml

  manywheel-py3_12-cuda12_4-build:
    if: ${{ github.repository_owner == 'pytorch' }}
    uses: ./.github/workflows/_binary-build-linux.yml
    with:
      PYTORCH_ROOT: /pytorch
      BUILDER_ROOT: /builder
      PACKAGE_TYPE: manywheel
      # TODO: This is a legacy variable that we eventually want to get rid of in
      #       favor of GPU_ARCH_VERSION
      DESIRED_CUDA: cu124
      GPU_ARCH_VERSION: 12.4
      GPU_ARCH_TYPE: cuda
      DOCKER_IMAGE: pytorch/manylinux-builder:cuda12.4-main
      DESIRED_PYTHON: "3.12"
      build_name: manywheel-py3_12-cuda12_4
      build_environment: linux-binary-manywheel
<<<<<<< HEAD
=======
      PYTORCH_EXTRA_INSTALL_REQUIREMENTS: nvidia-cuda-nvrtc-cu12==12.4.99; platform_system == 'Linux' and platform_machine == 'x86_64' | nvidia-cuda-runtime-cu12==12.4.99; platform_system == 'Linux' and platform_machine == 'x86_64' | nvidia-cuda-cupti-cu12==12.4.99; platform_system == 'Linux' and platform_machine == 'x86_64' | nvidia-cudnn-cu12==9.1.0.70; platform_system == 'Linux' and platform_machine == 'x86_64' | nvidia-cublas-cu12==12.4.2.65; platform_system == 'Linux' and platform_machine == 'x86_64' | nvidia-cufft-cu12==11.2.0.44; platform_system == 'Linux' and platform_machine == 'x86_64' | nvidia-curand-cu12==10.3.5.119; platform_system == 'Linux' and platform_machine == 'x86_64' | nvidia-cusolver-cu12==11.6.0.99; platform_system == 'Linux' and platform_machine == 'x86_64' | nvidia-cusparse-cu12==12.3.0.142; platform_system == 'Linux' and platform_machine == 'x86_64' | nvidia-nccl-cu12==2.20.5; platform_system == 'Linux' and platform_machine == 'x86_64' | nvidia-nvtx-cu12==12.4.99; platform_system == 'Linux' and platform_machine == 'x86_64' | nvidia-nvjitlink-cu12==12.4.99; platform_system == 'Linux' and platform_machine == 'x86_64'
>>>>>>> c3368a5c
    secrets:
      github-token: ${{ secrets.GITHUB_TOKEN }}
  manywheel-py3_12-cuda12_4-test:  # Testing
    if: ${{ github.repository_owner == 'pytorch' }}
    needs: manywheel-py3_12-cuda12_4-build
    uses: ./.github/workflows/_binary-test-linux.yml
    with:
      PYTORCH_ROOT: /pytorch
      BUILDER_ROOT: /builder
      PACKAGE_TYPE: manywheel
      # TODO: This is a legacy variable that we eventually want to get rid of in
      #       favor of GPU_ARCH_VERSION
      DESIRED_CUDA: cu124
      GPU_ARCH_VERSION: 12.4
      GPU_ARCH_TYPE: cuda
      DOCKER_IMAGE: pytorch/manylinux-builder:cuda12.4-main
      DESIRED_PYTHON: "3.12"
      build_name: manywheel-py3_12-cuda12_4
      build_environment: linux-binary-manywheel
      runs_on: linux.4xlarge.nvidia.gpu
    secrets:
      github-token: ${{ secrets.GITHUB_TOKEN }}
  manywheel-py3_12-cuda12_4-upload:  # Uploading
    if: ${{ github.repository_owner == 'pytorch' }}
    permissions:
      id-token: write
      contents: read
    needs: manywheel-py3_12-cuda12_4-test
    with:
      PYTORCH_ROOT: /pytorch
      BUILDER_ROOT: /builder
      PACKAGE_TYPE: manywheel
      # TODO: This is a legacy variable that we eventually want to get rid of in
      #       favor of GPU_ARCH_VERSION
      DESIRED_CUDA: cu124
      GPU_ARCH_VERSION: 12.4
      GPU_ARCH_TYPE: cuda
      DOCKER_IMAGE: pytorch/manylinux-builder:cuda12.4-main
      DESIRED_PYTHON: "3.12"
      build_name: manywheel-py3_12-cuda12_4
    secrets:
      github-token: ${{ secrets.GITHUB_TOKEN }}
      conda-pytorchbot-token: ${{ secrets.CONDA_PYTORCHBOT_TOKEN }}
      conda-pytorchbot-token-test: ${{ secrets.CONDA_PYTORCHBOT_TOKEN_TEST }}
    uses: ./.github/workflows/_binary-upload.yml<|MERGE_RESOLUTION|>--- conflicted
+++ resolved
@@ -174,10 +174,6 @@
       DESIRED_PYTHON: "3.8"
       build_name: manywheel-py3_8-cuda11_8
       build_environment: linux-binary-manywheel
-<<<<<<< HEAD
-=======
-      PYTORCH_EXTRA_INSTALL_REQUIREMENTS: nvidia-cuda-nvrtc-cu11==11.8.89; platform_system == 'Linux' and platform_machine == 'x86_64' | nvidia-cuda-runtime-cu11==11.8.89; platform_system == 'Linux' and platform_machine == 'x86_64' | nvidia-cuda-cupti-cu11==11.8.87; platform_system == 'Linux' and platform_machine == 'x86_64' | nvidia-cudnn-cu11==9.1.0.70; platform_system == 'Linux' and platform_machine == 'x86_64' | nvidia-cublas-cu11==11.11.3.6; platform_system == 'Linux' and platform_machine == 'x86_64' | nvidia-cufft-cu11==10.9.0.58; platform_system == 'Linux' and platform_machine == 'x86_64' | nvidia-curand-cu11==10.3.0.86; platform_system == 'Linux' and platform_machine == 'x86_64' | nvidia-cusolver-cu11==11.4.1.48; platform_system == 'Linux' and platform_machine == 'x86_64' | nvidia-cusparse-cu11==11.7.5.86; platform_system == 'Linux' and platform_machine == 'x86_64' | nvidia-nccl-cu11==2.20.5; platform_system == 'Linux' and platform_machine == 'x86_64' | nvidia-nvtx-cu11==11.8.86; platform_system == 'Linux' and platform_machine == 'x86_64'
->>>>>>> c3368a5c
     secrets:
       github-token: ${{ secrets.GITHUB_TOKEN }}
   manywheel-py3_8-cuda11_8-test:  # Testing
@@ -240,10 +236,6 @@
       DESIRED_PYTHON: "3.8"
       build_name: manywheel-py3_8-cuda12_1
       build_environment: linux-binary-manywheel
-<<<<<<< HEAD
-=======
-      PYTORCH_EXTRA_INSTALL_REQUIREMENTS: nvidia-cuda-nvrtc-cu12==12.1.105; platform_system == 'Linux' and platform_machine == 'x86_64' | nvidia-cuda-runtime-cu12==12.1.105; platform_system == 'Linux' and platform_machine == 'x86_64' | nvidia-cuda-cupti-cu12==12.1.105; platform_system == 'Linux' and platform_machine == 'x86_64' | nvidia-cudnn-cu12==9.1.0.70; platform_system == 'Linux' and platform_machine == 'x86_64' | nvidia-cublas-cu12==12.1.3.1; platform_system == 'Linux' and platform_machine == 'x86_64' | nvidia-cufft-cu12==11.0.2.54; platform_system == 'Linux' and platform_machine == 'x86_64' | nvidia-curand-cu12==10.3.2.106; platform_system == 'Linux' and platform_machine == 'x86_64' | nvidia-cusolver-cu12==11.4.5.107; platform_system == 'Linux' and platform_machine == 'x86_64' | nvidia-cusparse-cu12==12.1.0.106; platform_system == 'Linux' and platform_machine == 'x86_64' | nvidia-nccl-cu12==2.20.5; platform_system == 'Linux' and platform_machine == 'x86_64' | nvidia-nvtx-cu12==12.1.105; platform_system == 'Linux' and platform_machine == 'x86_64'
->>>>>>> c3368a5c
     secrets:
       github-token: ${{ secrets.GITHUB_TOKEN }}
   manywheel-py3_8-cuda12_1-test:  # Testing
@@ -306,10 +298,6 @@
       DESIRED_PYTHON: "3.8"
       build_name: manywheel-py3_8-cuda12_4
       build_environment: linux-binary-manywheel
-<<<<<<< HEAD
-=======
-      PYTORCH_EXTRA_INSTALL_REQUIREMENTS: nvidia-cuda-nvrtc-cu12==12.4.99; platform_system == 'Linux' and platform_machine == 'x86_64' | nvidia-cuda-runtime-cu12==12.4.99; platform_system == 'Linux' and platform_machine == 'x86_64' | nvidia-cuda-cupti-cu12==12.4.99; platform_system == 'Linux' and platform_machine == 'x86_64' | nvidia-cudnn-cu12==9.1.0.70; platform_system == 'Linux' and platform_machine == 'x86_64' | nvidia-cublas-cu12==12.4.2.65; platform_system == 'Linux' and platform_machine == 'x86_64' | nvidia-cufft-cu12==11.2.0.44; platform_system == 'Linux' and platform_machine == 'x86_64' | nvidia-curand-cu12==10.3.5.119; platform_system == 'Linux' and platform_machine == 'x86_64' | nvidia-cusolver-cu12==11.6.0.99; platform_system == 'Linux' and platform_machine == 'x86_64' | nvidia-cusparse-cu12==12.3.0.142; platform_system == 'Linux' and platform_machine == 'x86_64' | nvidia-nccl-cu12==2.20.5; platform_system == 'Linux' and platform_machine == 'x86_64' | nvidia-nvtx-cu12==12.4.99; platform_system == 'Linux' and platform_machine == 'x86_64' | nvidia-nvjitlink-cu12==12.4.99; platform_system == 'Linux' and platform_machine == 'x86_64'
->>>>>>> c3368a5c
     secrets:
       github-token: ${{ secrets.GITHUB_TOKEN }}
   manywheel-py3_8-cuda12_4-test:  # Testing
@@ -699,10 +687,6 @@
       DESIRED_PYTHON: "3.9"
       build_name: manywheel-py3_9-cuda11_8
       build_environment: linux-binary-manywheel
-<<<<<<< HEAD
-=======
-      PYTORCH_EXTRA_INSTALL_REQUIREMENTS: nvidia-cuda-nvrtc-cu11==11.8.89; platform_system == 'Linux' and platform_machine == 'x86_64' | nvidia-cuda-runtime-cu11==11.8.89; platform_system == 'Linux' and platform_machine == 'x86_64' | nvidia-cuda-cupti-cu11==11.8.87; platform_system == 'Linux' and platform_machine == 'x86_64' | nvidia-cudnn-cu11==9.1.0.70; platform_system == 'Linux' and platform_machine == 'x86_64' | nvidia-cublas-cu11==11.11.3.6; platform_system == 'Linux' and platform_machine == 'x86_64' | nvidia-cufft-cu11==10.9.0.58; platform_system == 'Linux' and platform_machine == 'x86_64' | nvidia-curand-cu11==10.3.0.86; platform_system == 'Linux' and platform_machine == 'x86_64' | nvidia-cusolver-cu11==11.4.1.48; platform_system == 'Linux' and platform_machine == 'x86_64' | nvidia-cusparse-cu11==11.7.5.86; platform_system == 'Linux' and platform_machine == 'x86_64' | nvidia-nccl-cu11==2.20.5; platform_system == 'Linux' and platform_machine == 'x86_64' | nvidia-nvtx-cu11==11.8.86; platform_system == 'Linux' and platform_machine == 'x86_64'
->>>>>>> c3368a5c
     secrets:
       github-token: ${{ secrets.GITHUB_TOKEN }}
   manywheel-py3_9-cuda11_8-test:  # Testing
@@ -765,10 +749,6 @@
       DESIRED_PYTHON: "3.9"
       build_name: manywheel-py3_9-cuda12_1
       build_environment: linux-binary-manywheel
-<<<<<<< HEAD
-=======
-      PYTORCH_EXTRA_INSTALL_REQUIREMENTS: nvidia-cuda-nvrtc-cu12==12.1.105; platform_system == 'Linux' and platform_machine == 'x86_64' | nvidia-cuda-runtime-cu12==12.1.105; platform_system == 'Linux' and platform_machine == 'x86_64' | nvidia-cuda-cupti-cu12==12.1.105; platform_system == 'Linux' and platform_machine == 'x86_64' | nvidia-cudnn-cu12==9.1.0.70; platform_system == 'Linux' and platform_machine == 'x86_64' | nvidia-cublas-cu12==12.1.3.1; platform_system == 'Linux' and platform_machine == 'x86_64' | nvidia-cufft-cu12==11.0.2.54; platform_system == 'Linux' and platform_machine == 'x86_64' | nvidia-curand-cu12==10.3.2.106; platform_system == 'Linux' and platform_machine == 'x86_64' | nvidia-cusolver-cu12==11.4.5.107; platform_system == 'Linux' and platform_machine == 'x86_64' | nvidia-cusparse-cu12==12.1.0.106; platform_system == 'Linux' and platform_machine == 'x86_64' | nvidia-nccl-cu12==2.20.5; platform_system == 'Linux' and platform_machine == 'x86_64' | nvidia-nvtx-cu12==12.1.105; platform_system == 'Linux' and platform_machine == 'x86_64'
->>>>>>> c3368a5c
     secrets:
       github-token: ${{ secrets.GITHUB_TOKEN }}
   manywheel-py3_9-cuda12_1-test:  # Testing
@@ -831,10 +811,6 @@
       DESIRED_PYTHON: "3.9"
       build_name: manywheel-py3_9-cuda12_4
       build_environment: linux-binary-manywheel
-<<<<<<< HEAD
-=======
-      PYTORCH_EXTRA_INSTALL_REQUIREMENTS: nvidia-cuda-nvrtc-cu12==12.4.99; platform_system == 'Linux' and platform_machine == 'x86_64' | nvidia-cuda-runtime-cu12==12.4.99; platform_system == 'Linux' and platform_machine == 'x86_64' | nvidia-cuda-cupti-cu12==12.4.99; platform_system == 'Linux' and platform_machine == 'x86_64' | nvidia-cudnn-cu12==9.1.0.70; platform_system == 'Linux' and platform_machine == 'x86_64' | nvidia-cublas-cu12==12.4.2.65; platform_system == 'Linux' and platform_machine == 'x86_64' | nvidia-cufft-cu12==11.2.0.44; platform_system == 'Linux' and platform_machine == 'x86_64' | nvidia-curand-cu12==10.3.5.119; platform_system == 'Linux' and platform_machine == 'x86_64' | nvidia-cusolver-cu12==11.6.0.99; platform_system == 'Linux' and platform_machine == 'x86_64' | nvidia-cusparse-cu12==12.3.0.142; platform_system == 'Linux' and platform_machine == 'x86_64' | nvidia-nccl-cu12==2.20.5; platform_system == 'Linux' and platform_machine == 'x86_64' | nvidia-nvtx-cu12==12.4.99; platform_system == 'Linux' and platform_machine == 'x86_64' | nvidia-nvjitlink-cu12==12.4.99; platform_system == 'Linux' and platform_machine == 'x86_64'
->>>>>>> c3368a5c
     secrets:
       github-token: ${{ secrets.GITHUB_TOKEN }}
   manywheel-py3_9-cuda12_4-test:  # Testing
@@ -1224,10 +1200,6 @@
       DESIRED_PYTHON: "3.10"
       build_name: manywheel-py3_10-cuda11_8
       build_environment: linux-binary-manywheel
-<<<<<<< HEAD
-=======
-      PYTORCH_EXTRA_INSTALL_REQUIREMENTS: nvidia-cuda-nvrtc-cu11==11.8.89; platform_system == 'Linux' and platform_machine == 'x86_64' | nvidia-cuda-runtime-cu11==11.8.89; platform_system == 'Linux' and platform_machine == 'x86_64' | nvidia-cuda-cupti-cu11==11.8.87; platform_system == 'Linux' and platform_machine == 'x86_64' | nvidia-cudnn-cu11==9.1.0.70; platform_system == 'Linux' and platform_machine == 'x86_64' | nvidia-cublas-cu11==11.11.3.6; platform_system == 'Linux' and platform_machine == 'x86_64' | nvidia-cufft-cu11==10.9.0.58; platform_system == 'Linux' and platform_machine == 'x86_64' | nvidia-curand-cu11==10.3.0.86; platform_system == 'Linux' and platform_machine == 'x86_64' | nvidia-cusolver-cu11==11.4.1.48; platform_system == 'Linux' and platform_machine == 'x86_64' | nvidia-cusparse-cu11==11.7.5.86; platform_system == 'Linux' and platform_machine == 'x86_64' | nvidia-nccl-cu11==2.20.5; platform_system == 'Linux' and platform_machine == 'x86_64' | nvidia-nvtx-cu11==11.8.86; platform_system == 'Linux' and platform_machine == 'x86_64'
->>>>>>> c3368a5c
     secrets:
       github-token: ${{ secrets.GITHUB_TOKEN }}
   manywheel-py3_10-cuda11_8-test:  # Testing
@@ -1290,10 +1262,6 @@
       DESIRED_PYTHON: "3.10"
       build_name: manywheel-py3_10-cuda12_1
       build_environment: linux-binary-manywheel
-<<<<<<< HEAD
-=======
-      PYTORCH_EXTRA_INSTALL_REQUIREMENTS: nvidia-cuda-nvrtc-cu12==12.1.105; platform_system == 'Linux' and platform_machine == 'x86_64' | nvidia-cuda-runtime-cu12==12.1.105; platform_system == 'Linux' and platform_machine == 'x86_64' | nvidia-cuda-cupti-cu12==12.1.105; platform_system == 'Linux' and platform_machine == 'x86_64' | nvidia-cudnn-cu12==9.1.0.70; platform_system == 'Linux' and platform_machine == 'x86_64' | nvidia-cublas-cu12==12.1.3.1; platform_system == 'Linux' and platform_machine == 'x86_64' | nvidia-cufft-cu12==11.0.2.54; platform_system == 'Linux' and platform_machine == 'x86_64' | nvidia-curand-cu12==10.3.2.106; platform_system == 'Linux' and platform_machine == 'x86_64' | nvidia-cusolver-cu12==11.4.5.107; platform_system == 'Linux' and platform_machine == 'x86_64' | nvidia-cusparse-cu12==12.1.0.106; platform_system == 'Linux' and platform_machine == 'x86_64' | nvidia-nccl-cu12==2.20.5; platform_system == 'Linux' and platform_machine == 'x86_64' | nvidia-nvtx-cu12==12.1.105; platform_system == 'Linux' and platform_machine == 'x86_64'
->>>>>>> c3368a5c
     secrets:
       github-token: ${{ secrets.GITHUB_TOKEN }}
   manywheel-py3_10-cuda12_1-test:  # Testing
@@ -1356,10 +1324,6 @@
       DESIRED_PYTHON: "3.10"
       build_name: manywheel-py3_10-cuda12_4
       build_environment: linux-binary-manywheel
-<<<<<<< HEAD
-=======
-      PYTORCH_EXTRA_INSTALL_REQUIREMENTS: nvidia-cuda-nvrtc-cu12==12.4.99; platform_system == 'Linux' and platform_machine == 'x86_64' | nvidia-cuda-runtime-cu12==12.4.99; platform_system == 'Linux' and platform_machine == 'x86_64' | nvidia-cuda-cupti-cu12==12.4.99; platform_system == 'Linux' and platform_machine == 'x86_64' | nvidia-cudnn-cu12==9.1.0.70; platform_system == 'Linux' and platform_machine == 'x86_64' | nvidia-cublas-cu12==12.4.2.65; platform_system == 'Linux' and platform_machine == 'x86_64' | nvidia-cufft-cu12==11.2.0.44; platform_system == 'Linux' and platform_machine == 'x86_64' | nvidia-curand-cu12==10.3.5.119; platform_system == 'Linux' and platform_machine == 'x86_64' | nvidia-cusolver-cu12==11.6.0.99; platform_system == 'Linux' and platform_machine == 'x86_64' | nvidia-cusparse-cu12==12.3.0.142; platform_system == 'Linux' and platform_machine == 'x86_64' | nvidia-nccl-cu12==2.20.5; platform_system == 'Linux' and platform_machine == 'x86_64' | nvidia-nvtx-cu12==12.4.99; platform_system == 'Linux' and platform_machine == 'x86_64' | nvidia-nvjitlink-cu12==12.4.99; platform_system == 'Linux' and platform_machine == 'x86_64'
->>>>>>> c3368a5c
     secrets:
       github-token: ${{ secrets.GITHUB_TOKEN }}
   manywheel-py3_10-cuda12_4-test:  # Testing
@@ -1749,10 +1713,6 @@
       DESIRED_PYTHON: "3.11"
       build_name: manywheel-py3_11-cuda11_8
       build_environment: linux-binary-manywheel
-<<<<<<< HEAD
-=======
-      PYTORCH_EXTRA_INSTALL_REQUIREMENTS: nvidia-cuda-nvrtc-cu11==11.8.89; platform_system == 'Linux' and platform_machine == 'x86_64' | nvidia-cuda-runtime-cu11==11.8.89; platform_system == 'Linux' and platform_machine == 'x86_64' | nvidia-cuda-cupti-cu11==11.8.87; platform_system == 'Linux' and platform_machine == 'x86_64' | nvidia-cudnn-cu11==9.1.0.70; platform_system == 'Linux' and platform_machine == 'x86_64' | nvidia-cublas-cu11==11.11.3.6; platform_system == 'Linux' and platform_machine == 'x86_64' | nvidia-cufft-cu11==10.9.0.58; platform_system == 'Linux' and platform_machine == 'x86_64' | nvidia-curand-cu11==10.3.0.86; platform_system == 'Linux' and platform_machine == 'x86_64' | nvidia-cusolver-cu11==11.4.1.48; platform_system == 'Linux' and platform_machine == 'x86_64' | nvidia-cusparse-cu11==11.7.5.86; platform_system == 'Linux' and platform_machine == 'x86_64' | nvidia-nccl-cu11==2.20.5; platform_system == 'Linux' and platform_machine == 'x86_64' | nvidia-nvtx-cu11==11.8.86; platform_system == 'Linux' and platform_machine == 'x86_64'
->>>>>>> c3368a5c
     secrets:
       github-token: ${{ secrets.GITHUB_TOKEN }}
   manywheel-py3_11-cuda11_8-test:  # Testing
@@ -1815,10 +1775,6 @@
       DESIRED_PYTHON: "3.11"
       build_name: manywheel-py3_11-cuda12_1
       build_environment: linux-binary-manywheel
-<<<<<<< HEAD
-=======
-      PYTORCH_EXTRA_INSTALL_REQUIREMENTS: nvidia-cuda-nvrtc-cu12==12.1.105; platform_system == 'Linux' and platform_machine == 'x86_64' | nvidia-cuda-runtime-cu12==12.1.105; platform_system == 'Linux' and platform_machine == 'x86_64' | nvidia-cuda-cupti-cu12==12.1.105; platform_system == 'Linux' and platform_machine == 'x86_64' | nvidia-cudnn-cu12==9.1.0.70; platform_system == 'Linux' and platform_machine == 'x86_64' | nvidia-cublas-cu12==12.1.3.1; platform_system == 'Linux' and platform_machine == 'x86_64' | nvidia-cufft-cu12==11.0.2.54; platform_system == 'Linux' and platform_machine == 'x86_64' | nvidia-curand-cu12==10.3.2.106; platform_system == 'Linux' and platform_machine == 'x86_64' | nvidia-cusolver-cu12==11.4.5.107; platform_system == 'Linux' and platform_machine == 'x86_64' | nvidia-cusparse-cu12==12.1.0.106; platform_system == 'Linux' and platform_machine == 'x86_64' | nvidia-nccl-cu12==2.20.5; platform_system == 'Linux' and platform_machine == 'x86_64' | nvidia-nvtx-cu12==12.1.105; platform_system == 'Linux' and platform_machine == 'x86_64'
->>>>>>> c3368a5c
     secrets:
       github-token: ${{ secrets.GITHUB_TOKEN }}
   manywheel-py3_11-cuda12_1-test:  # Testing
@@ -1881,10 +1837,6 @@
       DESIRED_PYTHON: "3.11"
       build_name: manywheel-py3_11-cuda12_4
       build_environment: linux-binary-manywheel
-<<<<<<< HEAD
-=======
-      PYTORCH_EXTRA_INSTALL_REQUIREMENTS: nvidia-cuda-nvrtc-cu12==12.4.99; platform_system == 'Linux' and platform_machine == 'x86_64' | nvidia-cuda-runtime-cu12==12.4.99; platform_system == 'Linux' and platform_machine == 'x86_64' | nvidia-cuda-cupti-cu12==12.4.99; platform_system == 'Linux' and platform_machine == 'x86_64' | nvidia-cudnn-cu12==9.1.0.70; platform_system == 'Linux' and platform_machine == 'x86_64' | nvidia-cublas-cu12==12.4.2.65; platform_system == 'Linux' and platform_machine == 'x86_64' | nvidia-cufft-cu12==11.2.0.44; platform_system == 'Linux' and platform_machine == 'x86_64' | nvidia-curand-cu12==10.3.5.119; platform_system == 'Linux' and platform_machine == 'x86_64' | nvidia-cusolver-cu12==11.6.0.99; platform_system == 'Linux' and platform_machine == 'x86_64' | nvidia-cusparse-cu12==12.3.0.142; platform_system == 'Linux' and platform_machine == 'x86_64' | nvidia-nccl-cu12==2.20.5; platform_system == 'Linux' and platform_machine == 'x86_64' | nvidia-nvtx-cu12==12.4.99; platform_system == 'Linux' and platform_machine == 'x86_64' | nvidia-nvjitlink-cu12==12.4.99; platform_system == 'Linux' and platform_machine == 'x86_64'
->>>>>>> c3368a5c
     secrets:
       github-token: ${{ secrets.GITHUB_TOKEN }}
   manywheel-py3_11-cuda12_4-test:  # Testing
@@ -2274,10 +2226,6 @@
       DESIRED_PYTHON: "3.12"
       build_name: manywheel-py3_12-cuda11_8
       build_environment: linux-binary-manywheel
-<<<<<<< HEAD
-=======
-      PYTORCH_EXTRA_INSTALL_REQUIREMENTS: nvidia-cuda-nvrtc-cu11==11.8.89; platform_system == 'Linux' and platform_machine == 'x86_64' | nvidia-cuda-runtime-cu11==11.8.89; platform_system == 'Linux' and platform_machine == 'x86_64' | nvidia-cuda-cupti-cu11==11.8.87; platform_system == 'Linux' and platform_machine == 'x86_64' | nvidia-cudnn-cu11==9.1.0.70; platform_system == 'Linux' and platform_machine == 'x86_64' | nvidia-cublas-cu11==11.11.3.6; platform_system == 'Linux' and platform_machine == 'x86_64' | nvidia-cufft-cu11==10.9.0.58; platform_system == 'Linux' and platform_machine == 'x86_64' | nvidia-curand-cu11==10.3.0.86; platform_system == 'Linux' and platform_machine == 'x86_64' | nvidia-cusolver-cu11==11.4.1.48; platform_system == 'Linux' and platform_machine == 'x86_64' | nvidia-cusparse-cu11==11.7.5.86; platform_system == 'Linux' and platform_machine == 'x86_64' | nvidia-nccl-cu11==2.20.5; platform_system == 'Linux' and platform_machine == 'x86_64' | nvidia-nvtx-cu11==11.8.86; platform_system == 'Linux' and platform_machine == 'x86_64'
->>>>>>> c3368a5c
     secrets:
       github-token: ${{ secrets.GITHUB_TOKEN }}
   manywheel-py3_12-cuda11_8-test:  # Testing
@@ -2340,10 +2288,6 @@
       DESIRED_PYTHON: "3.12"
       build_name: manywheel-py3_12-cuda12_1
       build_environment: linux-binary-manywheel
-<<<<<<< HEAD
-=======
-      PYTORCH_EXTRA_INSTALL_REQUIREMENTS: nvidia-cuda-nvrtc-cu12==12.1.105; platform_system == 'Linux' and platform_machine == 'x86_64' | nvidia-cuda-runtime-cu12==12.1.105; platform_system == 'Linux' and platform_machine == 'x86_64' | nvidia-cuda-cupti-cu12==12.1.105; platform_system == 'Linux' and platform_machine == 'x86_64' | nvidia-cudnn-cu12==9.1.0.70; platform_system == 'Linux' and platform_machine == 'x86_64' | nvidia-cublas-cu12==12.1.3.1; platform_system == 'Linux' and platform_machine == 'x86_64' | nvidia-cufft-cu12==11.0.2.54; platform_system == 'Linux' and platform_machine == 'x86_64' | nvidia-curand-cu12==10.3.2.106; platform_system == 'Linux' and platform_machine == 'x86_64' | nvidia-cusolver-cu12==11.4.5.107; platform_system == 'Linux' and platform_machine == 'x86_64' | nvidia-cusparse-cu12==12.1.0.106; platform_system == 'Linux' and platform_machine == 'x86_64' | nvidia-nccl-cu12==2.20.5; platform_system == 'Linux' and platform_machine == 'x86_64' | nvidia-nvtx-cu12==12.1.105; platform_system == 'Linux' and platform_machine == 'x86_64'
->>>>>>> c3368a5c
     secrets:
       github-token: ${{ secrets.GITHUB_TOKEN }}
   manywheel-py3_12-cuda12_1-test:  # Testing
@@ -2406,10 +2350,6 @@
       DESIRED_PYTHON: "3.12"
       build_name: manywheel-py3_12-cuda12_4
       build_environment: linux-binary-manywheel
-<<<<<<< HEAD
-=======
-      PYTORCH_EXTRA_INSTALL_REQUIREMENTS: nvidia-cuda-nvrtc-cu12==12.4.99; platform_system == 'Linux' and platform_machine == 'x86_64' | nvidia-cuda-runtime-cu12==12.4.99; platform_system == 'Linux' and platform_machine == 'x86_64' | nvidia-cuda-cupti-cu12==12.4.99; platform_system == 'Linux' and platform_machine == 'x86_64' | nvidia-cudnn-cu12==9.1.0.70; platform_system == 'Linux' and platform_machine == 'x86_64' | nvidia-cublas-cu12==12.4.2.65; platform_system == 'Linux' and platform_machine == 'x86_64' | nvidia-cufft-cu12==11.2.0.44; platform_system == 'Linux' and platform_machine == 'x86_64' | nvidia-curand-cu12==10.3.5.119; platform_system == 'Linux' and platform_machine == 'x86_64' | nvidia-cusolver-cu12==11.6.0.99; platform_system == 'Linux' and platform_machine == 'x86_64' | nvidia-cusparse-cu12==12.3.0.142; platform_system == 'Linux' and platform_machine == 'x86_64' | nvidia-nccl-cu12==2.20.5; platform_system == 'Linux' and platform_machine == 'x86_64' | nvidia-nvtx-cu12==12.4.99; platform_system == 'Linux' and platform_machine == 'x86_64' | nvidia-nvjitlink-cu12==12.4.99; platform_system == 'Linux' and platform_machine == 'x86_64'
->>>>>>> c3368a5c
     secrets:
       github-token: ${{ secrets.GITHUB_TOKEN }}
   manywheel-py3_12-cuda12_4-test:  # Testing
