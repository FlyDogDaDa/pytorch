# Owner(s): ["oncall: export"]
# flake8: noqa
import copy
import dataclasses
import io
import logging
import operator
import re
import unittest
import warnings
from contextlib import contextmanager
from dataclasses import dataclass
from re import escape
from typing import Dict, List

import torch
import torch._dynamo as torchdynamo
import torch.nn.functional as F
from functorch.experimental.control_flow import cond, map
from torch import Tensor
from torch._decomp import get_decompositions
from torch._dynamo.test_case import TestCase
from torch._export.pass_base import _ExportPassBaseDeprecatedDoNotUse
from torch._export.utils import (
    get_buffer,
    get_param,
    is_buffer,
    is_param,
    register_dataclass_as_pytree_node,
)
from torch._inductor.compile_fx import split_const_gm
from torch._subclasses import FakeTensorMode
from torch.export import Dim, dynamic_dim, export, unflatten
from torch.export._trace import (
    _export,
    _export_to_torch_ir,
    DEFAULT_EXPORT_DYNAMO_CONFIG,
)
from torch.export.graph_signature import InputKind
from torch.fx.experimental.proxy_tensor import make_fx
from torch.fx.experimental.symbolic_shapes import ShapeEnv
from torch.testing import FileCheck
from torch.testing._internal.common_cuda import (
    PLATFORM_SUPPORTS_FLASH_ATTENTION,
    SM90OrLater,
)
from torch.testing._internal.common_device_type import onlyCPU, onlyCUDA
from torch.testing._internal.common_utils import (
    find_library_location,
    IS_FBCODE,
    IS_MACOS,
    IS_SANDCASTLE,
    IS_WINDOWS,
    run_tests,
    TEST_TRANSFORMERS,
    TestCase as TorchTestCase,
)
from torch.utils._pytree import (
    LeafSpec,
    tree_flatten,
    tree_map,
    tree_unflatten,
    TreeSpec,
    treespec_dumps,
    treespec_loads,
)


try:
    from torchrec.sparse.jagged_tensor import KeyedJaggedTensor

    HAS_TORCHREC = True
except ImportError:
    HAS_TORCHREC = False

try:
    from . import testing
except ImportError:
    import testing
# The following import pattern matters as `test_export.export` is patched
# in other files (like test_export_nonstrict.py). `torch.export.export`
# will invalidate the patch.
from torch.export import export


torch.library.define("testlib::returns_tensor_symint", "(Tensor x) -> (Tensor, SymInt)")
torch.library.define(
    "testlib::foo",
    "(Tensor(a!) x, Tensor(b!) z) -> (Tensor, Tensor, Tensor)",
    tags=torch.Tag.pt2_compliant_tag,
)
torch.library.define(
    "testlib::foo_mutated",
    "(Tensor(a!) x) -> (Tensor, Tensor)",
    tags=torch.Tag.pt2_compliant_tag,
)
torch.library.define(
    "testlib::foo_functional",
    "(Tensor x) -> (Tensor)",
    tags=torch.Tag.pt2_compliant_tag,
)
torch.library.define(
    "testlib::foo_unbacked",
    "(Scalar x) -> (Tensor)",
    tags=torch.Tag.pt2_compliant_tag,
)


@torch.library.impl("testlib::returns_tensor_symint", "cpu")
@torch.library.impl_abstract("testlib::returns_tensor_symint")
def returns_tensor_symint_impl(x):
    return x, x.shape[0]


@torch.library.impl("testlib::foo", "cpu")
@torch._dynamo.disable
def foo_impl(x, z):
    x.add_(5)
    z.add_(5)
    return x, z, x + z


@torch.library.impl_abstract("testlib::foo")
def foo_abstract(x, z):
    return x, z, x + z


@torch.library.impl("testlib::foo_mutated", "CompositeImplicitAutograd")
def foo_mutated(x):
    a, b, c = torch.ops.testlib.foo(x, x.cos())
    return a, a.cos()


@torch.library.impl("testlib::foo_functional", "CompositeImplicitAutograd")
def foo_functional(x):
    a, b, c = torch.ops.testlib.foo(x.cos(), x.cos())
    return a.cos()


@torch.library.impl("testlib::foo_unbacked", "CompositeImplicitAutograd")
def foo_unbacked(x):
    if x > 2:
        return torch.ones(4, 4)
    if x < 6:
        return torch.ones(4, 4)
    return torch.ones(4, 4)


@dataclass
class Inp:
    x: Tensor
    y: List[Tensor]
    z: Dict[str, Tensor]


NON_STRICT_SUFFIX = "_non_strict"
RETRACEABILITY_SUFFIX = "_retraceability"
SERDES_SUFFIX = "_serdes"
PREDISPATCH_SUFFIX = "_pre_dispatch"
TRAINING_IR_DECOMP_STRICT_SUFFIX = "_training_ir_to_decomp"
TRAINING_IR_DECOMP_NON_STRICT_SUFFIX = "_training_ir_to_decomp_non_strict"


def is_non_strict_test(test_name):
    return test_name.endswith(NON_STRICT_SUFFIX)


def is_retracebility_test(test_name):
    return test_name.endswith(RETRACEABILITY_SUFFIX)


def is_serdes_test(test_name):
    return test_name.endswith(SERDES_SUFFIX)


def is_training_ir_test(test_name):
    return test_name.endswith(TRAINING_IR_DECOMP_STRICT_SUFFIX) or test_name.endswith(
        TRAINING_IR_DECOMP_NON_STRICT_SUFFIX
    )


@unittest.skipIf(not torchdynamo.is_dynamo_supported(), "dynamo isn't support")
class TestDynamismExpression(TestCase):
    def test_export_inline_constraints(self):
        class Module(torch.nn.Module):
            def forward(self, x):
                b = x.item()
                torch._check_is_size(b)
                return torch.full((b, 1), 1)

        f = Module()
        inp = (torch.tensor([3]),)
        ref = f(*inp)

        gm = export(f, inp)
        res = gm.module()(*inp)

        self.assertTrue(torchdynamo.utils.same(ref, res))

        gm = make_fx(f, tracing_mode="symbolic")(*inp)
        res = gm(*inp)
        self.assertTrue(torchdynamo.utils.same(ref, res))

    def test_export_constraints_error_not_in_range(self):
        class InvalidInputConflictWithInputConstraints(torch.nn.Module):
            def forward(self, x):
                return x + 1

        inp = torch.zeros([3])
        dim_x = torch.export.Dim("dim_x", min=6)
        with self.assertRaisesRegex(torch._dynamo.exc.UserError, "not in range"):
            torch.export.export(
                InvalidInputConflictWithInputConstraints(),
                (inp,),
                dynamic_shapes={"x": {0: dim_x}},
            )

    def test_export_slice_maxsize(self):
        class Slice(torch.nn.Module):
            def forward(self, *args):
                return torch.ops.aten.slice.Tensor(*args)

        inp = (torch.rand((10, 3, 224, 224)), 0, 0, 9223372036854775807)
        dynamic_shapes = (({0: Dim("dim")}, None, None, None),)
        torch.export.export(
            Slice(),
            inp,
            dynamic_shapes=dynamic_shapes,
        )

    def test_export_constraints_error(self):
        class ConflictingConstraints(torch.nn.Module):
            def forward(self, x):
                b = x.item()
                torch._check_is_size(b)
                torch._check(b >= 4)
                torch._check(b <= 5)
                torch._check(b <= 5)
                torch._check(True)
                return torch.full((b, 1), 1)

        inp = (torch.tensor([3]),)
        ep = export(ConflictingConstraints(), inp)

        with self.assertRaisesRegex(
            RuntimeError, r"Runtime assertion failed for expression u[\d+] \>\= 4"
        ):
            ep.module()(torch.tensor([3]))

    def test_export_assume_static_by_default(self):
        class Module(torch.nn.Module):
            def forward(self, x: torch.Tensor):
                if x.shape[0] == 4:
                    return x + 1
                else:
                    return x

        branch_on_shape = Module()
        inp = (torch.rand(4, 5),)

        # Being able to export means shape is preserved as static
        export(branch_on_shape, inp)


@unittest.skipIf(IS_WINDOWS, "Windows isn't supported for this case")
@unittest.skipIf(not torchdynamo.is_dynamo_supported(), "dynamo isn't support")
class TestExport(TestCase):
    def _test_export_same_as_eager(self, f, args, kwargs=None):
        kwargs = kwargs or {}
        exported_program = export(f, args, kwargs)
        self.assertEqual(exported_program.module()(*args, **kwargs), f(*args, **kwargs))
        # this is not supported by .module()
        # reversed_kwargs = {key: kwargs[key] for key in reversed(kwargs)}
        # self.assertEqual(
        #     exported_program.module()(*args, **reversed_kwargs), f(*args, **reversed_kwargs)
        # )

    def test_basic(self):
        class Module(torch.nn.Module):
            def forward(self, x, y):
                return x[0] + y

        f = Module()
        inp = ([torch.ones(1, 3)], torch.ones(1, 3))
        self._test_export_same_as_eager(f, inp)

    def test_no_tensor_computation(self):
        class Module(torch.nn.Module):
            def forward(self, x, y):
                return y

        f = Module()
        inp = ([torch.ones(1, 3)], 1)
        ep = export(f, inp)
        self.assertEqual(ep.module()(*inp), f(*inp))
        self.assertExpectedInline(
            str(ep.graph).strip(),
            """\
graph():
    %x_0 : [num_users=0] = placeholder[target=x_0]
    %y : [num_users=0] = placeholder[target=y]
    return (1,)""",
        )

    def test_no_tensor_computation_2(self):
        class Module(torch.nn.Module):
            def forward(self, x, y):
                return x

        f = Module()
        inp = (torch.randn(3), 1)
        ep = export(f, inp)
        self.assertEqual(ep.module()(*inp), f(*inp))
        self.assertExpectedInline(
            str(ep.graph).strip(),
            """\
graph():
    %x : [num_users=1] = placeholder[target=x]
    %y : [num_users=0] = placeholder[target=y]
    return (x,)""",
        )

    def test_no_tensor_computation_3(self):
        class Module(torch.nn.Module):
            def forward(self, x, y):
                return 5

        f = Module()
        inp = (2, 1)
        ep = export(f, inp)
        self.assertEqual(ep.module()(*inp), f(*inp))
        self.assertExpectedInline(
            str(ep.graph).strip(),
            """\
graph():
    %x : [num_users=0] = placeholder[target=x]
    %y : [num_users=0] = placeholder[target=y]
    return (5,)""",
        )

    def test_no_tensor_computation_4(self):
        class Module(torch.nn.Module):
            def forward(self, x, y):
                return x

        f = Module()
        inp = ([torch.randn(3)], 1)
        ep = export(f, inp)
        self.assertEqual(ep.module()(*inp), f(*inp))
        self.assertExpectedInline(
            str(ep.graph).strip(),
            """\
graph():
    %x_0 : [num_users=1] = placeholder[target=x_0]
    %y : [num_users=0] = placeholder[target=y]
    return (x_0,)""",
        )

    def test_external_call_non_strict_real_tensor(self):
        class ExternalMethod:
            def add(self, x):
                return x + x

        class Basic(torch.nn.Module):
            def __init__(self) -> None:
                super().__init__()
                self.external_add = ExternalMethod().add

            def forward(self, x):
                return self.external_add(x)

        f = Basic()
        args = (torch.randn(1, 3),)
        ep = export(f, args, strict=False)
        self.assertEqual(ep.module()(*args), f(*args))

    def test_colon_parameter(self):
        class M(torch.nn.Module):
            def __init__(self) -> None:
                super().__init__()
                self.register_parameter("foo:bar", torch.nn.Parameter(torch.ones(3, 3)))

            def forward(self, x):
                return x + getattr(self, "foo:bar")

        ep = export(M(), (torch.randn(3, 3),))
        x = torch.randn(3, 3)
        self.assertEqual(ep.module()(x), M()(x))

    def test_conv_dynamic(self):
        # Simple module for demonstration
        class M(torch.nn.Module):
            def __init__(self) -> None:
                super().__init__()
                self.conv = torch.nn.Conv2d(
                    in_channels=3, out_channels=32, kernel_size=3, padding=1
                )
                self.relu = torch.nn.ReLU()
                self.maxpool = torch.nn.MaxPool2d(kernel_size=3)

            def forward(self, x: torch.Tensor, y: torch.Tensor) -> torch.Tensor:
                a = self.conv(x)
                a.add_(y)
                return self.maxpool(self.relu(a))

        example_args = (torch.randn(2, 3, 256, 256), torch.ones(2, 32, 256, 256))
        dynamic_shapes = {"x": {0: Dim("batch")}, "y": {0: Dim("batch")}}
        m = M()
        exported_program: torch.export.ExportedProgram = export(
            m, args=example_args, dynamic_shapes=dynamic_shapes
        )

        args = (torch.randn(17, 3, 256, 256), torch.ones(17, 32, 256, 256))
        self.assertEqual(exported_program.module()(*args), m(*args))
        args = (torch.randn(15, 3, 256, 256), torch.ones(15, 32, 256, 256))
        self.assertEqual(exported_program.module()(*args), m(*args))

        from torch._export import capture_pre_autograd_graph

        gm: torch.fx.GraphModule = capture_pre_autograd_graph(
            m, args=example_args, dynamic_shapes=dynamic_shapes
        )

        args = (torch.randn(17, 3, 256, 256), torch.ones(17, 32, 256, 256))
        self.assertEqual(gm(*args), m(*args))
        args = (torch.randn(15, 3, 256, 256), torch.ones(15, 32, 256, 256))
        self.assertEqual(gm(*args), m(*args))

    # Traced graph contains a WrapWithSetGradEnabled hop but
    # dynamo doesn't support the hop yet so the test fails in strict_mode when re-tracing.
    @testing.expectedFailureRetraceability
    def test_setgrad_lifted_tensor(self):
        class M(torch.nn.Module):
            def forward(self, x, y):
                with torch.enable_grad():
                    c = torch.tensor(4)
                    z = c + x + y

                return z * z

        m = M()
        x = torch.randn(4)
        y = torch.randn(4)
        # Need to surround export with no_grad to bypass AutogradStateOpsFailSafeguard.
        with torch.no_grad():
            ep = export(m, (x, y))
        self.assertEqual(ep.module()(x, y), m(x, y))

    def test_basic_non_strict_real_tensor(self):
        class Basic(torch.nn.Module):
            def __init__(self) -> None:
                super().__init__()
                self.param = torch.nn.Parameter(torch.randn(1, 3))

            def forward(self, x, y):
                return x[0] + y - self.param

        f = Basic()
        args = ([torch.randn(1, 3)], torch.randn(1, 3))
        ep = export(f, args, strict=False)
        self.assertEqual(ep.module()(*args), f(*args))

    def test_basic_non_strict_fake_tensor(self):
        class Basic(torch.nn.Module):
            def __init__(self) -> None:
                super().__init__()
                self.param = torch.nn.Parameter(torch.randn(3, 2))

            def forward(self, x, y):
                return x[0] + y - self.param

        fake_mode = FakeTensorMode(shape_env=ShapeEnv(tracked_fakes=[]))
        f = Basic()
        with fake_mode:
            args = ([torch.empty(3, 2)], torch.empty(3, 2))
        ep = export(f, args, strict=False)
        inputs = ([torch.randn(3, 2)], torch.randn(3, 2))
        self.assertEqual(ep.module()(*inputs), f(*inputs))

    def test_non_strict_dynamic_shapes(self):
        class Foo(torch.nn.Module):
            def __init__(self) -> None:
                super().__init__()
                self.u = torch.nn.Buffer(torch.ones(1))
                self.v = torch.nn.Buffer(torch.ones(1))

            def forward(self, x, ys, zs, c):
                y = ys[0] + ys[1] + zs["a"] + zs["b"]
                self.v.add_(3)
                w = self.u - self.v
                if x.shape[0] < 3 and c.shape[0] != 4:
                    return x + w, x + y
                else:
                    return x - w, x - y

        foo = Foo()

        inp = (
            torch.ones(5),
            [torch.zeros(5), torch.ones(5)],
            {"a": torch.zeros(5), "b": torch.ones(5)},
            torch.ones(4),
        )
        dim = torch.export.Dim("dim", min=3)
        dynamic_shapes = (
            {0: dim},
            [{0: dim}, {0: dim}],
            {"a": {0: dim}, "b": {0: dim}},
            None,
        )

        ep_ns = torch.export.export(
            foo, inp, dynamic_shapes=dynamic_shapes, strict=False
        )

        bad_runtime_inp1 = (
            torch.ones(6),
            [torch.zeros(5), torch.ones(5)],
            {"a": torch.zeros(5), "b": torch.ones(5)},
            torch.ones(4),
        )
        with self.assertRaisesRegex(
            RuntimeError,
            escape(
                "Expected input at *args[1][0].shape[0] to be equal to 6, but got 5"
            ),
        ):
            ep_ns.module()(*bad_runtime_inp1)

        bad_runtime_inp2 = (
            torch.ones(5),
            [torch.zeros(5), torch.ones(5)],
            {"a": torch.zeros(5), "b": torch.ones(5)},
            torch.ones(6),
        )
        with self.assertRaisesRegex(
            RuntimeError,
            escape("Expected input at *args[3].shape[0] to be equal to 4, but got 6"),
        ):
            ep_ns.module()(*bad_runtime_inp2)

        good_runtime_inp = (
            torch.ones(7),
            [torch.zeros(7), torch.ones(7)],
            {"a": torch.zeros(7), "b": torch.ones(7)},
            torch.ones(4),
        )
        ep_ns.module()(*good_runtime_inp)

        bad_example_inp = (
            torch.ones(2),
            [torch.zeros(2), torch.ones(2)],
            {"a": torch.zeros(2), "b": torch.ones(2)},
            torch.ones(4),
        )
        with self.assertRaisesRegex(
            torch.fx.experimental.symbolic_shapes.ConstraintViolationError,
            "2 not in range.*3,",
        ):
            ep_ns = torch.export.export(
                foo, bad_example_inp, dynamic_shapes=dynamic_shapes, strict=False
            )

    def test_non_strict_dynamic_shapes_suggested_fixes(self):
        class Foo(torch.nn.Module):
            def forward(self, x, c):
                if x.shape[0] <= 6:
                    return x + 1, c + 2
                else:
                    return x - 1, c - 2

        foo = Foo()

        bad_example_inp = (
            torch.ones(5),
            torch.ones(4),
        )
        dim = torch.export.Dim("dim", min=3)
        dynamic_shapes = (
            {0: dim},
            None,
        )

        with self.assertRaisesRegex(
            torch._dynamo.exc.UserError,
            "Constraints violated \\(dim\\)!(.*\n)*.*"
            "Not all values of dim.*satisfy the generated guard(.*\n)*.*"
            "Suggested fixes:(.*\n)*.*"
            "dim = Dim\\('dim', min=3, max=6\\)",
        ):
            torch.export.export(
                foo, bad_example_inp, dynamic_shapes=dynamic_shapes, strict=False
            )

    def test_state_tensors(self):
        class M(torch.nn.Module):  # simple with register buffer
            def __init__(self) -> None:
                super().__init__()
                self.buf = torch.nn.Buffer(torch.ones(2, 3), persistent=False)

            def forward(self, x):
                # x = 2
                y = self.buf
                # y = 1
                w1 = self.buf + 3
                w2 = self.buf + 4
                w3 = self.buf + 5
                self.buf = w1
                z = self.buf
                self.buf = w3
                # z = 4
                return x + y + z + w2

        ep = torch.export.export(M(), (torch.randn(2, 3),), strict=False)
        self.assertEqual(ep.graph_signature.buffers_to_mutate, {"add_2": "buf"})
        self.assertTrue(
            torch.allclose(ep.module()(torch.ones(2, 3) + 1), torch.ones(2, 3) * 12)
        )

        class M(torch.nn.Module):  # simple without register buffer
            def __init__(self) -> None:
                super().__init__()
                self.buf = torch.ones(2, 3)

            def forward(self, x):
                # x = 2
                y = self.buf
                # y = 1
                self.buf = self.buf + 3
                z = self.buf
                # z = 3
                return x + y + z

        with self.assertRaisesRegex(
            ValueError,
            "The tensor attribute self.buf was assigned during export",
        ):
            torch.export.export(M(), (torch.randn(2, 3),), strict=False)

        class M(torch.nn.Module):  # complex with register buffer
            def __init__(self) -> None:
                super().__init__()
                tensors = [torch.ones(2, 3), torch.ones(2, 3)]
                for i, tensor in enumerate(tensors):
                    self.register_buffer(f"buf_{i}", tensor, persistent=False)

            def get_tensor(self, i):
                return getattr(self, f"buf_{i}")

            def set_tensor(self, i, val):
                setattr(self, f"buf_{i}", val)

            def forward(self, x):
                # x = 2
                y = self.get_tensor(0) + self.get_tensor(1)
                # y = 1 + 1
                self.set_tensor(0, torch.ones(2, 3) + 2)
                self.set_tensor(1, torch.ones(2, 3) + 2)
                z = self.get_tensor(0) + self.get_tensor(1)
                # z = 3 + 3
                return x + y + z

        ep = torch.export.export(M(), (torch.randn(2, 3),), strict=False)
        self.assertEqual(
            ep.graph_signature.buffers_to_mutate, {"add_1": "buf_0", "add_2": "buf_1"}
        )
        self.assertTrue(
            torch.allclose(ep.module()(torch.ones(2, 3) + 1), torch.ones(2, 3) * 10)
        )

        class M(torch.nn.Module):  # complex without register buffer
            def __init__(self) -> None:
                super().__init__()
                self.tensors = [torch.ones(2, 3), torch.ones(2, 3)]

            def get_tensor(self, i):
                return self.tensors[i]

            def set_tensor(self, i, val):
                self.tensors[i] = val

            def forward(self, x):
                # x = 2
                y = self.get_tensor(0) + self.get_tensor(1)
                # y = 1 + 1
                self.set_tensor(0, torch.ones(2, 3) + 2)
                self.set_tensor(1, torch.ones(2, 3) + 2)
                z = self.get_tensor(0) + self.get_tensor(1)
                # z = 3 + 3
                return x + y + z

        with self.assertRaisesRegex(
            ValueError,
            "The tensor attributes self.tensors\\[0\\], self.tensors\\[1\\] were assigned during export",
        ):
            torch.export.export(M(), (torch.randn(2, 3),), strict=False)

    def test_state_primitives(self):
        class M(torch.nn.Module):
            def __init__(self) -> None:
                super().__init__()
                self.x = 1
                self.y = {"k": 2}
                self.z = (3,)

            def forward(self, x):
                self.x = self.x + 4
                self.y["k"] = self.y["k"] + 5
                self.z = (self.z[0] + 6,)
                return x + self.x + self.y["k"] + self.z[0]

        ep = export(M(), (torch.randn(2, 3),))
        self.assertTrue(
            torch.allclose(ep.module()(torch.zeros(2, 3)), torch.ones(2, 3) * 21)
        )

    def test_torch_fn(self):
        class M1(torch.nn.Module):
            def __init__(self) -> None:
                super().__init__()
                self.linear = torch.nn.Linear(3, 3)
                self.relu = torch.nn.ReLU()

            def forward(self, x):
                x = self.linear(x)
                x = self.linear(x)
                x = self.relu(x)
                x = x + x
                return x

        ep1 = export(M1(), (torch.randn(3, 3),)).run_decompositions()
        expected_result = [
            ("linear_1", "builtin_function_or_method.linear"),
            ("linear_1", "builtin_function_or_method.linear"),
            ("linear_2", "builtin_function_or_method.linear"),
            ("linear_2", "builtin_function_or_method.linear"),
            ("relu_1", "function.relu"),
            ("add_1", "method_descriptor.add"),
        ]
        actual_result = []
        for i, node in enumerate(ep1.graph.nodes):
            if node.op == "call_function":
                actual_result.append(node.meta.get("torch_fn"))
        self.assertEqual(actual_result, expected_result)

        class M2(torch.nn.Module):
            def __init__(self) -> None:
                super().__init__()

            def forward(self, x, weight, bias):
                x = torch.nn.functional.linear(x, weight, bias)
                x = torch.nn.functional.relu(x)
                x = torch.add(x, x)
                return x

        ep2 = export(
            M2(), (torch.randn(3, 3), torch.randn(3, 3), torch.randn(3))
        ).run_decompositions()
        expected_result = [
            ("linear_1", "builtin_function_or_method.linear"),
            ("linear_1", "builtin_function_or_method.linear"),
            ("relu_1", "function.relu"),
            ("add_1", "builtin_function_or_method.add"),
        ]
        actual_result = []
        for i, node in enumerate(ep2.graph.nodes):
            if node.op == "call_function":
                actual_result.append(node.meta.get("torch_fn"))
        self.assertEqual(actual_result, expected_result)

    def test_export_predispatch_custom_ops_warnings(self):
        @torch.library.custom_op("mylib::foo", mutates_args={})
        def foo(x: torch.Tensor) -> torch.Tensor:
            return x.sin()

        @foo.register_fake
        def _(x):
            return torch.empty_like(x)

        class Foo(torch.nn.Module):
            def forward(self, x):
                return foo(x)

        x = torch.randn(3)

        # Assert no warnings
        with warnings.catch_warnings():
            warnings.simplefilter("error")
            torch.export.export(Foo(), (x,))

        # Assert warning for CompositeImplictAutograd op
        with torch.library._scoped_library("mylib", "FRAGMENT") as lib:
            lib.define("foo123(Tensor x) -> Tensor")
            lib.impl("foo123", lambda x: x.sin(), "CompositeImplicitAutograd")

            class Bar(torch.nn.Module):
                def forward(self, x):
                    return torch.ops.mylib.foo123(x)

            with self.assertWarnsRegex(
                UserWarning, "CompositeImplicitAutograd and have functional schema"
            ):
                with warnings.catch_warnings():
                    warnings.simplefilter("always")
                    torch.export.export(Bar(), (x,))

    def test_export_preserve_linear_at_aot_level(self):
        class Foo(torch.nn.Module):
            def __init__(self) -> None:
                super().__init__()
                self.linear = torch.nn.Linear(3, 3)

            def forward(self, x):
                x = self.linear(x)
                return torch.ops.aten.chunk.default(x, 3, 0)

        gm = (
            torch.export.export(
                Foo(),
                (torch.randn(3, 3),),
            )
            .run_decompositions({}, _preserve_ops=(torch.ops.aten.linear.default,))
            .graph_module
        )
        # linear is CompositeImplicitAutograd functional op so we should preserve it
        # chunk is CompositeImplicitAutograd non-functional op we decompose.
        self.assertExpectedInline(
            str(gm.code).strip(),
            """\
def forward(self, p_linear_weight, p_linear_bias, x):
    linear = torch.ops.aten.linear.default(x, p_linear_weight, p_linear_bias);  x = p_linear_weight = p_linear_bias = None
    split = torch.ops.aten.split.Tensor(linear, 1);  linear = None
    getitem = split[0]
    getitem_1 = split[1]
    getitem_2 = split[2];  split = None
    return (getitem, getitem_1, getitem_2)""",
        )

    # TODO(yidi)
    # Expected failure for test cases that calls run_decomposition().
    # The top-level cond node has pre-existing metadata,
    # which overrides the metadata for operators in subgraph due to interpreter.run(),
    # where cond is a single node in the interpreter.run(). And we preserve metadata
    # by copying current node's metadata for all nodes created during interpreting.
    @testing.expectedFailurePreDispatchRunDecomp
    @testing.expectedFailureRetraceability
    @testing.expectedFailureTrainingIRToRunDecomp  # T193700910
    @testing.expectedFailureTrainingIRToRunDecompNonStrict
    def test_export_cond_preserve_torch_fn_for_subgraphs(self):
        class MySubModule(torch.nn.Module):
            def foo(self, x):
                return x.cos()

            def forward(self, x):
                return self.foo(x)

        class CondBranchClassMethod(torch.nn.Module):
            def __init__(self) -> None:
                super().__init__()
                self.subm = MySubModule()

            def bar(self, x):
                return x.sin()

            def forward(self, x):
                return cond(x.sum() <= 2, self.subm.forward, self.bar, [x])

        example_inputs = (torch.randn(1, 3, 3, 3),)
        m = CondBranchClassMethod()
        m.eval()
        gm = export(m, example_inputs).module()

        actual_torch_fns = []
        for mod in gm.modules():
            for node in mod.graph.nodes:
                if node.name in {"sin", "cos"}:
                    torch_fn = node.meta.get("torch_fn")
                    print(torch_fn)
                    actual_torch_fns.append(torch_fn)
        exp_torch_fns = [
            ("cos_1", "method_descriptor.cos"),
            ("sin_1", "method_descriptor.sin"),
        ]
        self.assertEqual(actual_torch_fns, exp_torch_fns)

    def test_derived_dim_basic(self):
        class Foo(torch.nn.Module):
            def forward(self, x, y):
                return x + y[1:]

        foo = Foo()

        x, y = torch.randn(5), torch.randn(6)
        dimx = torch.export.Dim("dimx", min=3, max=6)

        dimy = torch.export.Dim("dimy", min=4, max=7)  # doesn't work
        with self.assertRaisesRegex(
            torch._dynamo.exc.UserError,
            (
                "Constraints violated \\(dimy\\)!(.*\n)*.*"
                "The values of dimy.*must always be related to the values of dimx.*by.*(.*\n)*.*"
                "Suggested fixes:(.*\n)*.*"
                "dimy = dimx \\+ 1"
            ),
        ):
            export(
                foo,
                (x, y),
                dynamic_shapes=({0: dimx}, {0: dimy}),
            )

        dimy = dimx * 2  # doesn't work
        with self.assertRaisesRegex(
            torch._dynamo.exc.UserError,
            "Expected input.*size.* to be equal to 2\\*dimx, where dimx = 5, but got 6",
        ):
            export(
                foo,
                (x, y),
                dynamic_shapes=({0: dimx}, {0: dimy}),
            )

        dimy = dimx + 1  # works
        ep = export(
            foo,
            (x, y),
            dynamic_shapes=({0: dimx}, {0: dimy}),
        )
        with self.assertRaisesRegex(
            RuntimeError,
            "Expected input.*shape.*to be equal to 5, but got 6",
        ):
            ep.module()(torch.randn(4), torch.randn(6))

        self.assertEqual(ep.module()(torch.randn(4), torch.randn(5)).size()[0], 4)

    def test_derived_dim_nested(self):
        class Foo(torch.nn.Module):
            def forward(self, x, y):
                return x + y[1::2]

        foo = Foo()

        x, y = torch.randn(5), torch.randn(11)
        dimx = torch.export.Dim("dimx", min=3, max=6)
        dimy = dimx * 2 + 1  # works
        ep = export(
            foo,
            (x, y),
            dynamic_shapes=({0: dimx}, {0: dimy}),
        )
        self.assertEqual(ep.module()(torch.randn(4), torch.randn(9)).size()[0], 4)

        class Foo(torch.nn.Module):
            def forward(self, z, y):
                return z[1:] + y[1::2]

        foo = Foo()

        z, y = torch.randn(6), torch.randn(11)

        dimz = dimx
        dimy = dimx * 2 - 1  # works
        ep = export(
            foo,
            (z, y),
            dynamic_shapes=({0: dimz}, {0: dimy}),
        )
        self.assertEqual(ep.module()(torch.randn(5), torch.randn(9)).size()[0], 4)

        dimz = dimx + 1
        dimy = dimx * 2 - 1  # doesn't work

        with self.assertRaisesRegex(
            torch._dynamo.exc.UserError,
            "Expected input.*size.*to be equal to 2\\*dimx - 1, where dimx = 5, but got 11",
        ):
            export(
                foo,
                (z, y),
                dynamic_shapes=({0: dimz}, {0: dimy}),
            )

        dimy = dimx * 2 + 1  # works
        ep = export(
            foo,
            (z, y),
            dynamic_shapes=({0: dimz}, {0: dimy}),
        )
        with self.assertRaisesRegex(
            RuntimeError, "Expected input.*shape.*to be <= 7, but got 8"
        ):
            ep.module()(torch.randn(8), torch.randn(15))
        with self.assertRaisesRegex(
            RuntimeError,
            "Expected input.*shape.*to be equal to 9, but got 8",
        ):
            ep.module()(torch.randn(5), torch.randn(8))

        self.assertEqual(ep.module()(torch.randn(5), torch.randn(9)).size()[0], 4)

    def test_derived_dim_integer(self):
        class Foo(torch.nn.Module):
            def forward(self, w):
                if w.shape[0] % 2 == 0:
                    return w[::2]
                else:
                    return w[1:-1:2]

        foo = Foo()

        w = torch.randn(10)
        dimx = torch.export.Dim("dimx", min=3, max=6)
        dimw = dimx * 2 + 1  # doesn't work
        with self.assertRaisesRegex(
            torch._dynamo.exc.UserError,
            "Expected shape.*= 10 of input Tensor to be "
            "of the form 2\\*dimx \\+ 1, where dimx is an integer",
        ):
            export(
                foo,
                (w,),
                dynamic_shapes=({0: dimw},),
            )

        dimw = dimx * 2  # works
        ep = export(
            foo,
            (w,),
            dynamic_shapes=({0: dimw},),
        )
        with self.assertRaisesRegex(
            RuntimeError,
            "Expected input.*shape.*= 9 to be "
            "of the form 2\\*s1, where s1 is an integer",
        ):
            ep.module()(torch.randn(9))

        self.assertEqual(ep.module()(torch.randn(8)).size()[0], 4)
        with self.assertRaisesRegex(
            RuntimeError,
            "Expected input.*shape.*to be <= 12, but got 14",
        ):
            ep.module()(torch.randn(14))

    def test_derived_dim_repeat_derived(self):
        class Foo(torch.nn.Module):
            def forward(self, u, v):
                return u[::2] + v[::2]

        foo = Foo()

        u, v = torch.randn(10), torch.randn(10)
        dimx = torch.export.Dim("dimx", min=3, max=6)
        dimw = dimx * 2  # works
        ep = export(
            foo,
            (u, v),
            dynamic_shapes=({0: dimw}, {0: dimw}),
        )
        self.assertEqual(ep.module()(torch.randn(8), torch.randn(8)).size()[0], 4)

    def test_derived_dim_out_of_order(self):
        dimy = torch.export.Dim("dimy", min=5, max=7)
        dimx = dimy - 1  # out of order, effectively dimy = dimx + 1
        dimz = dimy + 1  # out of order, effectively dimz = dimx + 2

        class Foo(torch.nn.Module):
            def forward(self, x, y, z):
                return x + y[1:] + z[2:]

        foo = Foo()

        u, v, w = torch.randn(5), torch.randn(6), torch.randn(7)
        ep = export(
            foo,
            (u, v, w),
            dynamic_shapes=({0: dimx}, {0: dimy}, {0: dimz}),
        )
        with self.assertRaisesRegex(
            RuntimeError,
            "Expected input.*shape.*to be equal to 8, but got 5",
        ):
            ep.module()(torch.randn(6), torch.randn(7), torch.randn(5))

        self.assertEqual(
            ep.module()(torch.randn(6), torch.randn(7), torch.randn(8)).size()[0], 6
        )

    def test_derived_dim_out_of_order_repeat_derived(self):
        dimy = torch.export.Dim("dimy", min=5, max=7)
        dimx = dimy - 1  # out of order, effectively dimy = dimx + 1
        dimz = dimy + 1  # out of order, effectively dimz = dimx + 2
        dimx1 = dimx
        dimx2 = dimz - 2  # works, effectively = dimx

        class Foo(torch.nn.Module):
            def forward(self, x, y, z, x1, x2):
                return x + y[1:] + z[2:] + x1 + x2

        foo = Foo()

        u, v, w, u1, u2 = (
            torch.randn(5),
            torch.randn(6),
            torch.randn(7),
            torch.randn(5),
            torch.randn(5),
        )
        ep = export(
            foo,
            (u, v, w, u1, u2),
            dynamic_shapes=({0: dimx}, {0: dimy}, {0: dimz}, {0: dimx1}, {0: dimx2}),
        )
        with self.assertRaisesRegex(
            RuntimeError,
            "Expected input.*shape.*to be equal to 6, but got 5",
        ):
            ep.module()(
                torch.randn(6),
                torch.randn(7),
                torch.randn(8),
                torch.randn(6),
                torch.randn(5),
            )

        self.assertEqual(
            ep.module()(
                torch.randn(6),
                torch.randn(7),
                torch.randn(8),
                torch.randn(6),
                torch.randn(6),
            ).size()[0],
            6,
        )

        ep = export(
            foo,
            (u, v, w, u, u),  # reused inputs
            dynamic_shapes=({0: dimx}, {0: dimy}, {0: dimz}, {0: dimx1}, {0: dimx2}),
        )
        with self.assertRaisesRegex(
            RuntimeError,
            "Expected input.*shape.*to be equal to 6, but got 5",
        ):
            ep.module()(
                torch.randn(6),
                torch.randn(7),
                torch.randn(8),
                torch.randn(6),
                torch.randn(5),
            )

        self.assertEqual(
            ep.module()(
                torch.randn(6),
                torch.randn(7),
                torch.randn(8),
                torch.randn(6),
                torch.randn(6),
            ).size()[0],
            6,
        )

    def test_specialize_derived_dim_roots(self):
        # dim & derived dim both specialize
        class Foo(torch.nn.Module):
            def forward(self, x, y):
                return x.reshape([-1]) + y

        dy = Dim("dy", min=6)
        x, y = torch.randn(6, 2), torch.randn(12)
        dynamic_shapes = {
            "x": (dy - 6, 2),
            "y": (dy,),
        }
        try:
            export(Foo(), (x, y), dynamic_shapes=dynamic_shapes)
            raise Exception(
                "export() call should have failed with dynamic shapes error."
            )
        except torch._dynamo.exc.UserError as exc:
            expected_error_msg = (
                "Specializations unexpectedly required \(dy\)!(.*\n)*.*"
                ".*dy - 6.*must be specialized to 6 because the guards generated for it are too complex(.*\n)*.*"
                "Suggested fixes(.*\n)*.*"
                ".*dy = 12(.*\n)*.*"
            )
            self.assertTrue(re.search(expected_error_msg, exc.args[0]) is not None)
            self.assertTrue(
                "dy - 6 = 6" not in exc.args[0]
            )  # don't suggest fix for non-root dim

    def test_keep_composite_ops_invalid(self):
        class Foo(torch.nn.Module):
            def __init__(self) -> None:
                super().__init__()
                self.linear = torch.nn.Linear(3, 3)

            def forward(self, x):
                x = self.linear(x)
                return torch.ops.aten.chunk.default(x, 3, 0)

        with self.assertRaisesRegex(
            RuntimeError, "aten.chunk.default is a mutating/aliasing op"
        ):
            _ = torch.export.export(
                Foo(),
                (torch.randn(3, 3),),
            ).run_decompositions({}, _preserve_ops=(torch.ops.aten.chunk.default,))

        with self.assertRaisesRegex(
            RuntimeError, "aten.sym_size.default is a metadata query function"
        ):
            _ = torch.export.export(
                Foo(),
                (torch.randn(3, 3),),
            ).run_decompositions({}, _preserve_ops=(torch.ops.aten.sym_size.default,))

        with self.assertRaisesRegex(
            RuntimeError,
            "We can't detect aten.native_batch_norm.default as a functional op statically",
        ):
            _ = torch.export.export(
                Foo(),
                (torch.randn(3, 3),),
            ).run_decompositions(
                {}, _preserve_ops=(torch.ops.aten.native_batch_norm.default,)
            )

    def test_keep_composite_ops_linear_convd(self):
        class MyLinear(torch.nn.Module):
            def __init__(self) -> None:
                super().__init__()
                self.weight = torch.randn(20, 98)
                self.bias = torch.randn(20)

            def forward(self, x):
                return torch.nn.functional.linear(x, self.weight, self.bias)

        class Foo(torch.nn.Module):
            def __init__(self) -> None:
                super().__init__()
                self.conv = torch.nn.Conv2d(16, 33, 3)
                self.conv1d = torch.nn.Conv1d(16, 33, 3)
                self.linear = MyLinear()

            def forward(self, x, y):
                x_conv = self.conv(x)
                y_conv_1d = self.conv1d(y)
                x_linear = self.linear(x_conv)
                return x_linear.cos() + y_conv_1d.sum()

        ep = torch.export.export(
            Foo(), (torch.randn(20, 16, 50, 100), torch.randn(20, 16, 50))
        )
        ep_has_linear_convd = ep.run_decompositions(
            decomp_table={},
            _preserve_ops=testing._COMPOSITE_OPS_THAT_CAN_BE_PRESERVED_TESTING_ONLY,
        )
        self.assertExpectedInline(
            str(ep_has_linear_convd.graph_module.code).strip(),
            """\
def forward(self, p_conv_weight, p_conv_bias, p_conv1d_weight, p_conv1d_bias, c_linear_weight, c_linear_bias, x, y):
    conv2d = torch.ops.aten.conv2d.default(x, p_conv_weight, p_conv_bias);  x = p_conv_weight = p_conv_bias = None
    conv1d = torch.ops.aten.conv1d.default(y, p_conv1d_weight, p_conv1d_bias);  y = p_conv1d_weight = p_conv1d_bias = None
    linear = torch.ops.aten.linear.default(conv2d, c_linear_weight, c_linear_bias);  conv2d = c_linear_weight = c_linear_bias = None
    cos = torch.ops.aten.cos.default(linear);  linear = None
    sum_1 = torch.ops.aten.sum.default(conv1d);  conv1d = None
    add = torch.ops.aten.add.Tensor(cos, sum_1);  cos = sum_1 = None
    return (add,)""",
        )

        ep_has_convd = ep.run_decompositions(
            decomp_table=None,
            _preserve_ops=[
                torch.ops.aten.conv2d.default,
                torch.ops.aten.conv1d.default,
            ],
        )
        self.assertExpectedInline(
            str(ep_has_convd.graph_module.code).strip(),
            """\
def forward(self, p_conv_weight, p_conv_bias, p_conv1d_weight, p_conv1d_bias, c_linear_weight, c_linear_bias, x, y):
    conv2d = torch.ops.aten.conv2d.default(x, p_conv_weight, p_conv_bias);  x = p_conv_weight = p_conv_bias = None
    conv1d = torch.ops.aten.conv1d.default(y, p_conv1d_weight, p_conv1d_bias);  y = p_conv1d_weight = p_conv1d_bias = None
    view = torch.ops.aten.view.default(conv2d, [31680, 98]);  conv2d = None
    permute = torch.ops.aten.permute.default(c_linear_weight, [1, 0]);  c_linear_weight = None
    addmm = torch.ops.aten.addmm.default(c_linear_bias, view, permute);  c_linear_bias = view = permute = None
    view_1 = torch.ops.aten.view.default(addmm, [20, 33, 48, 20]);  addmm = None
    cos = torch.ops.aten.cos.default(view_1);  view_1 = None
    sum_1 = torch.ops.aten.sum.dim_IntList(conv1d, []);  conv1d = None
    add = torch.ops.aten.add.Tensor(cos, sum_1);  cos = sum_1 = None
    return (add,)""",
        )

        ep_has_convd = ep_has_convd.run_decompositions(
            decomp_table=None, _preserve_ops=[torch.ops.aten.conv2d.default]
        )
        self.assertExpectedInline(
            str(ep_has_convd.graph_module.code).strip(),
            """\
def forward(self, p_conv_weight, p_conv_bias, p_conv1d_weight, p_conv1d_bias, c_linear_weight, c_linear_bias, x, y):
    conv2d = torch.ops.aten.conv2d.default(x, p_conv_weight, p_conv_bias);  x = p_conv_weight = p_conv_bias = None
    convolution = torch.ops.aten.convolution.default(y, p_conv1d_weight, p_conv1d_bias, [1], [0], [1], False, [0], 1);  y = p_conv1d_weight = p_conv1d_bias = None
    view = torch.ops.aten.view.default(conv2d, [31680, 98]);  conv2d = None
    permute = torch.ops.aten.permute.default(c_linear_weight, [1, 0]);  c_linear_weight = None
    addmm = torch.ops.aten.addmm.default(c_linear_bias, view, permute);  c_linear_bias = view = permute = None
    view_1 = torch.ops.aten.view.default(addmm, [20, 33, 48, 20]);  addmm = None
    cos = torch.ops.aten.cos.default(view_1);  view_1 = None
    sum_1 = torch.ops.aten.sum.dim_IntList(convolution, []);  convolution = None
    add = torch.ops.aten.add.Tensor(cos, sum_1);  cos = sum_1 = None
    return (add,)""",
        )

    def test_keep_composite_ops_linear_convd_for_training_ir(self):
        class MyLinear(torch.nn.Module):
            def __init__(self) -> None:
                super().__init__()
                self.weight = torch.nn.Buffer(torch.randn(20, 98))
                self.bias = torch.nn.Buffer(torch.randn(20))

            def forward(self, x):
                return torch.nn.functional.linear(x, self.weight, self.bias)

        class Foo(torch.nn.Module):
            def __init__(self) -> None:
                super().__init__()
                self.conv = torch.nn.Conv2d(16, 33, 3)
                self.conv1d = torch.nn.Conv1d(16, 33, 3)
                self.linear = MyLinear()

            def forward(self, x, y):
                x_conv = self.conv(x)
                y_conv_1d = self.conv1d(y)
                x_linear = self.linear(x_conv)
                return x_linear.cos() + y_conv_1d.sum()

        ep = torch.export._trace._export_for_training(
            Foo(), (torch.randn(20, 16, 50, 100), torch.randn(20, 16, 50))
        )
        ep_has_linear_convd = ep.run_decompositions(
            decomp_table={},
            _preserve_ops=testing._COMPOSITE_OPS_THAT_CAN_BE_PRESERVED_TESTING_ONLY,
        )
        self.assertExpectedInline(
            str(ep_has_linear_convd.graph_module.code).strip(),
            """\
def forward(self, p_conv_weight, p_conv_bias, p_conv1d_weight, p_conv1d_bias, b_linear_weight, b_linear_bias, x, y):
    convolution = torch.ops.aten.convolution.default(x, p_conv_weight, p_conv_bias, [1, 1], [0, 0], [1, 1], False, [0, 0], 1);  x = p_conv_weight = p_conv_bias = None
    convolution_1 = torch.ops.aten.convolution.default(y, p_conv1d_weight, p_conv1d_bias, [1], [0], [1], False, [0], 1);  y = p_conv1d_weight = p_conv1d_bias = None
    view = torch.ops.aten.view.default(convolution, [31680, 98]);  convolution = None
    t = torch.ops.aten.t.default(b_linear_weight);  b_linear_weight = None
    addmm = torch.ops.aten.addmm.default(b_linear_bias, view, t);  b_linear_bias = view = t = None
    view_1 = torch.ops.aten.view.default(addmm, [20, 33, 48, 20]);  addmm = None
    cos = torch.ops.aten.cos.default(view_1);  view_1 = None
    sum_1 = torch.ops.aten.sum.default(convolution_1);  convolution_1 = None
    add = torch.ops.aten.add.Tensor(cos, sum_1);  cos = sum_1 = None
    return (add,)""",
        )

        ep_has_convd = ep.run_decompositions(
            decomp_table=None,
            _preserve_ops=[
                torch.ops.aten.conv2d.default,
                torch.ops.aten.conv1d.default,
            ],
        )
        self.assertExpectedInline(
            str(ep_has_convd.graph_module.code).strip(),
            """\
def forward(self, p_conv_weight, p_conv_bias, p_conv1d_weight, p_conv1d_bias, b_linear_weight, b_linear_bias, x, y):
    convolution = torch.ops.aten.convolution.default(x, p_conv_weight, p_conv_bias, [1, 1], [0, 0], [1, 1], False, [0, 0], 1);  x = p_conv_weight = p_conv_bias = None
    convolution_1 = torch.ops.aten.convolution.default(y, p_conv1d_weight, p_conv1d_bias, [1], [0], [1], False, [0], 1);  y = p_conv1d_weight = p_conv1d_bias = None
    view = torch.ops.aten.view.default(convolution, [31680, 98]);  convolution = None
    t = torch.ops.aten.t.default(b_linear_weight);  b_linear_weight = None
    addmm = torch.ops.aten.addmm.default(b_linear_bias, view, t);  b_linear_bias = view = t = None
    view_1 = torch.ops.aten.view.default(addmm, [20, 33, 48, 20]);  addmm = None
    cos = torch.ops.aten.cos.default(view_1);  view_1 = None
    sum_1 = torch.ops.aten.sum.default(convolution_1);  convolution_1 = None
    add = torch.ops.aten.add.Tensor(cos, sum_1);  cos = sum_1 = None
    return (add,)""",
        )

        ep_has_convd = ep_has_convd.run_decompositions(
            decomp_table=None, _preserve_ops=[torch.ops.aten.conv2d.default]
        )
        self.assertExpectedInline(
            str(ep_has_convd.graph_module.code).strip(),
            """\
def forward(self, p_conv_weight, p_conv_bias, p_conv1d_weight, p_conv1d_bias, b_linear_weight, b_linear_bias, x, y):
    convolution = torch.ops.aten.convolution.default(x, p_conv_weight, p_conv_bias, [1, 1], [0, 0], [1, 1], False, [0, 0], 1);  x = p_conv_weight = p_conv_bias = None
    convolution_1 = torch.ops.aten.convolution.default(y, p_conv1d_weight, p_conv1d_bias, [1], [0], [1], False, [0], 1);  y = p_conv1d_weight = p_conv1d_bias = None
    view = torch.ops.aten.view.default(convolution, [31680, 98]);  convolution = None
    permute = torch.ops.aten.permute.default(b_linear_weight, [1, 0]);  b_linear_weight = None
    addmm = torch.ops.aten.addmm.default(b_linear_bias, view, permute);  b_linear_bias = view = permute = None
    view_1 = torch.ops.aten.view.default(addmm, [20, 33, 48, 20]);  addmm = None
    cos = torch.ops.aten.cos.default(view_1);  view_1 = None
    sum_1 = torch.ops.aten.sum.dim_IntList(convolution_1, []);  convolution_1 = None
    add = torch.ops.aten.add.Tensor(cos, sum_1);  cos = sum_1 = None
    return (add,)""",
        )

    @testing.expectedFailureRetraceability  # Unexpected type in sourceless builder torch._higher_order_ops.wrap.WrapWithSetGradEnabled
    def test_set_grad_empty(self):
        class M(torch.nn.Module):
            def forward(self, x):
                with torch.no_grad():
                    x = x + 1
                    return x, None

        ep = export(M(), (torch.ones(3, 3),))
        inp = torch.randn(3, 3)
        self.assertTrue(torch.allclose(ep.module()(inp)[0], inp + 1))

    def test_derived_dim_out_of_order_simplified(self):
        _dimz = torch.export.Dim("_dimz", min=6, max=8)
        dimy = _dimz - 1
        dimx = dimy - 1
        dimz = torch.export.Dim("dimz", min=6, max=8)  # doesn't work, should be = _dimz

        class Foo(torch.nn.Module):
            def forward(self, x, y, z):
                return x + y[1:] + z[2:]

        foo = Foo()
        u, v, w = torch.randn(5), torch.randn(6), torch.randn(7)
        try:
            export(
                foo,
                (u, v, w),
                dynamic_shapes=({0: dimx}, {0: dimy}, {0: dimz}),
            )
        except torch._dynamo.exc.UserError as exc:
            expected_error_msg = (
                "Constraints violated \(dimz\)!(.*\n)*.*"
                "The values of dimz.*must always be related to the values of _dimz - 2.*by.*(.*\n)*.*"
                "Suggested fixes:(.*\n)*.*"
                "dimz = _dimz"
            )
            self.assertTrue(re.search(expected_error_msg, exc.args[0]) is not None)
            # don't suggest fix for non-root dims, and no need to update root here
            self.assertTrue("_dimz - 2 = Dim(" not in exc.args[0])
            self.assertTrue("_dimz - 1 = _dimz - 1" not in exc.args[0])
            self.assertTrue("_dimz = Dim(" not in exc.args[0])

        dimz = dimx + 2  # works, effectively = _dimz
        ep = export(
            foo,
            (u, v, w),
            dynamic_shapes=({0: dimx}, {0: dimy}, {0: dimz}),
        )
        with self.assertRaisesRegex(
            RuntimeError,
            "Expected input.*shape.*to be equal to 8, but got 5",
        ):
            ep.module()(torch.randn(6), torch.randn(7), torch.randn(5))

        self.assertEqual(
            ep.module()(torch.randn(6), torch.randn(7), torch.randn(8)).size()[0], 6
        )

    def test_simple_export_for_training(self):
        class Foo(torch.nn.Module):
            def __init__(self) -> None:
                super().__init__()
                self.linear = torch.nn.Linear(2, 2)

            def forward(self, x):
                return self.linear(x)

        eager_model = Foo()
        ep_for_training = torch.export._trace._export_for_training(
            eager_model, (torch.ones(2, 2),)
        )
        self.assertExpectedInline(
            str(ep_for_training.graph_module.code).strip(),
            """\
def forward(self, p_linear_weight, p_linear_bias, x):
    linear = torch.ops.aten.linear.default(x, p_linear_weight, p_linear_bias);  x = p_linear_weight = p_linear_bias = None
    return (linear,)""",
        )
        gm = ep_for_training.module()
        self.assertExpectedInline(
            str(gm.code).strip(),
            """\
def forward(self, x):
    x, = fx_pytree.tree_flatten_spec(([x], {}), self._in_spec)
    linear_weight = self.linear.weight
    linear_bias = self.linear.bias
    linear = torch.ops.aten.linear.default(x, linear_weight, linear_bias);  x = linear_weight = linear_bias = None
    return pytree.tree_unflatten((linear,), self._out_spec)""",
        )

        self.assertTrue(
            torch.allclose(gm(torch.ones(2, 2)), eager_model(torch.ones(2, 2)))
        )

    def test_export_for_training_with_mutation(self):
        class Foo(torch.nn.Module):
            def __init__(self) -> None:
                super().__init__()
                self.buffer = torch.nn.Buffer(torch.ones(4, 4))

            def forward(self, x):
                x.add_(5)
                self.buffer.add_(5)
                return x + self.buffer

        eager_model_for_export = Foo()
        eager_model_for_testing = Foo()
        ep_for_training = torch.export._trace._export_for_training(
            eager_model_for_export, (torch.ones(4, 4),)
        )
        self.assertExpectedInline(
            str(ep_for_training.graph_module.code).strip(),
            """\
def forward(self, b_buffer, x):
    add_ = torch.ops.aten.add_.Tensor(x, 5);  x = None
    add__1 = torch.ops.aten.add_.Tensor(b_buffer, 5);  b_buffer = None
    add = torch.ops.aten.add.Tensor(add_, add__1);  add_ = add__1 = None
    return (add,)""",
        )
        gm = ep_for_training.module()
        self.assertExpectedInline(
            str(gm.code).strip(),
            """\
def forward(self, x):
    x, = fx_pytree.tree_flatten_spec(([x], {}), self._in_spec)
    buffer = self.buffer
    add_ = torch.ops.aten.add_.Tensor(x, 5);  x = None
    add__1 = torch.ops.aten.add_.Tensor(buffer, 5);  buffer = None
    add = torch.ops.aten.add.Tensor(add_, add__1);  add_ = add__1 = None
    return pytree.tree_unflatten((add,), self._out_spec)""",
        )

        self.assertTrue(
            torch.allclose(
                gm(torch.ones(4, 4)), eager_model_for_testing(torch.ones(4, 4))
            )
        )

    def test_export_for_training_with_dynamic_shapes(self):
        class Foo(torch.nn.Module):
            def __init__(self) -> None:
                super().__init__()
                self.buffer = torch.nn.Buffer(torch.ones(4, 4))

            def forward(self, x):
                x.add_(5)
                self.buffer.add_(5)
                return x + self.buffer.sum()

        eager_model_for_export_training = Foo()
        eager_model_for_export_inference = Foo()
        eager_model_for_testing = Foo()
        ep_for_training = torch.export._trace._export_for_training(
            eager_model_for_export_training,
            (torch.ones(4, 4),),
            dynamic_shapes=({0: Dim("x")},),
        )

        self.assertTrue(
            torch.allclose(
                ep_for_training.module()(torch.ones(2, 4)),
                eager_model_for_testing(torch.ones(2, 4)),
            )
        )

        ep_for_real = export(
            eager_model_for_export_inference,
            (torch.ones(4, 4),),
            dynamic_shapes=({0: Dim("x")},),
        )

        self.assertEqual(
            str(ep_for_training.range_constraints), str(ep_for_real.range_constraints)
        )

    def test_export_for_training_with_container_type(self):
        class Foo(torch.nn.Module):
            def __init__(self) -> None:
                super().__init__()
                self.buffer = torch.nn.Buffer(torch.ones(4, 4))

            def forward(self, container):
                x = container[0][0]
                y = container[0][1]
                x.add_(5)
                y.add_(5)
                return x + y + self.buffer.sum()

        eager_model = Foo()
        ep_for_training = torch.export._trace._export_for_training(
            eager_model,
            ([torch.ones(4, 4), torch.ones(4, 4)],),
        )

        self.assertTrue(
            torch.allclose(
                ep_for_training.module()(
                    ([torch.ones(4, 4), torch.ones(4, 4)]),
                ),
                eager_model(([torch.ones(4, 4), torch.ones(4, 4)])),
            )
        )

    def test_export_for_training_run_decomp(self):
        class Foo(torch.nn.Module):
            def __init__(self) -> None:
                super().__init__()
                self.buffer = torch.nn.Buffer(torch.ones(2, 2))
                self.linear = torch.nn.Linear(2, 2)

            def forward(self, x):
                self.buffer.add_(5)
                return self.linear(x) + self.buffer.sum()

        eager_model = Foo()
        ep_for_training = torch.export._trace._export_for_training(
            eager_model,
            (torch.ones(2, 2),),
        )
        ep_for_inference = ep_for_training.run_decompositions()
        self.assertExpectedInline(
            str(ep_for_inference.graph_module.code).strip(),
            """\
def forward(self, p_linear_weight, p_linear_bias, b_buffer, x):
    add = torch.ops.aten.add.Tensor(b_buffer, 5);  b_buffer = None
    t = torch.ops.aten.t.default(p_linear_weight);  p_linear_weight = None
    addmm = torch.ops.aten.addmm.default(p_linear_bias, x, t);  p_linear_bias = x = t = None
    sum_1 = torch.ops.aten.sum.default(add)
    add_1 = torch.ops.aten.add.Tensor(addmm, sum_1);  addmm = sum_1 = None
    return (add, add_1)""",
        )

    def test_derived_dim_out_of_order_simplified_repeat_non_derived(self):
        class Foo(torch.nn.Module):
            def forward(self, x, y, y1, z):
                return x + y[1:] + y1[1:] + z[2:]

        foo = Foo()

        u, v, v1, w = torch.randn(5), torch.randn(6), torch.randn(6), torch.randn(7)
        _dimz = torch.export.Dim("_dimz", min=6, max=8)
        dimy = _dimz - 1
        dimx = dimy - 1
        dimz = dimx + 2  # works, effectively = _dimz
        ep = export(
            foo,
            (u, v, v1, w),
            dynamic_shapes=({0: dimx}, {0: dimy}, {0: dimy}, {0: dimz}),
        )
        with self.assertRaisesRegex(
            RuntimeError,
            "Expected input.*shape.*to be equal to 7, but got 5",
        ):
            ep.module()(
                torch.randn(6),
                torch.randn(7),
                torch.randn(5),
                torch.randn(8),
            )

        self.assertEqual(
            ep.module()(
                torch.randn(6),
                torch.randn(7),
                torch.randn(7),
                torch.randn(8),
            ).size()[0],
            6,
        )

    def test_static_dim_constraints(self):
        class Foo(torch.nn.Module):
            def __init__(self) -> None:
                super().__init__()
                self.l = torch.nn.Linear(6, 4)

            def forward(self, x, y, z):
                x0 = self.l(x) + y[1:]
                return x0, z * 2.0

        foo = Foo()
        inputs = (torch.randn(4, 6), torch.randn(5, 4), torch.randn(3, 3))
        dx = Dim("dx", min=3, max=6)
        dy = dx + 1
        dz = Dim("dz", min=3, max=6)

        # all of these should be fine
        for dynamic_shapes in [
            ({0: dx, 1: 6}, {0: dy, 1: 4}, {0: dz, 1: 3}),
            ((dx, None), (dy, 4), (dz, 3)),
            ((None, 6), (5, None), (None, None)),
            ((4, 6), {0: None, 1: 4}, {0: None, 1: 3}),
        ]:
            ep = export(foo, inputs, dynamic_shapes=dynamic_shapes)
            self.assertEqual(foo(*inputs), ep.module()(*inputs))

        # check range_constraints - static dims shouldn't be present
        ep = export(foo, inputs, dynamic_shapes=((dx, None), (dy, 4), (dz, 3)))
        self.assertEqual(len(ep.range_constraints), 3)
        for vr in ep.range_constraints.values():
            self.assertTrue(vr.lower < vr.upper)

        # check raised errors
        with self.assertRaisesRegex(
            (
                torch.fx.experimental.symbolic_shapes.ConstraintViolationError,
                torch._dynamo.exc.UserError,
            ),
            "Static shape constraint of 5 does not match input size of 4, for .*",
        ):
            _ = export(foo, inputs, dynamic_shapes=((5, None), None, None))
        with self.assertRaisesRegex(
            (
                torch.fx.experimental.symbolic_shapes.ConstraintViolationError,
                torch._dynamo.exc.UserError,
            ),
            "Static shape constraint of 9 does not match input size of 6, for .*",
        ):
            _ = export(foo, inputs, dynamic_shapes=((dx, 9), (dy, 4), (3, 3)))

    def test_dim_1_2(self):
        class Foo(torch.nn.Module):
            def forward(self, x):
                return x * 2

        dx = Dim("dx", min=1, max=2)
        ep = export(Foo(), (torch.randn(2, 2),), dynamic_shapes=({0: dx, 1: None},))
        ep.module()(torch.randn(1, 2))
        ep.module()(torch.randn(2, 2))
        with self.assertRaisesRegex(
            RuntimeError, "Expected input at .* to be <= 2, but got 3"
        ):
            ep.module()(torch.randn(3, 2))
        vr = list(ep.range_constraints.values())[0]
        self.assertEqual(vr.lower, 1)
        self.assertEqual(vr.upper, 2)

    def test_derived_dim_1_2(self):
        class Bar(torch.nn.Module):
            def forward(self, x, y):
                return x + y[1:]

        dx = Dim("dx", min=1, max=2)
        ep = export(
            Bar(),
            (torch.randn(2, 2), torch.randn(3, 2)),
            dynamic_shapes=({0: dx, 1: None}, {0: dx + 1, 1: None}),
        )
        ep.module()(torch.randn(1, 2), torch.randn(2, 2))
        range_lower_bounds = sorted(vr.lower for vr in ep.range_constraints.values())
        range_upper_bounds = sorted(vr.upper for vr in ep.range_constraints.values())
        self.assertEqual(range_lower_bounds, [1, 2])
        self.assertEqual(range_upper_bounds, [2, 3])

    def test_dynamic_shapes_builder_basic(self):
        class M(torch.nn.Module):
            def forward(self, x, y, z):
                return x + y[0] + z["k"]

        m = M()

        x = torch.randn(4)
        y = [torch.randn(4)]
        z = {"k": torch.randn(4)}
        args = (x, y, z)

        shapes_collection = torch.export.ShapesCollection()
        dim = torch.export.Dim("dim", max=10)
        shapes_collection[x] = (dim,)
        shapes_collection[y[0]] = (dim,)
        shapes_collection[z["k"]] = (dim,)

        ep = export(m, args, dynamic_shapes=shapes_collection)
        sym = next(iter(ep.range_constraints.keys()))
        for node in ep.graph.nodes:
            if node.op == "placeholder":
                self.assertEqual(str(tuple(node.meta["val"].shape)), f"({sym},)")

    def test_dynamic_shapes_builder_kwargs(self):
        class M(torch.nn.Module):
            def forward(self, x, y, z):
                return x + y[0] + z["k"]

        m = M()

        x = torch.randn(4)
        y = [torch.randn(4)]
        z = {"k": torch.randn(4)}
        args = (x,)
        kwargs = {"z": z, "y": y}

        shapes_collection = torch.export.ShapesCollection()
        dim = torch.export.Dim("dim", max=10)
        shapes_collection[x] = (dim,)
        shapes_collection[y[0]] = (dim,)
        shapes_collection[z["k"]] = (dim,)

        ep = export(m, args, kwargs=kwargs, dynamic_shapes=shapes_collection)
        sym = next(iter(ep.range_constraints.keys()))
        for node in ep.graph.nodes:
            if node.op == "placeholder":
                self.assertEqual(str(tuple(node.meta["val"].shape)), f"({sym},)")

    # retracing doesn't seem to like dataclass registration,
    # raising a dynamo error in fx_pytree.tree_flatten_spec
    @testing.expectedFailureRetraceability
    def test_dynamic_shapes_builder_pytree(self):
        torch.export.register_dataclass(
            Inp,
            serialized_type_name="test_dynamic_shapes_builder_pytree.Inp",
        )

        class M(torch.nn.Module):
            def forward(self, inp: Inp):
                return inp.x + inp.y[0] + inp.z["k"]

        m = M()
        x = torch.randn(4)
        y = [torch.randn(4)]
        z = {"k": torch.randn(4)}
        args = (Inp(x, y, z),)

        shapes_collection = torch.export.ShapesCollection()
        dim = torch.export.Dim("dim", max=10)
        shapes_collection[x] = (dim,)
        shapes_collection[y[0]] = (dim,)
        shapes_collection[z["k"]] = (dim,)

        ep = export(m, args, dynamic_shapes=shapes_collection.dynamic_shapes(m, args))
        sym = next(iter(ep.range_constraints.keys()))
        for node in ep.graph.nodes:
            if node.op == "placeholder":
                self.assertEqual(str(tuple(node.meta["val"].shape)), f"({sym},)")

    def test_torch_check_eq_commutativity(self):
        class M1(torch.nn.Module):
            def forward(self, x1, x2, x3, y):
                z1 = x1.item()
                z2 = x2.item()
                z3 = x3.item()
                # instead of: torch._check((z2 + z3) == z1)
                torch._check(z1 == (z2 + z3))
                if z2 + z3 == z1:
                    return y * 2
                else:
                    return y + 3

        export(
            M1(),
            (torch.tensor(6), torch.tensor(3), torch.tensor(3), torch.randn(1)),
        )

        class M2(torch.nn.Module):
            def forward(self, x1, x2, x3, y):
                z1 = x1.item()
                z2 = x2.item()
                z3 = x3.item()
                # instead of: torch._check((z2 + z3) != z1)
                torch._check(z1 != (z2 + z3))
                if z2 + z3 == z1:
                    return y * 2
                else:
                    return y + 3

        export(
            M2(),
            (torch.tensor(6), torch.tensor(6), torch.tensor(6), torch.randn(1)),
        )

    def test_raise_user_error_when_guard_on_data_dependent_operation(self):
        class M(torch.nn.Module):
            def forward(self, x):
                y = x.nonzero()
                z = y.shape[0]
                if z > 2:
                    return x.cos()
                else:
                    return x.sin()

        with self.assertRaisesRegex(
            (
                torchdynamo.exc.UserError,
                torch.fx.experimental.symbolic_shapes.GuardOnDataDependentSymNode,
            ),
            "Could not guard on data-dependent expression",
        ):
            _ = export(M(), (torch.tensor([2, 3, 5]),))

    def test_suggested_fixes_for_data_dependent_errors_basic(self):
        # suggested fixes for data-dependent errors only work in non-strict mode
        strict = False
        error_type = torch.fx.experimental.symbolic_shapes.GuardOnDataDependentSymNode

        # Just to introduce some indirection: N is a top-level module N that calls
        # module M, defined next.
        class N(torch.nn.Module):
            def __init__(self) -> None:
                super().__init__()
                self.m = M()

            def forward(self, t):
                return self.m(t) + 1

        # example input
        t = torch.tensor([1, 4, 4], dtype=torch.int32)

        # We define a series of versions of M() below. Each version has
        # raises a data-dependent error that the next version fixes, by
        # copy-pasting a suggested fix in the error message. The fix is
        # always a torch.check() on an unresolved condition (or its negation)
        # on unbacked symints mentioned in the error message.
        # Note that the suggested fixes are in terms of local variables
        # near the location of error that "contain" the unbacked symints
        # in the unresolved condition (either directly or indirectly, e.g.,
        # inside a list or inside the shape of a tensor).

        class M_v0(torch.nn.Module):
            def forward(self, t):
                items = [t[i].item() for i in range(t.numel())]
                r = torch.randn([items[0], items[1]])
                # Could not guard on data-dependent expression Eq(u2, -1)
                return r.view(items[0], items[2])

        M = M_v0
        with self.assertRaisesRegex(
            error_type,
            "The following call raised this error(.*\n)+"
            f".*{re.escape('return r.view(items[0], items[2])')}(.*\n)+"
            "To fix the error, insert one of the following checks before this call.*:\n"
            f".*{re.escape('torch._check(items[2] == (-1))')}.*\n"
            f".*{re.escape('torch._check(items[2] != (-1))')}(.*\n)+"
            f".*{re.escape('(These suggested fixes were derived by replacing `u2` with items[2] in Eq(u2, -1) and its negation.)')}",
        ):
            export(N(), (t,), strict=strict)

        class M_v1(torch.nn.Module):
            def forward(self, t):
                items = [t[i].item() for i in range(t.numel())]
                r = torch.randn([items[0], items[1]])
                # Could not guard on data-dependent expression Eq(u2, -1)
                torch._check(items[2] != -1)
                # Could not guard on data-dependent expression u2 >= 0
                return r.view(items[0], items[2])

        M = M_v1
        with self.assertRaisesRegex(
            error_type,
            "The following call raised this error(.*\n)+"
            f".*{re.escape('return r.view(items[0], items[2])')}(.*\n)+"
            "To fix the error, insert one of the following checks before this call.*:\n"
            f".*{re.escape('torch._check(items[2] >= 0)')}.*\n"
            f".*{re.escape('torch._check(items[2] < 0)')}(.*\n)+"
            f".*{re.escape('(These suggested fixes were derived by replacing `u2` with items[2] in u2 >= 0 and its negation.)')}",
        ):
            export(N(), (t,), strict=strict)

        class M_v2(torch.nn.Module):
            def forward(self, t):
                items = [t[i].item() for i in range(t.numel())]
                r = torch.randn([items[0], items[1]])
                # Could not guard on data-dependent expression Eq(u2, -1)
                torch._check(items[2] != -1)
                # Could not guard on data-dependent expression u2 >= 0
                torch._check(items[2] >= 0)
                # Could not guard on data-dependent expression Eq(u1, u2)
                return r.view(items[0], items[2])

        M = M_v2
        with self.assertRaisesRegex(
            error_type,
            "The following call raised this error(.*\n)+"
            f".*{re.escape('return r.view(items[0], items[2])')}(.*\n)+"
            "To fix the error, insert one of the following checks before this call.*:\n"
            f".*{re.escape('torch._check(items[2] == items[1])')}.*\n"
            f".*{re.escape('torch._check(items[2] != items[1])')}(.*\n)+"
            f".*{re.escape('(These suggested fixes were derived by replacing `u1` with items[1] or r.shape[1], `u2` with items[2] in Eq(u2, u1) and its negation.)')}",
        ):
            export(N(), (t,), strict=strict)

        class M_v3(torch.nn.Module):
            def forward(self, t):
                items = [t[i].item() for i in range(t.numel())]
                r = torch.randn([items[0], items[1]])
                # Could not guard on data-dependent expression Eq(u2, -1)
                torch._check(items[2] != -1)
                # Could not guard on data-dependent expression u2 >= 0
                torch._check(items[2] >= 0)
                # Could not guard on data-dependent expression Eq(u1, u2)
                torch._check(items[2] == r.shape[1])
                return r.view(items[0], items[2])

        M = M_v3
        export(N(), (t,), strict=strict)

    @testing.expectedFailureTrainingIRToRunDecomp
    @testing.expectedFailureTrainingIRToRunDecompNonStrict  # unbacked symint not tracked?
    @testing.expectedFailureSerDer  # T195866111
    def test_suggested_fixes_for_data_dependent_errors_puzzlers(self):
        # suggested fixes for data-dependent errors only work in non-strict mode
        strict = False
        error_type = torch.fx.experimental.symbolic_shapes.GuardOnDataDependentSymNode

        def retry_export(m, inp, fixes):
            # API that applies a series of fixes, retrying export after applying each fix,
            # and asserting the applied fix was suggested in the previous try.
            # Using this API avoids the need to define multiple versions of the same test
            # module, as in `test_suggested_fixes_for_data_dependent_errors_basic` above.
            import re

            def code(snippets):
                return f"[{', '.join(snippets)}]"

            for i in range(len(fixes)):
                with self.assertRaisesRegex(error_type, re.escape(fixes[i])):
                    export(m, (*inp, code(fixes[:i])), strict=strict)
            export(m, (*inp, code(fixes)), strict=strict)

        # The following examples are lifted from @ezyang's "Data-dependent shape puzzlers"
        # notebook at https://www.internalfb.com/intern/anp/view/?id=5330476

        # These test modules are written in a way that works well with retry_export above.
        # Specifically, they take an extra `fixes` argument and `eval` it at the location
        # that is expected to raise errors.

        class cf_implicitsize(torch.nn.Module):
            def forward(self, x, y, fixes):
                i = x.item()
                eval(fixes)
                # instead of y[i]
                return y.narrow(0, i, 1).squeeze()

        retry_export(
            cf_implicitsize(),
            (torch.tensor(2), torch.randn(10)),
            fixes=[
                # Could not guard on data-dependent expression u0 < 0
                "torch._check(i >= 0)",
            ],
        )

        class cf_nomemo(torch.nn.Module):
            def forward(self, x, y, fixes):
                i = y[0].item()
                eval(fixes)
                return x.unsqueeze(1).expand(-1, i)

        retry_export(
            cf_nomemo(),
            (torch.randn(8), torch.tensor([2])),
            fixes=[
                # Could not guard on data-dependent expression Eq(u0, 1)
                "torch._check(i != 1)",
                # Could not guard on data-dependent expression Ne(u0, -1)
                "torch._check(i != (-1))",
            ],
        )

        class cf_changevar(torch.nn.Module):
            def forward(self, x, fixes):
                i = x.item()
                eval(fixes)
                r = torch.arange(i // 2)
                return r + r

        retry_export(
            cf_changevar(),
            (torch.tensor(20),),
            fixes=[
                # Could not guard on data-dependent expression Eq((u0//2), 0)
                "torch._check(((i//2)) != 0)",
                # Could not guard on data-dependent expression Eq((u0//2), 1)
                "torch._check(((i//2)) != 1)",
            ],
        )

        class cf_stacklist(torch.nn.Module):
            def forward(self, xs, y, fixes):
                i = y.item()
                eval(fixes)
                # instead of xs[i]
                return torch.stack(xs, 0).narrow(0, i, 1).squeeze()

        retry_export(
            cf_stacklist(),
            ([torch.ones(5) * i for i in range(10)], torch.tensor(2)),
            fixes=[
                # Could not guard on data-dependent expression u0 < 0
                "torch._check(i >= 0)",
            ],
        )

        class cf_tensorsplit(torch.nn.Module):
            def forward(self, x, offsets_t, fixes):
                lengths = torch.diff(offsets_t).tolist()
                rs = []
                start = 0
                for length in lengths:
                    eval(fixes)
                    rs.append(x.narrow(0, start, length))
                    start += length
                return rs

        retry_export(
            cf_tensorsplit(),
            (torch.arange(10), torch.tensor([0, 2, 5, 7, 10])),
            fixes=[],  # nothing to fix!
        )

    def test_if_functional(self):
        class Module(torch.nn.Module):
            def forward(self, x):
                z = x + 4
                z.add_(4)
                y = z.view(x.shape)
                return x.cos() + y.cos()

        foo = Module()
        gm = export(foo, (torch.tensor([2, 3, 5]),))

        view_count = 0
        for node in gm.graph.nodes:
            if node.op == "call_function" and node.target == torch.ops.aten.add_.Tensor:
                # No more inplace mutation
                self.assertNotEqual(
                    node.target,
                    torch.ops.aten.add_.Tensor,
                    "There shouldn't be any inplace mutation node in the graph.",
                )
            if (
                node.op == "call_function"
                and node.target == torch.ops.aten.view.default
            ):
                view_count += 1

        # There should be nonzero view nodes in the graph
        self.assertTrue(view_count > 0)

    def test_solver_unsupported_sympy_function(self):
        # repro of https://github.com/pytorch/pytorch/issues/131897

        class MyModule(torch.nn.Module):
            def __init__(self):
                super().__init__()

            def forward(self, x, y):
                x = torch.nn.functional.interpolate(
                    x, scale_factor=0.5, mode="bilinear"
                )
                x = torch.nn.functional.interpolate(
                    x, scale_factor=2.0, mode="bilinear"
                )
                x = x + y
                return x

        model = MyModule().eval()

        inputs = (
            torch.rand((1, 1, 32, 32)),
            torch.rand((1, 1, 32, 32)),
        )

        dim = torch.export.Dim("Dim", min=16, max=64)
        dynamic_shapes = {"x": {2: dim, 3: dim}, "y": {2: dim, 3: dim}}

        exported_program = export(model, inputs, dynamic_shapes=dynamic_shapes)
        self.assertEqual(exported_program.module()(*inputs), model(*inputs))

    def test_export_mod_constraints(self):
        class BasicDynamiShapeModel(torch.nn.Module):
            def forward(self, x: torch.Tensor) -> torch.Tensor:
                return x.view(x.shape[0] - 1, -1)

        m = BasicDynamiShapeModel()
        a = torch.randn(3, 4)
        dim0_x = torch.export.Dim("dim0_x", min=3)
        dim1_x = torch.export.Dim("dim1_x", max=8000)
        dynamic_shapes = {"x": (dim0_x, dim1_x)}
        em = torch.export._trace._export(
            m,
            (a,),
            dynamic_shapes=dynamic_shapes,
            allow_complex_guards_as_runtime_asserts=True,
        )
        em.module()(torch.randn(4, 3))
        with self.assertRaisesRegex(
            RuntimeError,
            r"Runtime assertion failed for expression Eq\(Mod\(s0\*s1, s0 \- 1\), 0\)",
        ):
            em.module()(torch.randn(4, 5))

        dim0_x = None
        dim1_x = 2 * torch.export.Dim("_dim1_x", max=4000)
        dynamic_shapes = {"x": (dim0_x, dim1_x)}
        em = torch.export.export(m, (a,), dynamic_shapes=dynamic_shapes)
        x = torch.randn(3, 5)
        with self.assertRaisesRegex(
            RuntimeError,
            "Expected.*shape\\[1\\] = 5 to be of the form 2\\*s1, where s1 is an integer",
        ):
            em.module()(x)

    def test_not_correct_dim(self):
        def f(x):
            return x.cos()

        def g(x):
            return x + 4

        inp_for_f = torch.tensor(5)
        with self.assertRaisesRegex(
            torchdynamo.exc.UserError, "Cannot mark 0-dimension tensors to be dynamic"
        ):
            constraints = [dynamic_dim(inp_for_f, 0)]

        inp_for_f_mul_dim = torch.ones(5, 5)
        with self.assertRaisesRegex(
            torchdynamo.exc.UserError,
            "Expected the dimension passed to dynamic_dim to be in the range \\[0:1\\]",
        ):
            constraints = [dynamic_dim(inp_for_f_mul_dim, 2)]

        inp_for_g = 4
        with self.assertRaisesRegex(
            torchdynamo.exc.UserError, "Expected tensor as input to dynamic_dim"
        ):
            constraints = [dynamic_dim(inp_for_g, 0)]

    @testing.expectedFailureRetraceability  # T183144629
    def test_map(self):
        class Module(torch.nn.Module):
            def forward(self, xs, y, z):
                def body(x, y, z):
                    return x + y + z

                return map(body, xs, y, z)

        list_tensor_map = Module()
        inps = (torch.ones(6, 4), torch.tensor(5), torch.tensor(4))
        self._test_export_same_as_eager(list_tensor_map, inps)

    @unittest.expectedFailure
    def test_crop_like(self):
        # https://fb.workplace.com/groups/1405155842844877/posts/8195050017188725/

        # Minimal crop code copied from https://github.com/pytorch/vision/blob/main/torchvision/transforms/v2/functional
        class CropLike(torch.nn.Module):
            def forward(self, image, crop_height, crop_width):
                c, image_height, image_width = image.shape
                crop_top = int(round((image_height - crop_height) / 2.0))
                crop_left = int(round((image_width - crop_width) / 2.0))
                return image[
                    ...,
                    crop_top : crop_top + crop_height,
                    crop_left : crop_left + crop_width,
                ]

        crop = CropLike()
        imagew = Dim("width")
        imageh = Dim("height")
        dynamic_dims = {
            "image": {0: None, 1: imageh, 2: imagew},
            "crop_height": None,
            "crop_width": None,
        }
        args = (torch.rand(3, 512, 512), 150, 150)
        ecrop = export(crop, args=args, dynamic_shapes=dynamic_dims)

        args = (torch.rand(3, 700, 700), 150, 150)
        self.assertEqual(ecrop.module()(*args), ecrop(*args))

    def test_export_func_with_kwargs(self):
        class Module(torch.nn.Module):
            def forward(self, arg1, arg2, kw1, kw2):
                return arg1 + arg2, kw1 + kw2

        kw_func = Module()
        args = (torch.ones(6, 4), torch.ones(1, 1))
        kwargs = {"kw1": torch.ones(1, 1), "kw2": torch.ones(6, 4)}
        self._test_export_same_as_eager(kw_func, args, kwargs)

    def test_export_func_with_pytree_kwargs(self):
        class Module(torch.nn.Module):
            def forward(self, arg1, arg2, a, b):
                return arg1 + a["kw1"] + b[0], arg2 + a["kw2"] + b[1]

        kw_func = Module()
        args = (torch.ones(2, 3), torch.ones(3, 4))
        kwargs = {
            "a": {"kw1": torch.ones(2, 3), "kw2": torch.ones(3, 4)},
            "b": [torch.ones(2, 3), torch.ones(3, 4)],
        }
        self._test_export_same_as_eager(kw_func, args, kwargs)

    def test_export_func_with_default_kwargs(self):
        class Module(torch.nn.Module):
            def forward(self, arg1, arg2, a, b=1):
                return arg1 + arg2, a["kw1"] + a["kw2"] + b

        kw_func = Module()

        class Module2(torch.nn.Module):
            def forward(self, arg1, arg2, a=1, b=2):
                return arg1 + a, arg2 + b

        kw_func2 = Module2()

        args = (torch.ones(6, 4), torch.ones(1, 1))
        kwargs1 = {"a": {"kw1": torch.ones(1, 1), "kw2": torch.ones(6, 4)}}
        kwargs2 = {"a": {"kw1": torch.ones(1, 1), "kw2": torch.ones(6, 4)}, "b": 2}
        self._test_export_same_as_eager(kw_func, args, kwargs1)
        self._test_export_same_as_eager(kw_func, args, kwargs2)
        kwargs3 = {"b": 1}
        self._test_export_same_as_eager(kw_func2, args, kwargs3)

    def test_export_func_with_var_postional_args(self):
        class Module(torch.nn.Module):
            def forward(self, arg1, arg2, *args):
                return arg1 + args[0], arg2 + args[1]

        kw_func = Module()
        args = (torch.ones(2, 3), torch.ones(3, 4), torch.ones(2, 3), torch.ones(3, 4))
        self._test_export_same_as_eager(kw_func, args)

    def test_export_func_with_keyword_only_args(self):
        class Module(torch.nn.Module):
            def forward(self, arg1, arg2, *args, kw1, kw2):
                return arg1 + args[0] + kw1, arg2 + args[1] + kw2

        kw_func = Module()
        args = (torch.ones(2, 3), torch.ones(3, 4), torch.ones(2, 3), torch.ones(3, 4))
        kwargs = {"kw1": torch.ones(2, 3), "kw2": torch.ones(3, 4)}
        self._test_export_same_as_eager(kw_func, args, kwargs)

    def test_export_func_with_var_keyword_args(self):
        class Module(torch.nn.Module):
            def forward(self, arg1, arg2, *args, kw1, kw2, **kwargs):
                return (
                    arg1 + args[0] + kw1 + kwargs["kw3"],
                    arg2 + args[1] + kw2 + kwargs["kw4"],
                )

        kw_func = Module()
        args = (torch.ones(2, 3), torch.ones(3, 4), torch.ones(2, 3), torch.ones(3, 4))
        kwargs = {
            "kw1": torch.ones(2, 3),
            "kw2": torch.ones(3, 4),
            "kw3": torch.ones(2, 3),
            "kw4": torch.ones(3, 4),
        }
        self._test_export_same_as_eager(kw_func, args, kwargs)

    def test_unbacked_slice(self):
        class M(torch.nn.Module):
            def forward(self, scores, score_thr, topk: torch.Tensor, results=None):
                valid_mask = scores > score_thr
                scores = scores[valid_mask]
                valid_idxs = torch.nonzero(valid_mask).to(scores.device)

                num_topk = torch.minimum(topk, torch.tensor(valid_idxs.shape[0])).item()
                torch._check_is_size(num_topk)
                torch._check(scores.shape[0] >= num_topk)
                scores, idxs = scores.sort(descending=True)
                scores = scores[:num_topk]
                topk_idxs = valid_idxs[idxs[:num_topk]]
                keep_idxs, labels = topk_idxs.unbind(dim=1)

                return scores, labels, keep_idxs

        score = torch.tensor(
            [[0.1, 0.3, 0.2], [0.12, 0.7, 0.9], [0.02, 0.8, 0.08], [0.4, 0.1, 0.08]]
        )
        bbox_pred = torch.tensor([[0.2, 0.3], [0.4, 0.7], [0.1, 0.1], [0.5, 0.1]])
        score_thr = 0.15
        nms_pre = torch.tensor(4)
        inputs = (score, score_thr, nms_pre, dict(bbox_pred=bbox_pred))

        ep = torch.export.export(M(), inputs)
        orig_res = M()(*inputs)
        ep_res = ep.module()(*inputs)
        self.assertTrue(torch.allclose(orig_res[0], ep_res[0]))
        self.assertTrue(torch.allclose(orig_res[1], ep_res[1]))
        self.assertTrue(torch.allclose(orig_res[2], ep_res[2]))

    def test_unflatten_asserts(self):
        # TODO: strict-export fails
        class M1(torch.nn.Module):
            def forward(self, x, y):
                b = x.item()

                torch._check_is_size(b)
                torch._check(b < y.size(0))
                return y[:b]

        class M3(torch.nn.Module):
            def forward(self, x, y):
                b = x.item()

                torch._check_is_size(b)
                torch._check(b < y.size(0) * 2)
                return y[:b]

        class M2(torch.nn.Module):
            def __init__(self) -> None:
                super().__init__()
                self.m1 = M1()
                self.m3 = M3()

            def forward(self, x, y):
                return self.m1(x, y) + self.m3(x, y)

        inputs = (torch.tensor(3), torch.randn(10))

        ep = torch.export.export(
            M2(), inputs, dynamic_shapes={"x": None, "y": (Dim("moo"),)}, strict=False
        )
        orig_res = M2()(*inputs)
        ep_res = ep.module()(*inputs)
        self.assertTrue(torch.allclose(orig_res[0], ep_res[0]))
        self.assertTrue(torch.allclose(orig_res[1], ep_res[1]))
        self.assertTrue(torch.allclose(orig_res[2], ep_res[2]))

        unflattened = torch.export.unflatten(ep)
        ep_res = unflattened(*inputs)
        self.assertTrue(torch.allclose(orig_res[0], ep_res[0]))
        self.assertTrue(torch.allclose(orig_res[1], ep_res[1]))
        self.assertTrue(torch.allclose(orig_res[2], ep_res[2]))

    def test_export_func_with_var_keyword_pytree_args(self):
        class Module(torch.nn.Module):
            def forward(self, arg1, arg2, *args, kw1, kw2, **kwargs):
                return (
                    arg1 + arg2[0][0] + args[0] + kw1[0] + kwargs["kw3"][0],
                    arg2[1] + args[1] + kw2 + kwargs["kw4"],
                )

        kw_func = Module()
        args = (
            torch.ones(2, 3),
            [(torch.ones(2, 3),), torch.ones(3, 4)],
            torch.ones(2, 3),
            torch.ones(3, 4),
        )
        kwargs = {
            "kw1": (torch.ones(2, 3),),
            "kw2": torch.ones(3, 4),
            "kw3": (torch.ones(2, 3), torch.ones(3, 4)),
            "kw4": torch.ones(3, 4),
        }
        self._test_export_same_as_eager(kw_func, args, kwargs)

    @testing.expectedFailureSerDer  # we don't save placeholder metadata
    @testing.expectedFailureNonStrict
    @testing.expectedFailureTrainingIRToRunDecomp  # source_fn_stack failure
    @testing.expectedFailureTrainingIRToRunDecompNonStrict
    def test_linear_conv(self):
        class MyLinear(torch.nn.Module):
            def __init__(self) -> None:
                super().__init__()
                self.weight = torch.randn(20, 98)
                self.bias = torch.randn(20)

            def forward(self, x):
                return torch.nn.functional.linear(x, self.weight, self.bias)

        class Foo(torch.nn.Module):
            def __init__(self) -> None:
                super().__init__()
                self.conv = torch.nn.Conv2d(16, 33, 3)
                self.linear = MyLinear()

            def forward(self, x):
                x_conv = self.conv(x)
                x_linear = self.linear(x_conv)
                return x_linear.cos()

        ep = export(Foo(), (torch.randn(20, 16, 50, 100),))
        for node in ep.graph.nodes:
            if (
                node.op == "placeholder"
                and node.name in ep.graph_signature.inputs_to_buffers
                or node.name in ep.graph_signature.inputs_to_parameters
            ):
                self.assertTrue("source_fn_stack" in node.meta)

    def test_export_api_with_dynamic_shapes(self):
        from torch.export import Dim, dims, export

        # pass dynamic shapes of inputs [args]
        class Foo(torch.nn.Module):
            def forward(self, x, y):
                return torch.matmul(x, y)

        foo = Foo()
        inputs = (torch.randn(10, 2, 3), torch.randn(10, 3, 4))
        batch = Dim("batch")
        efoo = export(
            foo,
            inputs,
            dynamic_shapes={k: {0: batch} for k in ["x", "y"]},
        )
        self.assertEqual(efoo.module()(*inputs).shape, foo(*inputs).shape)

        foo = Foo()
        inputs = (torch.randn(10, 2, 3),)
        kwinputs = {"y": torch.randn(10, 3, 4)}
        batch = Dim("batch")
        efoo = export(
            foo, inputs, kwinputs, dynamic_shapes={k: {0: batch} for k in ["x", "y"]}
        )
        self.assertEqual(
            efoo.module()(*inputs, **kwinputs).shape, foo(*inputs, **kwinputs).shape
        )

        # pass dynamic shapes of inputs [partial, error]
        foo = Foo()
        inputs = (torch.randn(10, 2, 3),)
        kwinputs = {"y": torch.randn(10, 3, 4)}
        batch = Dim("batch")
        with self.assertRaisesRegex(
            torch._dynamo.exc.UserError,
            (
                "Constraints violated \\(batch\\)!(.*\n)*.*"
                "batch was inferred to be a constant(.*\n)*.*"
                "Suggested fixes:(.*\n)*.*"
                "batch = 10"
            ),
        ):
            export(
                foo,
                inputs,
                kwinputs,
                dynamic_shapes={"x": {0: batch}, "y": None},
            )

        # pass dynamic shapes of inputs [module]
        foo = Foo()
        inputs = (torch.randn(10, 2, 3), torch.randn(10, 3, 4))
        batch = Dim("batch")
        efoo = export(
            foo,
            inputs,
            dynamic_shapes={"x": {0: batch}, "y": {0: batch}},
        )
        self.assertEqual(efoo.module()(*inputs).shape, foo(*inputs).shape)

        # pass dynamic shapes of inputs [bounds, mostly shared]
        foo = Foo()
        inputs = (torch.randn(10, 3, 3), torch.randn(10, 3, 3))
        batch = Dim("batch", min=8, max=64)
        size = Dim("size")
        efoo = export(
            foo,
            inputs,
            dynamic_shapes={
                "x": (batch, size, size),
                "y": (batch, size, size),
            },
        )
        self.assertEqual(
            [
                str(node.meta["val"].shape)
                for node in efoo.graph_module.graph.nodes
                if node.op == "placeholder"
            ],
            ["torch.Size([s0, s1, s1])", "torch.Size([s0, s1, s1])"],
        )
        self.assertEqual(efoo.module()(*inputs).shape, foo(*inputs).shape)

        # pass dynamic shapes of inputs [multiple, mostly distinct]
        inputs = (torch.randn(10, 2, 3), torch.randn(10, 3, 4))
        batch, M, K, N = dims("batch", "M", "K", "N")
        efoo = export(
            Foo(),
            inputs,
            dynamic_shapes={"x": (batch, M, K), "y": (batch, K, N)},
        )
        self.assertEqual(
            [
                str(node.meta["val"].shape)
                for node in efoo.graph_module.graph.nodes
                if node.op == "placeholder"
            ],
            ["torch.Size([s0, s1, s2])", "torch.Size([s0, s2, s5])"],
        )
        self.assertEqual(efoo.module()(*inputs).shape, foo(*inputs).shape)

        # pass dynamic shapes of inputs [dict]
        class Foo(torch.nn.Module):
            def forward(self, inputs):
                return torch.matmul(inputs["x"], inputs["y"])

        foo = Foo()
        inputs = ({"x": torch.randn(10, 2, 3), "y": torch.randn(10, 3, 4)},)
        batch = Dim("batch")
        efoo = export(
            foo, inputs, dynamic_shapes={"inputs": {k: {0: batch} for k in ["x", "y"]}}
        )
        self.assertEqual(
            [
                str(node.meta["val"].shape)
                for node in efoo.graph_module.graph.nodes
                if node.op == "placeholder"
            ],
            ["torch.Size([s0, 2, 3])", "torch.Size([s0, 3, 4])"],
        )
        self.assertEqual(efoo.module()(*inputs).shape, foo(*inputs).shape)

        # pass dynamic shapes of inputs [list]
        class Foo(torch.nn.Module):
            def forward(self, inputs):
                return torch.matmul(inputs[0], inputs[1])

        foo = Foo()
        inputs = ([torch.randn(10, 2, 3), torch.randn(10, 3, 4)],)
        batch = Dim("batch")
        efoo = export(
            foo, inputs, dynamic_shapes={"inputs": [{0: batch} for _ in range(2)]}
        )
        self.assertEqual(
            [
                str(node.meta["val"].shape)
                for node in efoo.graph_module.graph.nodes
                if node.op == "placeholder"
            ],
            ["torch.Size([s0, 2, 3])", "torch.Size([s0, 3, 4])"],
        )
        self.assertEqual(efoo.module()(*inputs).shape, foo(*inputs).shape)

        # pass dynamic shapes of inputs [dataclass]

        # TODO(avik): This part of the test should have failed both serde and retracing
        # but these failures are hidden because of the local import of `export` in this test.
        # The serde failure is benign, and easily avoided by moving the dataclass definition
        # to the top-level. OTOH the retracing failure needs further investigation.
        @dataclass
        class DataClass:
            a: Tensor
            b: Tensor

        register_dataclass_as_pytree_node(
            DataClass,
            serialized_type_name="test_export_api_with_dynamic_shapes.DataClass",
        )

        class Foo(torch.nn.Module):
            def forward(self, inputs):
                return torch.matmul(inputs.a, inputs.b)

        foo = Foo()
        inputs = (DataClass(a=torch.randn(10, 2, 3), b=torch.randn(10, 3, 4)),)
        batch = Dim("batch")
        efoo = export(
            foo,
            inputs,
            dynamic_shapes={"inputs": [{0: batch}, {0: batch}]},
        )
        self.assertEqual(
            [
                str(node.meta["val"].shape)
                for node in efoo.graph_module.graph.nodes
                if node.op == "placeholder"
            ],
            ["torch.Size([s0, 2, 3])", "torch.Size([s0, 3, 4])"],
        )

        # pass dynamic shapes of inputs [pytree-registered classes]
        if HAS_TORCHREC:
            # skipping tests if torchrec not available
            class Foo(torch.nn.Module):
                def forward(self, kjt) -> torch.Tensor:
                    return kjt.values() + 0, kjt.offsets() + 0

            foo = Foo()
            kjt = KeyedJaggedTensor(
                values=torch.Tensor([1.0, 2.0, 3.0, 4.0, 5.0, 6.0, 7.0, 8.0]),
                keys=["index_0", "index_1"],
                lengths=torch.IntTensor([0, 2, 0, 1, 1, 1, 0, 3]),
                offsets=torch.IntTensor([0, 0, 2, 2, 3, 4, 5, 5, 8]),
            )
            inputs = (kjt,)
            dim = Dim("dim")
            dim_plus_one = Dim("dim_plus_one")
            efoo = torch.export.export(
                foo,
                inputs,
                dynamic_shapes={"kjt": [{0: dim}, None, {0: dim}, {0: dim_plus_one}]},
            )
            self.assertEqual(
                [out.shape for out in efoo.module()(*inputs)],
                [out.shape for out in foo(*inputs)],
            )

        # pass dynamic shapes of inputs [distinct, error]
        class Foo(torch.nn.Module):
            def forward(self, x, y):
                return torch.matmul(x, y)

        foo = Foo()
        inputs = (torch.randn(10, 2, 3), torch.randn(10, 3, 4))
        batch, M, K1, K2, N = dims("batch", "M", "K1", "K2", "N")
        with self.assertRaisesRegex(
            torch._dynamo.exc.UserError,
            (
                "Constraints violated \\(K2\\)!(.*\n)*.*"
                "K2.*and.*K1.*must always be equal(.*\n)*.*"
                "Suggested fixes:(.*\n)*.*"
                "K2 = K1"
            ),
        ):
            export(
                foo,
                inputs,
                dynamic_shapes={"x": (batch, M, K1), "y": (batch, K2, N)},
            )

        # pass dynamic shapes of inputs [specialized, error]
        foo = Foo()
        inputs = (torch.randn(10, 2, 3), torch.randn(10, 3, 4))
        batch, M, K1, N = dims("batch", "M", "K1", "N")
        with self.assertRaisesRegex(
            torch._dynamo.exc.UserError,
            (
                "Constraints violated \\(K1\\)!(.*\n)*.*"
                "K1 was inferred to be a constant(.*\n)*.*"
                "Suggested fixes:(.*\n)*.*"
                "K1 = 3"
            ),
        ):
            export(
                foo,
                inputs,
                dynamic_shapes={"x": (batch, M, K1), "y": (batch, None, N)},
            )

        # pass dynamic shapes of inputs [guards, error]
        class Foo(torch.nn.Module):
            def forward(self, x, y):
                if x.shape[0] < 16 and y.shape[1] % 3 == 0:
                    return torch.matmul(x, y)
                else:
                    return x + y

        foo = Foo()
        inputs = (torch.randn(10, 2, 3), torch.randn(10, 3, 4))
        batch, M, K, N = dims("batch", "M", "K", "N")
        with self.assertRaisesRegex(
            torch._dynamo.exc.UserError,
            (
                "Constraints violated.*!(.*\n)*.*"
                "Not all values of K.*satisfy the generated guard(.*\n)*.*"
                "Not all values of batch.*satisfy the generated guard(.*\n)*.*"
                "Suggested fixes:(.*\n)*.*"
                "batch = Dim\\('batch', max=15\\)(.*\n)*.*"
                "K = 3\\*_K"
            ),
        ):
            export(
                foo,
                inputs,
                dynamic_shapes={"x": (batch, M, K), "y": (batch, K, N)},
            )

    def test_suggested_fixes_new_roots(self):
        from torch.export import dims

        # suggested fixes should introduce new root dim for modulo guard
        class Foo(torch.nn.Module):
            def forward(self, x, y, z):
                # dy = 3 * _dx
                # dx = 3 * _dx - 1
                # dz = 3 * _dx + 2
                # suggested fixes results will look something like
                # {"dx": {"eq": 3*_dx-1, "min": 5, "max": 36}, "dy": {"eq": dx+1}, ...}
                if x.shape[0] >= 5 and x.shape[0] <= 36 and y.shape[0] % 3 == 0:
                    return x + y[1:] + z[3:]

        foo = Foo()
        inputs = (
            torch.randn(
                11,
            ),
            torch.randn(
                12,
            ),
            torch.randn(
                14,
            ),
        )
        dx, dy, dz = dims("dx", "dy", "dz")
        dynamic_shapes = {
            "x": (dx,),
            "y": (dy,),
            "z": (dz,),
        }
        with self.assertRaisesRegex(  # figure out regex later
            torch._dynamo.exc.UserError,
            (
                "Constraints violated.*!(.*\n)*.*"
                "Suggested fixes(.*\n)*.*"
                "_dx = Dim\(\\'_dx\\', max=12\)(.*\n)*.*"
                "dx = 3\*_dx - 1(.*\n)*.*"
                "dy = 3\*_dx(.*\n)*.*"
                "dz = 3\*_dx \+ 2"
            ),
        ):
            export(Foo(), inputs, dynamic_shapes=dynamic_shapes)
        # retry export
        _dx = Dim("_dx", min=2, max=12)
        dynamic_shapes = {"x": (3 * _dx - 1,), "y": (3 * _dx,), "z": (3 * _dx + 2,)}
        export(Foo(), inputs, dynamic_shapes=dynamic_shapes)

    def test_refine_dynamic_shapes_from_suggested_fixes(self):
        from torch.export.dynamic_shapes import (
            refine_dynamic_shapes_from_suggested_fixes,
        )

        def helper(model, inputs, dynamic_shapes):
            # export, fail, parse & refine suggested fixes, re-export
            try:
                export(Foo(), inps, dynamic_shapes=dynamic_shapes)
                raise Exception("should have raised constraint violation error")
            except torch._dynamo.exc.UserError as exc:
                new_shapes = refine_dynamic_shapes_from_suggested_fixes(
                    exc.msg, dynamic_shapes
                )
                export(Foo(), inps, dynamic_shapes=new_shapes)
                return new_shapes

        # specialize dims + derived dims
        class Foo(torch.nn.Module):
            def forward(self, x, y, z):
                x0 = x + y[1:] + z[2:]
                x1 = x @ torch.randn(4, 4)
                return x0, x1

        inps = (
            torch.randn(
                4,
            ),
            torch.randn(
                5,
            ),
            torch.randn(
                6,
            ),
        )
        dx = Dim("dx", max=16)
        dynamic_shapes = {"x": (dx,), "y": (dx + 1,), "z": (dx + 2,)}
        new_shapes = helper(Foo(), inps, dynamic_shapes)
        self.assertEqual(new_shapes["x"][0], 4)
        self.assertEqual(new_shapes["z"][0], 6)

        # refine lower, upper bound
        class Foo(torch.nn.Module):
            def forward(self, x, y):
                if x.shape[0] >= 6 and y.shape[0] <= 16:
                    return x * 2.0, y + 1

        inps = (torch.randn(16), torch.randn(12))
        dynamic_shapes = {"x": (Dim("dx"),), "y": (Dim("dy"),)}
        new_shapes = helper(Foo(), inps, dynamic_shapes)
        self.assertEqual(new_shapes["x"][0].min, 6)
        self.assertEqual(new_shapes["y"][0].max, 16)

        # divisiblity, will introduce new root
        class Foo(torch.nn.Module):
            def forward(self, x):
                if x.shape[0] >= 9:
                    return x.reshape([-1, 3])

        inps = (
            torch.randn(
                15,
            ),
        )
        dynamic_shapes = ((Dim("dx"),),)
        new_shapes = helper(Foo(), inps, dynamic_shapes)
        dim = new_shapes[0][0]
        root = dim.root
        self.assertEqual(dim.fn(2), 6)
        self.assertEqual(root.min, 3)

        # turn dim into derived dim/relation
        class Foo(torch.nn.Module):
            def forward(self, x, y):
                return x + y[4:]

        inps = (torch.randn(6, 4), torch.randn(10, 4))
        dynamic_shapes = {
            "x": (Dim("dx0"), Dim("dx1")),
            "y": (Dim("dy0"), Dim("dy1")),
        }
        new_shapes = helper(Foo(), inps, dynamic_shapes)
        self.assertEqual(new_shapes["x"][0], new_shapes["y"][0].root)  # dy0 = dx0 + 4
        self.assertEqual(new_shapes["y"][0].fn(5), 9)
        self.assertEqual(new_shapes["x"][1], new_shapes["y"][1])  # dx1 = dy1

        # nested dynamic shapes spec
        class Foo(torch.nn.Module):
            def forward(self, x, y):
                x0 = x[0]["data"] + x[1] + x[2][2:]
                x1 = y["a"] @ torch.randn(4, 4)
                x2 = y["b"] @ torch.randn(6, 6)
                return x0, x1, x2

        inps = (
            [
                {"data": torch.randn(4, 4)},
                torch.randn(4, 4),
                torch.randn(6, 4),
            ],
            {
                "a": torch.randn(8, 4),
                "b": torch.randn(9, 6),
            },
        )
        dynamic_shapes = {
            "x": [
                {"data": (Dim("dx00"), Dim("dx01"))},
                (Dim("dx10"), Dim("dx11")),
                (Dim("dx20"), Dim("dx21")),
            ],
            "y": {
                "a": (Dim("dya0"), Dim("dya1")),
                "b": (Dim("dyb0"), Dim("dyb1")),
            },
        }
        new_shapes = helper(Foo(), inps, dynamic_shapes)
        self.assertEqual(
            new_shapes["x"][0]["data"][0], new_shapes["x"][1][0]
        )  # dx10 = dx00
        self.assertEqual(
            new_shapes["x"][2][0].root, new_shapes["x"][0]["data"][0]
        )  # dx20 = dx00 + 2
        self.assertEqual(new_shapes["x"][2][0].fn(10), 12)
        self.assertEqual(
            new_shapes["x"][0]["data"][1], new_shapes["x"][1][1]
        )  # dx11 = dx01
        self.assertEqual(new_shapes["y"]["a"][1], 4)
        self.assertEqual(new_shapes["y"]["b"][1], 6)
        self.assertEqual(new_shapes["y"]["b"][0].__name__, "dyb0")  # unchanged

    def test_dynamic_shapes_spec_with_pytree(self):
        from torch.export import Dim, export
        from torch.utils._pytree import tree_map

        inputs = {
            "tensor": torch.randn(3),
            "dict_of_tensors": {k: torch.randn(3) for k in ["A", "B", "C", "D"]},
            "list_of_tensors": [torch.randn(3) for _ in range(4)],
        }

        batch = Dim("batch")
        # uniformly specify dynamic shapes for all inputs
        spec = tree_map(lambda x: {0: batch}, inputs)

        class Foo(torch.nn.Module):
            def forward(self, inputs):
                return (
                    inputs["tensor"]
                    + inputs["dict_of_tensors"]["A"]
                    + inputs["list_of_tensors"][0]
                )

        ep = export(Foo(), (inputs,), dynamic_shapes={"inputs": spec})
        input_shapes = [
            str(node.meta["val"].shape)
            for node in ep.graph_module.graph.nodes
            if node.op == "placeholder"
        ]
        self.assertEqual(len(input_shapes), 9)
        self.assertTrue(all(shape == "torch.Size([s0])" for shape in input_shapes))

    def test_error_does_not_reference_eager_fallback(self):
        class Module(torch.nn.Module):
            def forward(self, x):
                y = x.nonzero()
                z = y.shape[0]
                if z > 2:
                    return x.cos()
                else:
                    return x.sin()

        fn_ddo = Module()
        if is_non_strict_test(self._testMethodName):
            error = torch.fx.experimental.symbolic_shapes.GuardOnDataDependentSymNode
            error_msg = r"Could not guard on data-dependent expression"
        else:
            error = torchdynamo.exc.UserError
            error_msg = r"^(?!.*fall back to eager).*"
        with self.assertRaisesRegex(error, error_msg):
            _ = export(fn_ddo, (torch.tensor([2, 3, 5]),))

    def test_pytree_register_data_class(self):
        @dataclass
        class MyDataClass:
            x: int
            y: int
            z: int = None

        dt = MyDataClass(x=3, y=4)
        flat, spec = tree_flatten(dt)
        self.assertTrue(spec, LeafSpec())
        self.assertTrue(len(flat) == 1)

        register_dataclass_as_pytree_node(
            MyDataClass,
            serialized_type_name="test_pytree_register_data_class.MyDataClass",
        )

        flat, spec = tree_flatten(dt)
        self.assertEqual(
            spec,
            TreeSpec(MyDataClass, [["x", "y"], ["z"]], [LeafSpec(), LeafSpec()]),
        )
        self.assertEqual(flat, [3, 4])

        orig_dt = tree_unflatten(flat, spec)
        self.assertTrue(isinstance(orig_dt, MyDataClass))
        self.assertEqual(orig_dt.x, 3)
        self.assertEqual(orig_dt.y, 4)
        self.assertEqual(orig_dt.z, None)

        roundtrip_spec = treespec_loads(treespec_dumps(spec))
        self.assertEqual(roundtrip_spec, spec)

        @dataclass
        class MyOtherDataClass:  # the pytree registration don't allow registering the same class twice
            x: int
            y: int
            z: int = None

        # Override the registration with keep none fields
        register_dataclass_as_pytree_node(
            MyOtherDataClass,
            return_none_fields=True,
            serialized_type_name="test_pytree_regster_data_class.MyOtherDataClass",
        )

        dt = MyOtherDataClass(x=3, y=4)
        flat, spec = tree_flatten(dt)
        self.assertEqual(
            spec,
            TreeSpec(
                MyOtherDataClass,
                [["x", "y", "z"], []],
                [LeafSpec(), LeafSpec(), LeafSpec()],
            ),
        )
        self.assertEqual(flat, [3, 4, None])

        orig_dt = tree_unflatten(flat, spec)
        self.assertTrue(isinstance(orig_dt, MyOtherDataClass))
        self.assertEqual(orig_dt.x, 3)
        self.assertEqual(orig_dt.y, 4)
        self.assertEqual(orig_dt.z, None)

        roundtrip_spec = treespec_loads(treespec_dumps(spec))
        self.assertEqual(roundtrip_spec, spec)

    def test_pytree_register_nested_data_class(self):
        @dataclass
        class Inner:
            x: int
            y: int

        @dataclass
        class Outer:
            xy: Inner
            ab: Inner

        xy = Inner(1, 2)
        ab = Inner(3, 4)
        dt = Outer(xy, ab)
        inp = {"dt1": (dt, ({},)), "dt2": ((torch.ones(1),), dt)}

        register_dataclass_as_pytree_node(
            Inner, serialized_type_name="test_pytree_register_nested_data_class.Inner"
        )
        register_dataclass_as_pytree_node(
            Outer, serialized_type_name="test_pytree_register_nested_data_class.Outer"
        )

        flat, spec = tree_flatten(inp)
        self.assertEqual(flat, [1, 2, 3, 4, torch.ones(1), 1, 2, 3, 4])

        unflat = tree_unflatten(flat, spec)
        self.assertEqual(unflat, inp)

        roundtrip_spec = treespec_loads(treespec_dumps(spec))
        self.assertEqual(roundtrip_spec, spec)

    def test_param_util(self):
        class Basic(torch.nn.Module):
            def __init__(self) -> None:
                super().__init__()
                self.lin = torch.nn.Linear(10, 1)

            def forward(self, x):
                return self.lin(x)

        ep = export(Basic(), (torch.randn(5, 10),))
        num_params = 0
        params = []
        for node in ep.graph.nodes:
            if is_param(ep, node):
                num_params += 1
                params.append(get_param(ep, node))
        self.assertEqual(num_params, 2)
        self.assertEqual(params[0].shape, [1, 10])  # weight
        self.assertEqual(params[1].shape, [1])  # bias

    def test_buffer_util(self):
        ep = export(
            torch.nn.BatchNorm2d(100, affine=False), (torch.ones(20, 100, 35, 45),)
        )
        num_buffer = 0
        buffer = []

        for node in ep.graph.nodes:
            if is_buffer(ep, node):
                num_buffer += 1
                buffer.append(get_buffer(ep, node))
        self.assertEqual(num_buffer, 3)

        self.assertEqual(buffer[0].shape, torch.Size([100]))  # running_mean
        self.assertEqual(buffer[1].shape, torch.Size([100]))  # running_var
        self.assertEqual(buffer[2].shape, torch.Size([]))  # num_batches_tracked

    def test_export_dynamo_config(self):
        class MyModule(torch.nn.Module):
            def __init__(self) -> None:
                super().__init__()
                self.lstm = torch.nn.LSTM(input_size=4, hidden_size=5, num_layers=1)

            def forward(self, inputs: torch.Tensor) -> torch.Tensor:
                return self.lstm(inputs)

        config = DEFAULT_EXPORT_DYNAMO_CONFIG
        mod = MyModule()

        @contextmanager
        def _patch_config(kwargs):
            orig_config_dict = dataclasses.asdict(config)

            try:
                for k, v in kwargs.items():
                    setattr(config, k, v)
                yield
            finally:
                for k, v in orig_config_dict.items():
                    setattr(config, k, v)

        inp = (torch.rand(5, 4),)
        exported_program = export(mod, inp, strict=True)

        with _patch_config({"allow_rnn": False}):
            with self.assertRaisesRegex(
                torch._dynamo.exc.Unsupported,
                "TorchDynamo purposely graph breaks on RNN, GRU, LSTMs",
            ):
                _ = export(mod, inp, strict=True)

    @testing.expectedFailureTrainingIRToRunDecomp  # T193700396
    @testing.expectedFailureTrainingIRToRunDecompNonStrict
    def test_device_to_static(self):
        class Module(torch.nn.Module):
            def forward(self, x):
                return x.to("cpu")

        ep = export(Module(), (torch.tensor(1, device="cpu"),))
        ops = []
        for node in ep.graph.nodes:
            if node.op == "call_function":
                ops.append(node.target)
        self.assertGreater(len(ops), 0)
        for op in ops:
            self.assertIn(op, (torch.ops.aten._to_copy.default,))

    @testing.expectedFailureTrainingIRToRunDecomp  # T193700396
    @testing.expectedFailureTrainingIRToRunDecompNonStrict
    def test_device_to_dynamic(self):
        class Module(torch.nn.Module):
            def forward(self, x):
                return x.to("cpu")

        ep = export(
            Module(),
            (torch.tensor([1, 2], device="cpu"),),
            dynamic_shapes={"x": {0: Dim("i")}},
        )
        ops = []
        for node in ep.graph.nodes:
            if node.op == "call_function":
                ops.append(node.target)
        self.assertGreater(len(ops), 0)
        for op in ops:
            self.assertIn(op, (torch.ops.aten._to_copy.default,))

    @testing.expectedFailureTrainingIRToRunDecomp  # T193700396
    @testing.expectedFailureTrainingIRToRunDecompNonStrict
    def test_device_to_mutation(self):
        class Module(torch.nn.Module):
            def forward(self, x):
                y = x.to("cpu")
                y.add_(1)
                return y, x

        with self.assertRaisesRegex(
            RuntimeError, "cannot mutate tensors with frozen storage"
        ):
            export(Module(), (torch.tensor(1, device="cpu"),))

    @testing.expectedFailureTrainingIRToRunDecomp  # T193700396
    @testing.expectedFailureTrainingIRToRunDecompNonStrict
    def test_float_conversion(self):
        class Module(torch.nn.Module):
            def forward(self, x):
                return x.float()

        ep = export(Module(), (torch.tensor(1, dtype=torch.float),))
        ops = []
        for node in ep.graph.nodes:
            if node.op == "call_function":
                ops.append(node.target)
        self.assertGreater(len(ops), 0)
        for op in ops:
            self.assertIn(op, (torch.ops.aten._to_copy.default,))

    @testing.expectedFailureTrainingIRToRunDecomp  # T193700396
    @testing.expectedFailureTrainingIRToRunDecompNonStrict
    def test_device_to_mutation_float(self):
        class Module(torch.nn.Module):
            def forward(self, x):
                y = x.float()
                y.add_(1)
                return y, x

        with self.assertRaisesRegex(
            RuntimeError, "cannot mutate tensors with frozen storage"
        ):
            export(Module(), (torch.tensor(1, dtype=torch.float),))

    def test_module(self):
        class MyLinear(torch.nn.Module):
            def __init__(self) -> None:
                super().__init__()
                self.weight = torch.randn(20, 98)
                self.bias = torch.randn(20)

            def forward(self, x):
                return torch.nn.functional.linear(x, self.weight, self.bias)

        class Foo(torch.nn.Module):
            def __init__(self) -> None:
                super().__init__()
                self.conv = torch.nn.Conv2d(16, 33, 3)
                self.linear = MyLinear()

            def forward(self, x):
                a, b = x
                a_conv = self.conv(a)
                a_linear = self.linear(a_conv)
                b_conv = self.conv(b)
                b_linear = self.linear(b_conv)
                return (
                    a_linear.cos() + b_linear.sin(),
                    a_linear.sin() + b_linear.cos(),
                )

        inp_container = ((torch.randn(20, 16, 50, 100), torch.randn(20, 16, 50, 100)),)

        ep = export(Foo(), inp_container)
        ep_rexported = export(ep.module(), inp_container)

        inp_test = ((torch.randn(20, 16, 50, 100), torch.randn(20, 16, 50, 100)),)

        self.assertTrue(
            torch.allclose(
                ep.module()(*inp_test)[0], ep_rexported.module()(*inp_test)[0]
            )
        )
        self.assertTrue(
            torch.allclose(
                ep.module()(*inp_test)[1], ep_rexported.module()(*inp_test)[1]
            )
        )

    def test_module_with_dict_container_inp_out(self):
        class MyLinear(torch.nn.Module):
            def __init__(self) -> None:
                super().__init__()
                self.weight = torch.randn(20, 98)
                self.bias = torch.randn(20)

            def forward(self, x):
                return torch.nn.functional.linear(x, self.weight, self.bias)

        class Foo(torch.nn.Module):
            def __init__(self) -> None:
                super().__init__()
                self.conv = torch.nn.Conv2d(16, 33, 3)
                self.linear = MyLinear()

            def forward(self, x):
                a1, a2 = x["a"]
                b = x["b"]
                a1_conv = self.conv(a1)
                a1_linear = self.linear(a1_conv)
                a2_conv = self.conv(a2)
                a2_linear = self.linear(a2_conv)
                b_conv = self.conv(b)
                b_linear = self.linear(b_conv)
                return {
                    "a": a1_linear.cos() + b_linear.sin(),
                    "b": a2_linear.sin() + b_linear.cos(),
                }

        inp_container = (
            {
                "a": (torch.randn(20, 16, 50, 100), torch.randn(20, 16, 50, 100)),
                "b": torch.randn(20, 16, 50, 100),
            },
        )

        ep = export(Foo(), inp_container)
        ep_rexported = export(ep.module(), inp_container)

        inp_test = (
            {
                "a": (torch.randn(20, 16, 50, 100), torch.randn(20, 16, 50, 100)),
                "b": torch.randn(20, 16, 50, 100),
            },
        )

        self.assertTrue(
            torch.allclose(
                ep.module()(*inp_test)["a"], ep_rexported.module()(*inp_test)["a"]
            )
        )
        self.assertTrue(
            torch.allclose(
                ep.module()(*inp_test)["b"], ep_rexported.module()(*inp_test)["b"]
            )
        )

    def test_args_type_checked(self):
        class M(torch.nn.Module):
            def forward(self, x):
                return x + 1

        inp = torch.rand(2, 2)
        with self.assertRaisesRegex(torch._dynamo.exc.UserError, "to be a tuple"):
            # Intentionally not wrapping `inp` in a tuple to trigger the error
            _ = export(M(), inp)

    def test_decomp_batch_norm_functional_predispatch(self):
        class ConvBatchnorm(torch.nn.Module):
            def __init__(self) -> None:
                super().__init__()
                self.conv = torch.nn.Conv2d(1, 3, 1, 1)
                self.bn = torch.nn.BatchNorm2d(3)

            def forward(self, x):
                x = self.conv(x)
                x = self.bn(x)
                return (x,)

        mod = ConvBatchnorm()
        mod.eval()
        inp = torch.randn(1, 1, 3, 3)

        gm = torch.export._trace._export(mod, (inp,), pre_dispatch=True).module()
        self.assertExpectedInline(
            str(gm.code).strip(),
            """\
def forward(self, x):
    x, = fx_pytree.tree_flatten_spec(([x], {}), self._in_spec)
    conv_weight = self.conv.weight
    conv_bias = self.conv.bias
    bn_weight = self.bn.weight
    bn_bias = self.bn.bias
    bn_running_mean = self.bn.running_mean
    bn_running_var = self.bn.running_var
    conv2d = torch.ops.aten.conv2d.default(x, conv_weight, conv_bias);  x = conv_weight = conv_bias = None
    _native_batch_norm_legit_no_training = torch.ops.aten._native_batch_norm_legit_no_training.default(conv2d, bn_weight, bn_bias, bn_running_mean, bn_running_var, 0.1, 1e-05);  conv2d = bn_weight = bn_bias = bn_running_mean = bn_running_var = None
    getitem = _native_batch_norm_legit_no_training[0];  _native_batch_norm_legit_no_training = None
    return pytree.tree_unflatten((getitem,), self._out_spec)""",
        )

        mod.train()
        gm_train = _export(mod, (inp,), pre_dispatch=True).module()
        self.assertExpectedInline(
            str(gm_train.code).strip(),
            """\
def forward(self, x):
    x, = fx_pytree.tree_flatten_spec(([x], {}), self._in_spec)
    conv_weight = self.conv.weight
    conv_bias = self.conv.bias
    bn_weight = self.bn.weight
    bn_bias = self.bn.bias
    bn_running_mean = self.bn.running_mean
    bn_running_var = self.bn.running_var
    bn_num_batches_tracked = self.bn.num_batches_tracked
    conv2d = torch.ops.aten.conv2d.default(x, conv_weight, conv_bias);  x = conv_weight = conv_bias = None
    add = torch.ops.aten.add.Tensor(bn_num_batches_tracked, 1)
    _native_batch_norm_legit_functional = torch.ops.aten._native_batch_norm_legit_functional.default(conv2d, bn_weight, bn_bias, bn_running_mean, bn_running_var, True, 0.1, 1e-05);  conv2d = bn_weight = bn_bias = None
    getitem = _native_batch_norm_legit_functional[0]
    getitem_3 = _native_batch_norm_legit_functional[3]
    getitem_4 = _native_batch_norm_legit_functional[4];  _native_batch_norm_legit_functional = None
    copy__default = torch.ops.aten.copy_.default(bn_running_mean, getitem_3);  bn_running_mean = getitem_3 = copy__default = None
    copy__default_1 = torch.ops.aten.copy_.default(bn_running_var, getitem_4);  bn_running_var = getitem_4 = copy__default_1 = None
    copy__default_2 = torch.ops.aten.copy_.default(bn_num_batches_tracked, add);  bn_num_batches_tracked = add = copy__default_2 = None
    return pytree.tree_unflatten((getitem,), self._out_spec)""",
        )

    def test_constrain_size_in_eager(self):
        class Module(torch.nn.Module):
            def forward(self, x, y):
                n = x.max().item()
                torch._check_is_size(n)
                return y + n

        fn = Module()
        ep = export(
            fn,
            (torch.randint(1, 2, (2, 2)), torch.randint(3, 5, (2, 3))),
        )
        test_inp = (torch.randint(1, 2, (2, 2)), torch.randint(3, 5, (2, 3)))
        self.assertTrue(torch.allclose(ep.module()(*test_inp), fn(*test_inp)))

    def test_constrain_size_with_constrain_value(self):
        class Module(torch.nn.Module):
            def forward(self, x, y):
                n = x.max().item()
                torch._check(n >= 2)
                torch._check(n <= 10)
                torch._check_is_size(n)
                return y + n

        fn = Module()
        with self.assertRaisesRegex(
            RuntimeError, r"Expected cond to be True, but got False"
        ):
            _ = fn(torch.randint(1, 2, (2, 2)), torch.randint(3, 5, (2, 3)))

        ep = export(
            fn,
            (torch.randint(3, 4, (2, 2)), torch.randint(3, 5, (2, 3))),
        )
        with self.assertRaisesRegex(
            RuntimeError, r"Runtime assertion failed for expression u[\d+] \>\= 2"
        ):
            test_inp = (torch.randint(1, 2, (2, 2)), torch.randint(3, 5, (2, 3)))
            _ = ep.module()(*test_inp)

    def test_constrain_size_with_various_cases(self):
        class Module1(torch.nn.Module):
            def forward(self, x, y):
                n = x.item()
                torch._check_is_size(n)
                torch._check(n >= 0)
                return y.sum() + torch.ones(n, 5).sum()

        case1 = Module1()

        class Module2(torch.nn.Module):
            def forward(self, x, y):
                n = x.item()
                torch._check_is_size(n)
                torch._check(n >= 0)
                torch._check(n <= 6)
                return y.sum() + torch.ones(n, 5).sum()

        case2 = Module2()

        class Module3(torch.nn.Module):
            def forward(self, x, y):
                n = x.item()
                torch._check_is_size(n)
                torch._check(n >= 0)
                torch._check(n <= 1)
                return y.sum() + torch.ones(n, 5).sum()

        case3 = Module3()

        class Module4(torch.nn.Module):
            def forward(self, x, y):
                n = x.item()
                torch._check_is_size(n)
                torch._check(n >= 2)
                return y.sum() + torch.ones(n, 5).sum()

        case4 = Module4()

        class Module5(torch.nn.Module):
            def forward(self, x, y):
                n = x.item()
                torch._check_is_size(n)
                torch._check(n >= 1)
                return y.sum() + torch.ones(n, 5).sum()

        case5 = Module5()

        ep = export(case1, (torch.tensor(1), torch.ones(4, 5)))

        with self.assertRaisesRegex(
            RuntimeError, r"Expected cond to be True, but got False"
        ):
            _ = case1(torch.tensor(-1), torch.randn(4, 5))

        self.assertTrue(
            torch.allclose(
                ep.module()(torch.tensor(1), torch.ones(4, 5)),
                case1(torch.tensor(1), torch.ones(4, 5)),
            )
        )

        ep = export(case2, (torch.tensor(5), torch.randn(4, 5)))

        with self.assertRaisesRegex(
            RuntimeError,
            r"Expected cond to be True, but got False",
        ):
            _ = case2(torch.tensor(7), torch.randn(4, 5))

        with self.assertRaisesRegex(
            RuntimeError,
            r"Expected cond to be True, but got False",
        ):
            _ = case2(torch.tensor(9), torch.randn(4, 5))

        self.assertTrue(
            torch.allclose(
                ep.module()(torch.tensor(5), torch.ones(4, 5)),
                case2(torch.tensor(5), torch.ones(4, 5)),
            )
        )

        _ = case3(torch.tensor(1), torch.randn(4, 5))

        with self.assertRaisesRegex(
            RuntimeError,
            r"Expected cond to be True, but got False",
        ):
            _ = case4(torch.tensor(1), torch.randn(4, 5))

        ep = export(case4, (torch.tensor(5), torch.randn(4, 5)))

        with self.assertRaisesRegex(
            RuntimeError,
            r"Expected cond to be True, but got False",
        ):
            _ = case4(torch.tensor(1), torch.randn(4, 5))

        self.assertTrue(
            torch.allclose(
                ep.module()(torch.tensor(5), torch.ones(4, 5)),
                case4(torch.tensor(5), torch.ones(4, 5)),
            )
        )

        ep = export(case5, (torch.tensor(5), torch.randn(4, 5)))

        with self.assertRaisesRegex(
            RuntimeError,
            r"Expected cond to be True, but got False",
        ):
            _ = case5(torch.tensor(0), torch.randn(4, 5))

        self.assertTrue(
            torch.allclose(
                ep.module()(torch.tensor(5), torch.ones(4, 5)),
                case5(torch.tensor(5), torch.ones(4, 5)),
            )
        )

    def test_automatic_constrain_size(self):
        class M(torch.nn.Module):
            def forward(self, x, y):
                n = x.item()
                return y.sum() + torch.ones(n, 5).sum()

        ep = export(M(), (torch.tensor(1), torch.ones(4, 5)))

        # This is because we insert sym_constrain_range in the graph now
        error_msg = r"Invalid value range for -1 between"
        with self.assertRaisesRegex(RuntimeError, error_msg):
            _ = ep.module()(torch.tensor(-1), torch.randn(4, 5))

        self.assertTrue(
            torch.allclose(
                ep.module()(torch.tensor(1), torch.ones(4, 5)),
                M()(torch.tensor(1), torch.ones(4, 5)),
            )
        )

    def test_constrain_decomp(self) -> None:
        class M(torch.nn.Module):
            def __init__(self) -> None:
                super().__init__()
                self.freq = torch.ones(5, 5)

            def forward(self, start_pos: torch.Tensor):
                pos = start_pos.item()
                torch._check_is_size(pos)
                torch._check(pos >= 0)
                torch._check(pos <= 4)
                return self.freq[pos] * self.freq[pos]

        ep = torch.export.export(M(), (torch.tensor(1),))
        FileCheck().check_count(
            "torch.ops.aten._assert_scalar.default", 2, exactly=True
        ).run(ep.graph_module.code)
        FileCheck().check_count(
            "torch.ops.aten.sym_constrain_range_for_size.default", 1, exactly=True
        ).run(ep.graph_module.code)

        decompose_ep = ep.run_decompositions()
        FileCheck().check_count(
            "torch.ops.aten._assert_scalar.default", 2, exactly=True
        ).run(ep.graph_module.code)
        FileCheck().check_count(
            "torch.ops.aten.sym_constrain_range_for_size.default", 1, exactly=True
        ).run(ep.graph_module.code)

    def test_mixed_input(self):
        class Module(torch.nn.Module):
            def forward(self, a, b, alpha: int):
                return torch.add(a, b, alpha=alpha)

        func = Module()

        a = torch.rand(1, 2)
        b = torch.rand(1, 2)
        alpha = 10

        exported = export(func, (a, b, alpha))
        for node in exported.graph_module.graph.nodes:
            if node.op == "placeholder":
                self.assertTrue(isinstance(node.meta["val"], (Tensor, int)))

    def test_export_with_inline_constraints(self):
        class Module(torch.nn.Module):
            def forward(self, x):
                a = x.item()
                torch._check(a >= 4)
                torch._check(a <= 7)
                return torch.empty((a, 4))

        f = Module()
        ep = export(f, (torch.tensor([5]),))
        self.assertEqual(ep.module()(torch.tensor([6])).shape, (6, 4))

        FileCheck().check_count(
            "torch.ops.aten._assert_scalar.default", 2, exactly=True
        ).run(ep.graph_module.code)
        FileCheck().check_count(
            "torch.ops.aten.sym_constrain_range.default", 0, exactly=True
        ).run(ep.graph_module.code)
        FileCheck().check_count(
            "torch.ops.aten.sym_constrain_range_for_size.default", 1, exactly=True
        ).run(ep.graph_module.code)

        with self.assertRaisesRegex(
            RuntimeError,
            r"Runtime assertion failed for expression u[\d+] \<\= 7",
        ) as cm:
            ep.module()(torch.tensor([30]))

    def test_export_with_inline_constraints_complex(self):
        class Module(torch.nn.Module):
            def forward(self, x):
                a = x.item()
                torch._check(a >= 4)
                torch._check(a <= 7)
                empty = torch.empty((a, 4))

                return torch.cat((empty.transpose(0, 1), torch.zeros(6, a)), 0)

        f = Module()
        ep = export(f, (torch.tensor([6]),))
        self.assertEqual(ep.module()(torch.tensor([5])).shape, (10, 5))
        FileCheck().check_count(
            "torch.ops.aten._assert_scalar.default", 2, exactly=True
        ).run(ep.graph_module.code)
        FileCheck().check_count(
            "torch.ops.aten.sym_constrain_range.default", 0, exactly=True
        ).run(ep.graph_module.code)
        FileCheck().check_count(
            "torch.ops.aten.sym_constrain_range_for_size.default", 1, exactly=True
        ).run(ep.graph_module.code)

    def test_to_module_with_mutated_buffer(self):
        class Foo(torch.nn.Module):
            def __init__(self) -> None:
                super().__init__()
                self.buf = torch.nn.Buffer(torch.zeros(1))

            def forward(self, x):
                self.buf.add_(1)
                return x.sum() + self.buf.sum()

        exported = export(Foo(), (torch.ones(5, 5),))
        stateful_gm = exported.module()
        export_return_val = stateful_gm(torch.ones(5, 5))
        eager = Foo()
        eager_return_val = eager(torch.ones(5, 5))
        self.assertTrue(torch.allclose(eager_return_val, export_return_val))

        for name, buffer in stateful_gm.named_buffers():
            self.assertTrue(torch.allclose(torch.ones(1), buffer))

        changed = stateful_gm.graph.eliminate_dead_code()
        self.assertFalse(changed)
        self.assertTrue(
            torch.allclose(stateful_gm(torch.ones(5, 5)), eager(torch.ones(5, 5)))
        )

        for name, buffer in stateful_gm.named_buffers():
            self.assertTrue(torch.allclose(torch.tensor(2, dtype=torch.float), buffer))

    def test_to_module_with_mutated_buffer_multiple(self):
        class Bar(torch.nn.Module):
            def __init__(self) -> None:
                super().__init__()
                self.buf = torch.nn.Buffer(torch.ones(1))

            def forward(self, x):
                self.buf.add_(1)
                return x.sum() + self.buf.sum()

        class Foo(torch.nn.Module):
            def __init__(self) -> None:
                super().__init__()
                self.buf = torch.nn.Buffer(torch.zeros(1))
                self.bar = Bar()

            def forward(self, x):
                self.buf.add_(1)
                self.bar.buf.add_(2)
                bar = self.bar(x)
                return bar.sum() + self.buf.sum()

        exported = export(Foo(), (torch.ones(5, 5),))
        stateful_gm = exported.module()
        export_return_val = stateful_gm(torch.ones(5, 5))
        eager = Foo()
        eager_return_val = eager(torch.ones(5, 5))
        self.assertTrue(torch.allclose(eager_return_val, export_return_val))

        for name, buffer in stateful_gm.named_buffers():
            if name == "L__self___buf":
                self.assertTrue(torch.allclose(torch.ones(1), buffer))
            if name == "L__self___bar_buf":
                self.assertTrue(
                    torch.allclose(torch.tensor(4, dtype=torch.float), buffer)
                )

        changed = stateful_gm.graph.eliminate_dead_code()
        self.assertFalse(changed)
        self.assertTrue(
            torch.allclose(stateful_gm(torch.ones(5, 5)), eager(torch.ones(5, 5)))
        )

        for name, buffer in stateful_gm.named_buffers():
            if name == "L__self___buf":
                self.assertTrue(
                    torch.allclose(torch.tensor(2, dtype=torch.float), buffer)
                )
            if name == "L__self___bar_buf":
                self.assertTrue(
                    torch.allclose(torch.tensor(7, dtype=torch.float), buffer)
                )

    def test_runtime_assert_for_prim(self):
        class Foo(torch.nn.Module):
            def forward(self, x, y):
                return x + y

        foo = Foo()
        tensor_inp = torch.ones(7, 5)
        dim0_x = torch.export.Dim("dim0_x", min=6)
        dynamic_shapes = {"x": {0: dim0_x}, "y": None}
        exported = torch.export.export(
            foo, (tensor_inp, 5), dynamic_shapes=dynamic_shapes
        )
        self.assertTrue(
            torch.allclose(
                exported.module()(torch.ones(8, 5), 5), foo(torch.ones(8, 5), 5)
            )
        )
        with self.assertRaisesRegex(
            RuntimeError,
            escape("Expected input at *args[1] to be equal to 5, but got 6"),
        ):
            _ = exported.module()(torch.ones(8, 5), 6)

        exported = torch.export.export(
            foo, (tensor_inp, 5.0), dynamic_shapes=dynamic_shapes
        )
        with self.assertRaisesRegex(
            RuntimeError,
            escape("Expected input at *args[1] to be equal to 5.0, but got 6.0"),
        ):
            _ = exported.module()(torch.ones(7, 5), 6.0)

    def test_runtime_assert_for_prm_str(self):
        class Foo(torch.nn.Module):
            def forward(self, a, b, mode):
                return torch.div(a, b, rounding_mode=mode)

        foo = Foo()
        inps = (torch.randn(4, 4), torch.randn(4), "trunc")
        exported = export(foo, inps)
        with self.assertRaisesRegex(
            RuntimeError, "to be equal to trunc, but got floor"
        ):
            _ = exported.module()(torch.randn(4, 4), torch.randn(4), "floor")
        self.assertTrue(torch.allclose(exported.module()(*inps), foo(*inps)))

    def test_to_module_with_mutated_buffer_multiple_update_sub_later(self):
        class Bar(torch.nn.Module):
            def __init__(self) -> None:
                super().__init__()
                self.buf = torch.nn.Buffer(torch.ones(1))

            def forward(self, x):
                self.buf.add_(1)
                return x.sum() + self.buf.sum()

        class Foo(torch.nn.Module):
            def __init__(self) -> None:
                super().__init__()
                self.buf = torch.nn.Buffer(torch.zeros(1))
                self.bar = Bar()

            def forward(self, x):
                self.buf.add_(1)
                bar = self.bar(x)
                self.bar.buf.add_(2)
                return bar.sum() + self.buf.sum()

        exported = export(Foo(), (torch.ones(5, 5),))
        stateful_gm = exported.module()
        export_return_val = stateful_gm(torch.ones(5, 5))
        eager = Foo()
        eager_return_val = eager(torch.ones(5, 5))
        self.assertTrue(torch.allclose(eager_return_val, export_return_val))

        for name, buffer in stateful_gm.named_buffers():
            if name == "L__self___buf":
                self.assertTrue(torch.allclose(torch.ones(1), buffer))
            if name == "L__self___bar_buf":
                self.assertTrue(
                    torch.allclose(torch.tensor(4, dtype=torch.float), buffer)
                )

        changed = stateful_gm.graph.eliminate_dead_code()
        self.assertFalse(changed)
        self.assertTrue(
            torch.allclose(stateful_gm(torch.ones(5, 5)), eager(torch.ones(5, 5)))
        )

        for name, buffer in stateful_gm.named_buffers():
            if name == "L__self___buf":
                self.assertTrue(
                    torch.allclose(torch.tensor(2, dtype=torch.float), buffer)
                )
            if name == "L__self___bar_buf":
                self.assertTrue(
                    torch.allclose(torch.tensor(7, dtype=torch.float), buffer)
                )

    def test_retracable_ep(self):
        class Bar(torch.nn.Module):
            def __init__(self) -> None:
                super().__init__()
                self.buf = torch.nn.Buffer(torch.ones(1))

            def forward(self, x):
                self.buf.add_(1)
                return x.sum() + self.buf.sum()

        class Foo(torch.nn.Module):
            def __init__(self) -> None:
                super().__init__()
                self.buf = torch.nn.Buffer(torch.zeros(1))
                self.bar = Bar()

            def forward(self, x):
                self.buf.add_(1)
                bar = self.bar(x)
                self.bar.buf.add_(2)
                return bar.sum() + self.buf.sum()

        inp = torch.ones(5, 5)
        exported = torch.export.export(Foo(), (inp,))
        reexported = torch.export.export(exported.module(), (inp,))

        self.assertTrue(torch.allclose(Foo()(inp), reexported.module()(inp)))

        dim0_x = torch.export.Dim("dim0_x")
        exported = torch.export.export(Foo(), (inp,), dynamic_shapes=({0: dim0_x},))
        reexported = torch.export.export(exported.module(), (inp,))
        with self.assertRaisesRegex(
            RuntimeError, "shape\[0\] to be equal to 5, but got 7"
        ):
            reexported.module()(torch.ones(7, 5))

        reexported = torch.export.export(
            exported.module(), (inp,), dynamic_shapes=({0: dim0_x},)
        )
        self.assertTrue(
            torch.allclose(
                Foo()(torch.ones(7, 5)), reexported.module()(torch.ones(7, 5))
            )
        )

        # can't retrace with invalid inputs with respect to the original ExportedProgram
        dim0_x_v2 = torch.export.Dim("dim0_x_v2", min=3)
        exported_v2 = torch.export.export(
            Foo(), (inp,), dynamic_shapes={"x": {0: dim0_x_v2}}
        )
        with self.assertRaisesRegex(
            RuntimeError,
            escape("Expected input at *args[0].shape[0] to be >= 3, but got 2"),
        ):
            torch.export.export(exported_v2.module(), (torch.randn(2, 2),))

    def test_export_cond_symbool_pred(self):
        class A(torch.nn.Module):
            def __init__(self) -> None:
                super().__init__()
                self.buffer = torch.nn.Buffer(torch.ones(6, 4))

            def forward(self):
                return self.buffer.cos()

        class Foo(torch.nn.Module):
            def __init__(self) -> None:
                super().__init__()
                self.a = A()

            def forward(self, x):
                def true_fn(x):
                    return x.cos() + self.a().sum()

                def false_fn(x):
                    return x.sin()

                return cond(x.shape[0] > 4, true_fn, false_fn, [x])

        dim0 = torch.export.Dim("dim0", min=3)
        inp = torch.ones(6, 4)
        ep = export(Foo(), (inp,), dynamic_shapes={"x": {0: dim0}})
        self.assertExpectedInline(
            ep.graph_module.code.strip(),
            """\
def forward(self, b_a_buffer, x):
    sym_size_int_1 = torch.ops.aten.sym_size.int(x, 0)
    gt = sym_size_int_1 > 4;  sym_size_int_1 = None
    true_graph_0 = self.true_graph_0
    false_graph_0 = self.false_graph_0
    cond = torch.ops.higher_order.cond(gt, true_graph_0, false_graph_0, [x, b_a_buffer]);  gt = true_graph_0 = false_graph_0 = x = b_a_buffer = None
    getitem = cond[0];  cond = None
    return (getitem,)""",
        )
        self.assertTrue(
            torch.allclose(ep.module()(torch.ones(6, 4)), Foo()(torch.ones(6, 4)))
        )

    def test_aten_lift_fresh_copy(self):
        class M(torch.nn.Module):
            def forward(self, x):
                return torch.ops.aten.lift_fresh_copy(x)

        ep = export(M(), (torch.ones(6, 4),))
        found = False

        op = "torch.ops.aten.clone.default"
        FileCheck().check_count(op, 1, exactly=True).run(ep.graph_module.code)

    def test_cond_buffers(self):
        class M(torch.nn.Module):
            def __init__(self) -> None:
                super().__init__()
                self.register_parameter(
                    "param", torch.nn.Parameter(torch.ones(2, 3), requires_grad=False)
                )
                self.buffer = torch.nn.Buffer(torch.ones(2, 3) + 1)

            def true_fn(self, x):
                return x + self.param

            def false_fn(self, x):
                return x + self.buffer

            def forward(self, x):
                return cond(x.shape[0] == 4, self.true_fn, self.false_fn, [x])

        inp = torch.ones(2, 3)
        ep = torch.export.export(M(), (inp,))
        inp = torch.randn(2, 3)
        epm = ep.module()
        self.assertTrue(torch.allclose(epm(inp), M()(inp)))

        for gm in epm.named_modules():
            if not isinstance(gm, torch.fx.GraphModule):
                continue
            self.assertEqual(
                len([node for node in gm.graph.nodes if node.op == "placeholder"]), 1
            )

    # map_fn references module outside the module hierarchy
    @unittest.expectedFailure
    def test_map_buffers(self):
        class M1(torch.nn.Module):
            def __init__(self) -> None:
                super().__init__()
                self.register_parameter(
                    "param", torch.nn.Parameter(torch.tensor(5), requires_grad=False)
                )
                self.buffer = torch.nn.Buffer(torch.tensor(6) + 1)

        m1 = M1()

        def map_fn(x, y):
            z = x + y + m1.param + m1.buffer
            z.add_(4)
            return z

        class M(torch.nn.Module):
            def forward(self, xs, y):
                return map(map_fn, xs, y)

        example_inputs = (torch.ones(3, 2), torch.tensor(3))
        ep = torch.export.export(M(), example_inputs)
        example_inputs = (torch.randn(3, 2), torch.tensor(3))
        epm = ep.module()
        self.assertTrue(torch.allclose(epm(*example_inputs), M()(*example_inputs)))

        for gm in epm.named_modules():
            if not isinstance(gm, torch.fx.GraphModule):
                continue
            self.assertEqual(
                len([node for node in gm.graph.nodes if node.op == "placeholder"]), 2
            )

    @testing.expectedFailureSerDer  # We don't preserve metadata on graph module
    @testing.expectedFailureNonStrict
    @testing.expectedFailureTrainingIRToRunDecompNonStrict
    def test_retrace_graph_level_meta_preservation(self):
        class Foo(torch.nn.Module):
            def __init__(self) -> None:
                super().__init__()

            def forward(self, x):
                if x.shape[0] > 4:
                    return x.cos()
                return x.sin()

        inp = torch.ones(7, 5)
        dim0_x = torch.export.Dim("dim0_x", min=6)
        exported = torch.export.export(Foo(), (inp,), dynamic_shapes={"x": {0: dim0_x}})
        stateful_module = exported.module()
        self.assertTrue(len(stateful_module.meta["input_shape_constraints"]), 1)

        re_exported = export(stateful_module, (inp,), dynamic_shapes=({0: dim0_x},))
        self.assertTrue(
            len(re_exported.graph_module.meta["input_shape_constraints"]) == 1
        )
        self.assertTrue(
            torch.allclose(
                exported.module()(torch.ones(7, 5)),
                re_exported.module()(torch.ones(7, 5)),
            )
        )

        re_exported_v2 = export(exported.module(), (inp,))
        self.assertTrue(
            len(re_exported_v2.graph_module.meta["input_shape_constraints"]) == 0
        )
        self.assertTrue(
            torch.allclose(
                exported.module()(torch.ones(7, 5)),
                re_exported_v2.module()(torch.ones(7, 5)),
            )
        )

    def test_check_is_size_error(self):
        class Module(torch.nn.Module):
            def forward(self, x):
                a = x.item()
                # We cannot automatically infer a is a size here because view
                # accepts -1
                return torch.randn(24).view(a, 4)

        f = Module()
        if is_non_strict_test(self._testMethodName):
            error = torch.fx.experimental.symbolic_shapes.GuardOnDataDependentSymNode
            error_msg = r"Could not guard on data-dependent expression"
        else:
            error = torch._dynamo.exc.UserError
            error_msg = (
                r"Tried to use data-dependent value in the subsequent computation"
            )
        with self.assertRaisesRegex(error, error_msg):
            _ = export(f, (torch.tensor(6),))

    def test_train_eval_on_exported_preautograd_module(self):
        class Foo(torch.nn.Module):
            def __init__(self) -> None:
                super().__init__()

            def forward(self, x):
                if x.shape[0] > 4:
                    return x.cos()
                return x.sin()

        graph_module = _export(Foo(), (torch.ones(7, 5),), pre_dispatch=True).module()
        with self.assertRaisesRegex(
            NotImplementedError, r"Calling train\(\) is not supported yet."
        ):
            graph_module.train()

        with self.assertRaisesRegex(
            NotImplementedError, r"Calling eval\(\) is not supported yet."
        ):
            graph_module.eval()

    @testing.expectedFailureRetraceability  # T183144788
    def test_lifted_constants(self) -> None:
        class Module(torch.nn.Module):
            def forward(self, x):
                return x + torch.tensor(3)

        f = Module()
        ep = export(f, (torch.tensor(1),))

        self.assertEqual(len(ep.graph_signature.input_specs), 2)
        self.assertEqual(len(ep.constants), 1)

        class Foo(torch.nn.Module):
            def __init__(self) -> None:
                super().__init__()
                self.a = torch.tensor(3)

            def forward(self, x):
                list_tensor = [torch.tensor(3), torch.tensor(4)]
                return x + self.a + list_tensor[0] + list_tensor[1]

        ep = export(Foo(), (torch.tensor(1),))

        self.assertEqual(len(ep.graph_signature.input_specs), 4)
        self.assertEqual(len(ep.state_dict), 0)
        self.assertEqual(len(ep.constants), 3)

        inp = (torch.tensor(5),)
        self.assertTrue(torch.allclose(ep.module()(*inp), Foo()(*inp)))

        transform = ep.run_decompositions()
        self.assertEqual(len(ep.graph_signature.input_specs), 4)
        self.assertTrue(torch.allclose(ep.module()(*inp), transform.module()(*inp)))

    @testing.expectedFailureRetraceability  # T183144788
    @testing.expectedFailureTrainingIRToRunDecomp  # T193701164
    @testing.expectedFailureTrainingIRToRunDecompNonStrict
    def test_tensor_attribute_zero_args(self):
        class Foo(torch.nn.Module):
            def __init__(self, value):
                super().__init__()
                self.x = torch.tensor(value)

            def forward(self):
                return self.x.clone()

        m = Foo([1, 2])
        ep = export(m, ())
        self.assertEqual(ep.graph_signature.lifted_tensor_constants, ["x"])

    def test_preserve_shape_dynamism_for_unused_inputs(self):
        @dataclass
        class Input:
            f: torch.Tensor
            p: torch.Tensor

        torch._export.utils.register_dataclass_as_pytree_node(
            Input,
            serialized_type_name="test_preserve_shape_dynamism_for_unused_inputs.Input",
        )

        class Module(torch.nn.Module):
            def forward(self, x: Input):
                return x.f + 1

        mod = Module()
        example_inputs = (Input(f=torch.ones(10, 4), p=torch.zeros(10, 4)),)
        ep_static = torch.export.export(mod, example_inputs)
        for node in ep_static.graph.nodes:
            if node.op == "placeholder":
                for s in node.meta["val"].shape:
                    self.assertIsInstance(s, int)

        dim0_x_f, dim0_x_p = torch.export.dims("dim0_x_f", "dim0_x_p")
        dynamic_shapes = {"x": [{0: dim0_x_f}, {0: dim0_x_p}]}
        ep_dynamic = torch.export.export(
            mod, example_inputs, dynamic_shapes=dynamic_shapes
        )
        for node in ep_dynamic.graph.nodes:
            if node.op == "placeholder":
                for i, s in enumerate(node.meta["val"].shape):
                    if i == 0:
                        self.assertIsInstance(s, torch.SymInt)
                    else:
                        self.assertIsInstance(s, int)

    def test_multiple_definitions_same_name_dim(self):
        class Foo(torch.nn.Module):
            def forward(self, x, y):
                return torch.matmul(x, y)

        A = torch.export.Dim("C", min=3)
        B = torch.export.Dim("C", max=12)
        with self.assertRaisesRegex(
            torch._dynamo.exc.UserError,
            "Found different definitions Dim\\(.*min=3\\) and Dim\\(.*max=12\\) "
            "for the same symbolic dimension",
        ):
            torch.export.export(
                Foo(),
                (torch.randn(10, 10), torch.randn(10, 10)),
                dynamic_shapes={"x": (A, B), "y": (B, A)},
            )

    def test_export_with_wrong_inputs(self):
        class MyModule(torch.nn.Module):
            def forward(self, x):
                return x + x

        exported_program = export(MyModule(), (torch.rand(2, 3),), {})
        with self.assertRaisesRegex(ValueError, "Trying to flatten user inputs"):
            exported_program.module()(torch.rand(2, 3), torch.rand(2, 3))

    def test_export_decomps_simple(self):
        class M(torch.nn.Module):
            def __init__(self) -> None:
                super().__init__()
                self.lin = torch.nn.Linear(10, 1)

            def forward(self, x):
                return self.lin(x)

        inp = (torch.randn(5, 10),)
        m = M()
        ep = export(m, inp)
        state_dict = ep.state_dict

        self.assertTrue(torch.allclose(ep.module()(*inp), m(*inp)))

        core_aten_ep = ep.run_decompositions()
        FileCheck().check_count("torch.ops.aten.permute.default", 1, exactly=True).run(
            core_aten_ep.graph_module.code
        )
        FileCheck().check_count("torch.ops.aten.t.default", 0, exactly=True).run(
            core_aten_ep.graph_module.code
        )
        self.assertTrue(torch.allclose(core_aten_ep.module()(*inp), m(*inp)))
        self.assertEqual(id(state_dict), id(ep.state_dict))

    def test_export_decomps_dynamic(self):
        class M(torch.nn.Module):
            def __init__(self) -> None:
                super().__init__()
                self.lin = torch.nn.Linear(10, 1)

            def forward(self, x):
                return self.lin(x)

        inp = (torch.randn(5, 10),)
        m = M()
        ep = export(m, inp, dynamic_shapes={"x": {0: Dim("batch")}})

        core_aten_ep = ep.run_decompositions()

        input_node = [
            node for node in core_aten_ep.graph.nodes if node.op == "placeholder"
        ][-1]
        self.assertTrue(isinstance(input_node.meta["val"].shape[0], torch.SymInt))

        FileCheck().check_count("torch.ops.aten.permute.default", 1, exactly=True).run(
            core_aten_ep.graph_module.code
        )
        FileCheck().check_count("torch.ops.aten.t.default", 0, exactly=True).run(
            core_aten_ep.graph_module.code
        )
        self.assertTrue(torch.allclose(core_aten_ep.module()(*inp), m(*inp)))

    def test_nonzero_2(self):
        class Module(torch.nn.Module):
            def forward(self, x):
                return torch.nonzero(x)

        f = Module()
        ep = export(f, (torch.ones(2),))
        inp = torch.randn(2)
        self.assertTrue(torch.allclose(ep.module()(inp), torch.nonzero(inp)))

    def test_redundant_asserts(self):
        class Foo(torch.nn.Module):
            def forward(self, x):
                y = x.item()
                torch._check_is_size(y)
                return torch.zeros(y)

        f = Foo()

        ep = export(f, (torch.tensor([3]),))

        FileCheck().check_count(
            "torch.ops.aten.sym_constrain_range_for_size.default", 1, exactly=True
        ).run(ep.graph_module.code)
        FileCheck().check_count(
            "torch.ops.aten._assert_scalar.default", 1, exactly=True
        ).run(ep.graph_module.code)

        ep = ep.run_decompositions()

        FileCheck().check_count(
            "torch.ops.aten.sym_constrain_range_for_size.default", 1, exactly=True
        ).run(ep.graph_module.code)
        FileCheck().check_count(
            "torch.ops.aten._assert_scalar.default", 1, exactly=True
        ).run(ep.graph_module.code)

    def test_non_arg_name_dynamic_shapes_api(self):
        class Foo(torch.nn.Module):
            def forward(self, a, b):
                return a.sum() + b.sum()

        foo = Foo()
        dim = torch.export.Dim("dim")
        ep = torch.export.export(
            foo,
            (torch.randn(4, 4), torch.randn(4, 4)),
            dynamic_shapes=(None, {0: dim}),
        )

        test_inp = (torch.randn(4, 4), torch.randn(7, 4))
        self.assertEqual(ep.module()(*test_inp), foo(*test_inp))

        ep_v2 = torch.export.export(
            foo,
            (torch.randn(4, 4), torch.randn(4, 4)),
            dynamic_shapes=(None, None),
        )
        with self.assertRaisesRegex(
            RuntimeError, "shape\[0\] to be equal to 4, but got 7"
        ):
            ep_v2.module()(*test_inp)

    def test_constant_output(self):
        class ModuleConstant(torch.nn.Module):
            def __init__(self) -> None:
                super().__init__()
                self.b = torch.randn(3, 2)

            def forward(self):
                return self.b

        class ModuleNestedConstant(torch.nn.Module):
            def __init__(self) -> None:
                super().__init__()
                self.bff = torch.randn(3, 2)

            def forward(self, x, y):
                return {"prediction": (x + y, self.bff)}

        mod = ModuleConstant()
        ep = torch.export.export(mod, ())
        self.assertEqual(ep.module()(), mod())

        args = (torch.randn(3, 2), torch.randn(3, 2))
        mod = ModuleNestedConstant()
        ep = torch.export.export(mod, args)
        self.assertEqual(ep.module()(*args), mod(*args))

    def test_non_arg_name_dynamic_shapes_api_with_kwarg(self):
        class Foo(torch.nn.Module):
            def forward(self, a, b, kw1, kw2):
                return a.sum() + b.sum() + kw1.sum() - kw2.sum()

        foo = Foo()
        dim = torch.export.Dim("dim")
        dim_for_kw1 = torch.export.Dim("dim_for_kw1")
        ep = torch.export.export(
            foo,
            (torch.randn(4, 4), torch.randn(4, 4)),
            {"kw2": torch.ones(4, 4), "kw1": torch.zeros(4, 4)},
            # We are specifying dynamism on the first kwarg even though user passed in
            # different order
            dynamic_shapes=(None, {0: dim}, {0: dim_for_kw1}, None),
        )

        test_inp = (torch.randn(4, 4), torch.randn(7, 4))
        test_kwargs = {"kw2": torch.ones(4, 4), "kw1": torch.zeros(9, 4)}
        # This should work even if the kwarg order are flipped.
        self.assertEqual(
            ep.module()(*test_inp, **test_kwargs), foo(*test_inp, **test_kwargs)
        )

    def test_non_arg_name_dynamic_shapes_api_with_container_type(self):
        class Foo(torch.nn.Module):
            def forward(self, a, b):
                return a[0].sum() + a[1].sum() + b.sum()

        inp_a = (torch.randn(4, 4), torch.randn(4, 4))
        inp_b = torch.randn(4, 4)
        inp = (inp_a, inp_b)

        count = 0

        def dynamify_inp(x):
            # Mark the second input a[1] dynamic
            nonlocal count
            if count == 1:
                dim = torch.export.Dim("dim", min=3)
                count += 1
                return {0: dim}
            count += 1
            return None

        dynamic_shapes = tree_map(dynamify_inp, inp)

        foo = Foo()
        ep = torch.export.export(foo, inp, dynamic_shapes=dynamic_shapes)

        test_inp = ((torch.randn(4, 4), torch.randn(2, 4)), torch.randn(4, 4))
        with self.assertRaisesRegex(RuntimeError, "shape\[0\] to be >= 3, but got 2"):
            ep.module()(*test_inp)

    def test_nested_module(self):
        class M1(torch.nn.Module):
            def forward(self, x):
                return x + x

        class M2(torch.nn.Module):
            def forward(self, x):
                m = M1()
                return m(x) * x

        inps = (torch.randn(3, 3),)
        ep = export(M2(), inps)
        self.assertTrue(torch.allclose(ep.module()(*inps), M2()(*inps)))

        add_nodes = [
            node
            for node in ep.graph.nodes
            if node.op == "call_function" and node.target == torch.ops.aten.add.Tensor
        ]
        self.assertEqual(len(add_nodes), 1)
        add_node = add_nodes[0]
        self.assertEqual(len(add_node.meta["nn_module_stack"]), 1)
        self.assertTrue("M2" in list(add_node.meta["nn_module_stack"].values())[0][1])

        self.assertExpectedInline(
            str(ep.graph).strip(),
            """\
graph():
    %x : [num_users=2] = placeholder[target=x]
    %add : [num_users=1] = call_function[target=torch.ops.aten.add.Tensor](args = (%x, %x), kwargs = {})
    %mul : [num_users=1] = call_function[target=torch.ops.aten.mul.Tensor](args = (%add, %x), kwargs = {})
    return (mul,)""",
        )

        unflattened = unflatten(ep)
        self.assertTrue(torch.allclose(unflattened(*inps), M2()(*inps)))

    def test_nested_module_with_init_buffer(self):
        class M1(torch.nn.Module):
            def __init__(self) -> None:
                super().__init__()
                self.b = torch.ones(3, 3)

            def forward(self, x):
                return x + self.b

        class M2(torch.nn.Module):
            def forward(self, x):
                m = M1()
                return m(x) * x

        inps = (torch.randn(3, 3),)
        ep = export(M2(), inps)
        self.assertTrue(torch.allclose(ep.module()(*inps), M2()(*inps)))

        self.assertEqual(len(ep.state_dict), 0)
        self.assertEqual(len(ep.constants), 0)

        self.assertExpectedInline(
            str(ep.graph).strip(),
            """\
graph():
    %x : [num_users=2] = placeholder[target=x]
    %ones : [num_users=1] = call_function[target=torch.ops.aten.ones.default](args = ([3, 3],), kwargs = {device: cpu, pin_memory: False})
    %add : [num_users=1] = call_function[target=torch.ops.aten.add.Tensor](args = (%x, %ones), kwargs = {})
    %mul : [num_users=1] = call_function[target=torch.ops.aten.mul.Tensor](args = (%add, %x), kwargs = {})
    return (mul,)""",
        )

        unflattened = unflatten(ep)
        self.assertTrue(torch.allclose(unflattened(*inps), M2()(*inps)))

    @testing.expectedFailureRetraceability  # Retracing tensor constants results in buffers
    def test_nested_module_with_constant_buffer(self):
        class M1(torch.nn.Module):
            def __init__(self) -> None:
                super().__init__()
                self.b = torch.tensor(5)

            def forward(self, x):
                return x + self.b

        class M2(torch.nn.Module):
            def forward(self, x):
                m = M1()
                return m(x) * x

        inps = (torch.randn(3, 3),)
        ep = export(M2(), inps)
        self.assertTrue(torch.allclose(ep.module()(*inps), M2()(*inps)))

        self.assertEqual(len(ep.state_dict), 0)
        self.assertEqual(len(ep.constants), 1)

        if is_training_ir_test(self._testMethodName):
            self.assertExpectedInline(
                str(ep.graph).strip(),
                """\
graph():
    %c_lifted_tensor_0 : [num_users=1] = placeholder[target=c_lifted_tensor_0]
    %x : [num_users=2] = placeholder[target=x]
    %lift_fresh_copy : [num_users=1] = call_function[target=torch.ops.aten.lift_fresh_copy.default](args = (%c_lifted_tensor_0,), kwargs = {})
    %add : [num_users=1] = call_function[target=torch.ops.aten.add.Tensor](args = (%x, %lift_fresh_copy), kwargs = {})
    %mul : [num_users=1] = call_function[target=torch.ops.aten.mul.Tensor](args = (%add, %x), kwargs = {})
    return (mul,)""",
            )
        else:
            self.assertExpectedInline(
                str(ep.graph).strip(),
                """\
graph():
    %c_lifted_tensor_0 : [num_users=1] = placeholder[target=c_lifted_tensor_0]
    %x : [num_users=2] = placeholder[target=x]
    %lift_fresh_copy : [num_users=1] = call_function[target=torch.ops.aten.lift_fresh_copy.default](args = (%c_lifted_tensor_0,), kwargs = {})
    %detach : [num_users=1] = call_function[target=torch.ops.aten.detach.default](args = (%lift_fresh_copy,), kwargs = {})
    %add : [num_users=1] = call_function[target=torch.ops.aten.add.Tensor](args = (%x, %detach), kwargs = {})
    %mul : [num_users=1] = call_function[target=torch.ops.aten.mul.Tensor](args = (%add, %x), kwargs = {})
    return (mul,)""",
            )

        unflattened = unflatten(ep)
        self.assertTrue(torch.allclose(unflattened(*inps), M2()(*inps)))

    def test_nested_module_with_parameter(self):
        class M1(torch.nn.Module):
            def __init__(self) -> None:
                super().__init__()
                self.a = torch.nn.Parameter(torch.ones(3, 3))
                self.b = torch.nn.Parameter(torch.tensor(5.0))

            def forward(self, x):
                return x + self.a * self.b

        class M2(torch.nn.Module):
            def forward(self, x):
                m = M1()
                return m(x) * x

        inps = (torch.randn(3, 3),)
        # Strict export segfaults (Issue #128109)
        ep = torch.export.export(M2(), inps, strict=False)
        self.assertTrue(torch.allclose(ep.module()(*inps), M2()(*inps)))

        self.assertEqual(len(ep.state_dict), 0)
        self.assertEqual(len(ep.constants), 1)

        self.assertExpectedInline(
            str(ep.graph).strip(),
            """\
graph():
    %c_lifted_tensor_0 : [num_users=1] = placeholder[target=c_lifted_tensor_0]
    %x : [num_users=2] = placeholder[target=x]
    %ones : [num_users=1] = call_function[target=torch.ops.aten.ones.default](args = ([3, 3],), kwargs = {device: cpu, pin_memory: False})
    %detach : [num_users=1] = call_function[target=torch.ops.aten.detach.default](args = (%ones,), kwargs = {})
    %lift_fresh_copy : [num_users=1] = call_function[target=torch.ops.aten.lift_fresh_copy.default](args = (%c_lifted_tensor_0,), kwargs = {})
    %detach_1 : [num_users=1] = call_function[target=torch.ops.aten.detach.default](args = (%lift_fresh_copy,), kwargs = {})
    %detach_2 : [num_users=1] = call_function[target=torch.ops.aten.detach.default](args = (%detach_1,), kwargs = {})
    %mul : [num_users=1] = call_function[target=torch.ops.aten.mul.Tensor](args = (%detach, %detach_2), kwargs = {})
    %add : [num_users=1] = call_function[target=torch.ops.aten.add.Tensor](args = (%x, %mul), kwargs = {})
    %mul_1 : [num_users=1] = call_function[target=torch.ops.aten.mul.Tensor](args = (%add, %x), kwargs = {})
    return (mul_1,)""",
        )

        unflattened = unflatten(ep)
        self.assertTrue(torch.allclose(unflattened(*inps), M2()(*inps)))

    def test_lazy_module_kwargs(self):
        class LazyModule(torch.nn.modules.lazy.LazyModuleMixin, torch.nn.Module):
            def initialize_parameters(self, *args, **kwargs):
                pass

            def forward(self, x, y):
                return x + y

        m = LazyModule()
        ep = torch.export.export(
            m, (), {"x": torch.randn(3, 3), "y": torch.randn(3, 3)}
        )
        inputs = {"x": torch.randn(3, 3), "y": torch.randn(3, 3)}
        self.assertEqual(ep.module()(**inputs), m(**inputs))

    def test_retrace_pre_autograd(self):
        class Foo(torch.nn.Module):
            def __init__(self) -> None:
                super().__init__()
                self.buffer = torch.nn.Buffer(torch.ones(4, 4))

            def forward(self, x):
                self.buffer.add_(4)
                return x.sum() + self.buffer.sum()

        inp = torch.randn(4, 4)
        gm = _export(
            Foo(),
            (inp,),
            dynamic_shapes=({0: torch.export.Dim("dim", min=3)},),
            pre_dispatch=True,
        ).module()

        with self.assertRaisesRegex(
            RuntimeError, escape("Expected input at *args[0].shape[0]")
        ):
            gm(torch.randn(2, 2))

        with self.assertRaisesRegex(
            RuntimeError, escape("Expected input at *args[0].shape[0]")
        ):
            torch.export.export(gm, (torch.randn(2, 2),))

        ep = torch.export.export(
            gm,
            (torch.randn(5, 4),),
            dynamic_shapes=({0: torch.export.Dim("dim", min=3)},),
        )

        test_inp = torch.ones(8, 4)
        self.assertTrue(torch.allclose(ep.module()(test_inp), Foo().forward(test_inp)))

    def test_runtime_assert_with_size(self):
        class M(torch.nn.Module):
            def forward(self, x, y):
                a = x.item()
                torch._check_is_size(a)
                torch._check(a <= y.size(0))
                return y[:a]

        ep = export(
            M(),
            (torch.tensor(5), torch.ones(10)),
            dynamic_shapes={"x": None, "y": {0: torch.export.Dim("t")}},
        )
        inp = (torch.tensor(6), torch.randn(13))
        self.assertTrue(torch.allclose(ep.module()(*inp), M()(*inp)))

    @unittest.skip("Test is only supposed to work with non-strict mode")
    def test_issue_113041(self):
        class TestModule(torch.nn.Module):
            def __init__(self) -> None:
                super().__init__()
                self.a = torch.tensor(1.0)

            def forward(self, x: torch.Tensor) -> torch.Tensor:
                return x + self.a

        def forward_hook(module: torch.nn.Module, inputs, output) -> torch.Tensor:
            return 2 * output

        seq = torch.nn.Sequential(TestModule()).eval()
        seq.b = torch.tensor(2)
        handle = seq.register_forward_hook(forward_hook)

        class M(torch.nn.Module):
            def __init__(self) -> None:
                super().__init__()
                self.seq = seq

            def forward(self, x):
                return self.seq(x) + self.seq.b

        inp = (torch.randn(2, 8),)
        ep = export(M(), inp)  # This errors because dynamo adds an extra input

    def test_export_with_fake_tensor_inputs(self):
        fake_mode = torch._subclasses.fake_tensor.FakeTensorMode()

        class Model(torch.nn.Module):
            def __init__(self) -> None:
                super().__init__()
                self.linear = torch.nn.Linear(2, 2)

            def forward(self, x):
                out = self.linear(x)
                return out

        # Put the inputs on a device
        with fake_mode, torch.device("meta"):
            x = torch.rand(5, 2, 2)
            model = Model()

            exported_program = torch.export.export(model, (x,))
            export_res = exported_program.module()(x)
            exp_res = model(x)
            all_meta_val = [
                node.meta["val"]
                for node in exported_program.graph_module.graph.nodes
                if "val" in node.meta
            ]
            self.assertTrue(export_res.size() == exp_res.size())
            self.assertTrue(all(val.device == x.device for val in all_meta_val))
            self.assertTrue(
                all(val.fake_mode is all_meta_val[0].fake_mode for val in all_meta_val)
            )
            decomposed_ep = exported_program.run_decompositions()
            export_res = decomposed_ep.module()(x)
            self.assertTrue(export_res.size() == exp_res.size())

    def test_export_with_fake_tensor_inputs_on_cuda_devices(self):
        fake_mode = torch._subclasses.fake_tensor.FakeTensorMode()

        class Model(torch.nn.Module):
            def __init__(self) -> None:
                super().__init__()
                self.linear = torch.nn.Linear(2, 2)

            def forward(self, x):
                out = self.linear(x)
                return out

        # Put the inputs on a device
        with fake_mode, torch.device("meta"):
            x = torch.rand(5, 2, 2)
            model = Model()

        # Manualy set the fake_device of fake tensors.
        x.fake_device = torch.device("cuda:0")
        for n, p in model.named_parameters():
            p.fake_device = torch.device("cuda:0")

        # Need to set all the requires_grad of tensors to False, because fake_tensor with CUDA device
        # doesn't quite work well with aot_autograd right now due to some logic fails
        # the check in call getDeviceGuardImpl in InputMetadata.
        x.requires_grad = False
        for n, p in model.named_parameters():
            p.requires_grad = False

        def check_device_and_fake_mode():
            exported_program = torch.export.export(model, (x,))
            export_res = exported_program.module()(x)
            exp_res = model(x)
            all_meta_val = [
                node.meta["val"]
                for node in exported_program.graph_module.graph.nodes
                if "val" in node.meta
            ]
            self.assertTrue(export_res.size() == exp_res.size())
            self.assertTrue(all(val.device == x.device for val in all_meta_val))
            self.assertTrue(
                all(val.fake_mode is all_meta_val[0].fake_mode for val in all_meta_val)
            )

        check_device_and_fake_mode()

    def test_run_decomposition_supports_user_input_mutation(self):
        class SingleOp(torch.nn.Module):
            def __init__(self) -> None:
                super().__init__()
                self.op = torch.ops.aten.native_batch_norm

            def forward(
                self,
                input,
                weight,
                bias,
                running_mean,
                running_var,
                training,
                momentum,
                eps,
                **kwargs,
            ):
                return self.op(
                    input,
                    weight,
                    bias,
                    running_mean,
                    running_var,
                    training,
                    momentum,
                    eps,
                    **kwargs,
                )

        input = torch.randn(5, 5, 5)
        weight = torch.randn(5)
        bias = torch.randn(5)
        running_mean = torch.randn(5)
        running_var = torch.randn(5)
        training = True
        momentum = 0.5
        eps = 0.6

        model = SingleOp()
        output = model(
            input, weight, bias, running_mean, running_var, training, momentum, eps
        )

        ep = torch.export.export(
            model,
            args=(
                input,
                weight,
                bias,
                running_mean,
                running_var,
                training,
                momentum,
                eps,
            ),
        )
        ep.run_decompositions(decomp_table=torch._decomp.decomposition_table)
        self.assertEqual(
            ep.module()(
                input, weight, bias, running_mean, running_var, training, momentum, eps
            ),
            output,
        )

    def test_export_graph_with_no_inputs(self):
        # We saw this pattern when users want to export
        # a graph that initlizes the states of a model.
        class Module(torch.nn.Module):
            def forward(self):
                return torch.randn(3, 4), torch.randn(3, 4)

        f = Module()
        ep = torch.export.export(f, ())
        a, b = ep.module()()
        self.assertEqual(a.size(), torch.Size([3, 4]))
        self.assertEqual(b.size(), torch.Size([3, 4]))

        # Contains unbacked symint
        class M(torch.nn.Module):
            def forward(self):
                full = torch.full((), 11)
                i0 = full.item()
                return (torch.full((i0,), 0.0),)

        f = M()
        ep = torch.export.export(f, ())
        a = ep.module()()[0]
        self.assertEqual(a.size(), torch.Size([11]))
        self.assertEqual(a, torch.zeros(11))

    def test_pad_sequence(self):
        class Module(torch.nn.Module):
            def forward(self, x):
                return torch._C._nn.pad_sequence([x])

        m0 = Module()
        inputs = (torch.randn(3, 2),)
        ep = torch.export.export(
            m0, inputs, dynamic_shapes={"x": {0: Dim("batch_size")}}
        )
        self.assertEqual(ep.module()(*inputs), m0(*inputs))

        class ModuleBatchFirst(torch.nn.Module):
            def forward(self, x):
                return torch._C._nn.pad_sequence([x], batch_first=True)

        m1 = ModuleBatchFirst()
        inputs = (torch.randn(3, 2),)
        ep = torch.export.export(
            m1, inputs, dynamic_shapes={"x": {0: Dim("batch_size")}}
        )
        self.assertEqual(ep.module()(*inputs), m1(*inputs))

        class ModuleMulti(torch.nn.Module):
            def forward(self, x, y, z):
                return torch._C._nn.pad_sequence([x, y, z])

        m2 = ModuleMulti()
        inputs = (torch.randn(5, 2), torch.randn(4, 2), torch.randn(3, 2))
        ep = torch.export.export(
            m2,
            inputs,
            dynamic_shapes={
                "x": {0: Dim("batch_size")},
                "y": {0: Dim("y")},
                "z": {0: Dim("z")},
            },
        )
        self.assertEqual(ep.module()(*inputs), m2(*inputs))

        class ModuleMultiBatchFirst(torch.nn.Module):
            def forward(self, x, y, z):
                return torch._C._nn.pad_sequence([x, y, z], batch_first=True)

        m3 = ModuleMulti()
        inputs = (torch.randn(5, 2), torch.randn(4, 2), torch.randn(3, 2))
        ep = torch.export.export(
            m2,
            inputs,
            dynamic_shapes={
                "x": {0: Dim("batch_size")},
                "y": {0: Dim("y")},
                "z": {0: Dim("z")},
            },
        )
        self.assertEqual(ep.module()(*inputs), m3(*inputs))

    def test_export_then_compile_tensor_ctor(self):
        class M(torch.nn.Module):
            def forward(self, scores, mask):
                scores = scores.masked_fill(
                    mask, torch.tensor(torch.finfo(scores.dtype).min)
                )  # (bs, n_heads, q_length, k_length)
                return scores

        tensor_cpu = torch.randn(2, 4)
        mask_cpu = torch.BoolTensor(
            [[False, True, False, False], [False, False, False, False]]
        )

        m = M().eval()
        # res_ref = m(tensor_cpu, mask_cpu)
        # print("res_ref is: {}".format(res_ref), flush=True)

        exported_model = _export(m, (tensor_cpu, mask_cpu), pre_dispatch=True).module()
        optimized_model = torch.compile(exported_model)
        optimized_model(tensor_cpu, mask_cpu)

    def test_export_input_mutation_static_shape(self):
        class MutationModel(torch.nn.Module):
            def forward(self, x, y):
                x.view(3, 2, -1).add_(y)
                return x

        inputs = (torch.randn(12), torch.tensor(2))
        model = MutationModel()
        ep = export(model, inputs)
        inputs_export = copy.deepcopy(inputs)
        inputs_model = copy.deepcopy(inputs)
        self.assertEqual(ep.module()(*inputs_export), model(*inputs_model))
        self.assertEqual(inputs[0] + torch.tensor(2), inputs_model[0])
        self.assertEqual(inputs[0] + torch.tensor(2), inputs_export[0])

    def test_export_input_mutation_dynamic_shape(self):
        class MutationModel(torch.nn.Module):
            def forward(self, x, y):
                x[0].mul_(y)
                return x

        inputs = ((torch.randn(12), torch.randn(3, 2)), 2.0)
        model = MutationModel()
        ep = torch.export.export(
            model,
            inputs,
            dynamic_shapes={"x": ({0: torch.export.Dim("dim")}, None), "y": None},
        )
        nodes = list(ep.graph.nodes)
        self.assertEqual(nodes[0].op, "placeholder")
        self.assertIsInstance(nodes[0].meta["val"], torch.Tensor)
        self.assertIsInstance(nodes[0].meta["val"].shape[0], torch.SymInt)

        inputs_export = copy.deepcopy(inputs)
        inputs_model = copy.deepcopy(inputs)
        self.assertEqual(ep.module()(*inputs_export), model(*inputs_model))
        self.assertEqual(inputs[0][0] * 2.0, inputs_model[0][0])
        self.assertEqual(inputs[0][0] * 2.0, inputs_export[0][0])

    def test_export_input_mutation_bug(self):
        class M(torch.nn.Module):
            def forward(self, x):
                x[:, :2, :] = x[:, :2, :] + 1
                return x

        inputs = (torch.ones(4, 4, 4),)
        ep = torch.export.export(M(), inputs)
        m = ep.module()

        # Make the name conflict with a placeholder name that we get from
        # aot_export
        for i, node in enumerate(m.graph.nodes):
            if node.op == "placeholder":
                node.name = f"arg0_{i + 1}"
        m.recompile()

        ep = torch.export.export(m, inputs)

        inputs = (torch.randn(4, 4, 4),)
        self.assertEqual(
            ep.module()(*copy.deepcopy(inputs)), M()(*copy.deepcopy(inputs))
        )

    def test__scaled_dot_product_flash_attention(self):
        class Module(torch.nn.Module):
            def forward(self, q, k, v):
                res = torch.nn.functional.scaled_dot_product_attention(q, k, v)
                return res[0]

        m = Module()
        inputs = (
            torch.randn(5, 4, 3, 2),
            torch.randn(5, 4, 3, 2),
            torch.randn(5, 4, 3, 2),
        )
        ep = export(m, inputs)
        self.assertEqual(ep.module()(*inputs), m(*inputs))

    @testing.expectedFailureSerDer  # symfloat nyi
    def test_sym_sqrt(self):
        import math

        class M(torch.nn.Module):
            def forward(self, x):
                return x / torch.sym_sqrt(x.shape[0])

        ep = export(M(), (torch.ones(16, 4),), dynamic_shapes={"x": {0: Dim("dim")}})
        _ExportPassBaseDeprecatedDoNotUse()(ep.graph_module)
        FileCheck().check_count("torch._sym_sqrt", 1, exactly=True).run(
            ep.graph_module.code
        )

    def test_check_specialized_int(self):
        class SingleOp(torch.nn.Module):
            def __init__(self) -> None:
                super().__init__()
                self.op = torch.ops.aten.scatter_add

            def forward(self, t, dim, index, src, **kwargs):
                return self.op(t, dim, index, src, **kwargs)

        t = torch.randn(10, 5)
        dim = -1
        index = torch.tensor(
            [
                [2, 4, 3, 1, 0],
                [0, 2, 1, 4, 3],
                [3, 1, 4, 2, 0],
                [4, 0, 3, 1, 2],
                [3, 0, 4, 1, 2],
            ]
        )
        src = torch.randn(5, 5)

        model = SingleOp()
        output = model(t, dim, index, src)

        ep = torch.export.export(model, args=(t, dim, index, src))
        ep.run_decompositions(decomp_table=torch._decomp.decomposition_table)
        self.assertEqual(ep.module()(t, dim, index, src), output)

    def test_fqn(self):
        class NestedChild(torch.nn.Module):
            def forward(self, x):
                return x / x

        class Child1(torch.nn.Module):
            def __init__(self) -> None:
                super().__init__()
                self.nested = NestedChild()
                self.register_parameter(
                    "child1param", torch.nn.Parameter(torch.ones(2, 3))
                )

            def forward(self, x):
                x = self.nested(x)
                return x + self.child1param

        class Child2(torch.nn.Module):
            def __init__(self) -> None:
                super().__init__()
                self.child2buffer = torch.nn.Buffer(torch.ones(2, 3))

            def forward(self, x):
                return x - self.child2buffer

        class MyModule(torch.nn.Module):
            def __init__(self) -> None:
                super().__init__()
                self.foo = Child1()
                self.bar = Child2()
                self.register_parameter(
                    "rootparam", torch.nn.Parameter(torch.ones(2, 3))
                )

            def forward(self, x):
                x = x * self.rootparam
                x = self.foo(x)
                x = self.bar(x)
                return x

        orig_eager = MyModule()
        test_inp = torch.randn(2, 3)

        torch_gm = _export_to_torch_ir(orig_eager, (torch.rand(2, 3),), {})
        for k, v in orig_eager.state_dict().items():
            normalized_k = k.replace(".", "_")
            self.assertIn(normalized_k, torch_gm.state_dict())
            self.assertEqual(v, torch_gm.state_dict()[normalized_k])
        self.assertTrue(torch.allclose(torch_gm(test_inp), orig_eager(test_inp)))

        pre_autograd_gm = torch.export._trace._export(
            orig_eager, (torch.rand(2, 3),), {}, pre_dispatch=True
        ).module()
        for k, v in orig_eager.state_dict().items():
            normalized_k = k.replace(".", "_")
            self.assertIn(k, pre_autograd_gm.state_dict())
            self.assertEqual(v, pre_autograd_gm.state_dict()[k])
        self.assertTrue(torch.allclose(pre_autograd_gm(test_inp), orig_eager(test_inp)))

        ep = export(orig_eager, (torch.rand(2, 3),), {})
        for k, v in orig_eager.state_dict().items():
            # We do not need to normalize the key here because exported
            # program's state dict is able to contain the module information.
            self.assertIn(k, ep.state_dict)
            self.assertEqual(v, ep.state_dict[k])
        self.assertTrue(torch.allclose(ep.module()(test_inp), orig_eager(test_inp)))

    def test_nn_module_stack(self):
        class Leaf(torch.nn.Module):
            def __init__(self) -> None:
                super().__init__()
                self.linear = torch.nn.Linear(4, 4)

            def forward(self, x):
                return self.linear(x)

        class Bar(torch.nn.Module):
            def __init__(self) -> None:
                super().__init__()
                self.leaf = Leaf()
                self.buffer = torch.nn.Buffer(torch.randn(4, 4))

            def forward(self, x):
                return self.buffer.sum() + self.leaf(x).sum()

        class Foo(torch.nn.Module):
            def __init__(self) -> None:
                super().__init__()
                self.bar = Bar()

            def forward(self, x):
                y = self.bar.buffer + x
                return (self.bar(x) + y.sum(),)

        inp = (torch.randn(4, 4),)
        mod = Foo()
        ep_strict = torch.export.export(mod, inp).run_decompositions()
        ep_non_strict = torch.export.export(mod, inp, strict=False).run_decompositions()

        gm_unflat_non_strict = unflatten(ep_non_strict)
        self.assertTrue(hasattr(gm_unflat_non_strict, "bar"))
        self.assertTrue(hasattr(gm_unflat_non_strict.bar, "buffer"))
        self.assertTrue(hasattr(gm_unflat_non_strict.bar, "leaf"))

        gm_unflat_strict = unflatten(ep_strict)

        self.assertEqual(gm_unflat_non_strict(*inp), gm_unflat_strict(*inp))
        self.assertExpectedInline(
            str(gm_unflat_non_strict.bar.leaf.linear.graph).strip(),
            """\
graph():
    %x : [num_users=1] = placeholder[target=x]
    %weight : [num_users=1] = get_attr[target=weight]
    %bias : [num_users=1] = get_attr[target=bias]
    %permute : [num_users=1] = call_function[target=torch.ops.aten.permute.default](args = (%weight, [1, 0]), kwargs = {})
    %addmm : [num_users=1] = call_function[target=torch.ops.aten.addmm.default](args = (%bias, %x, %permute), kwargs = {})
    return addmm""",
        )

        gm_flat_non_strict = ep_non_strict.module()
        gm_flat_strict = ep_strict.module()

        self.assertEqual(gm_flat_non_strict(*inp), gm_flat_strict(*inp))

    def test_nn_module_stack_shared_submodule(self):
        class Leaf(torch.nn.Module):
            def __init__(self) -> None:
                super().__init__()
                self.linear = torch.nn.Linear(4, 4)

            def forward(self, x):
                return self.linear(x)

        class Bar(torch.nn.Module):
            def __init__(self) -> None:
                super().__init__()
                self.leaf = Leaf()
                self.buffer = torch.nn.Buffer(torch.randn(4, 4))

            def forward(self, x):
                return self.buffer.sum() + self.leaf(x).sum()

        class BarDifferent(torch.nn.Module):
            def __init__(self) -> None:
                super().__init__()
                self.leaf = Leaf()

            def forward(self, x):
                a = self.leaf(x).sum()
                b = self.leaf(x).sum()
                return a + b

        class Foo(torch.nn.Module):
            def __init__(self) -> None:
                super().__init__()
                self.bar = Bar()
                self.bar_different = BarDifferent()

            def forward(self, x):
                y = self.bar.buffer + x
                return (
                    self.bar(x) + self.bar_different(x + 2),
                    y.sum(),
                )

        inp = (torch.randn(4, 4),)
        mod = Foo()
        ep_strict = torch.export.export(mod, inp)
        ep_non_strict = torch.export.export(mod, inp, strict=False)

        gm_unflat_non_strict = unflatten(ep_non_strict)
        self.assertTrue(hasattr(gm_unflat_non_strict, "bar"))
        self.assertTrue(hasattr(gm_unflat_non_strict.bar, "buffer"))
        self.assertTrue(hasattr(gm_unflat_non_strict.bar, "leaf"))
        self.assertTrue(hasattr(gm_unflat_non_strict.bar_different, "leaf"))

        gm_unflat_strict = unflatten(ep_strict)

        self.assertEqual(gm_unflat_non_strict(*inp), gm_unflat_strict(*inp))
        self.assertExpectedInline(
            str(gm_unflat_non_strict.bar.leaf.linear.graph).strip(),
            """\
graph():
    %x : [num_users=1] = placeholder[target=x]
    %weight : [num_users=1] = get_attr[target=weight]
    %bias : [num_users=1] = get_attr[target=bias]
    %linear : [num_users=1] = call_function[target=torch.ops.aten.linear.default](args = (%x, %weight, %bias), kwargs = {})
    return linear""",
        )
        self.assertExpectedInline(
            str(gm_unflat_non_strict.bar_different.leaf.linear.graph).strip(),
            """\
graph():
    %add_2 : [num_users=1] = placeholder[target=add_2]
    %weight : [num_users=1] = get_attr[target=weight]
    %bias : [num_users=1] = get_attr[target=bias]
    %linear_1 : [num_users=1] = call_function[target=torch.ops.aten.linear.default](args = (%add_2, %weight, %bias), kwargs = {})
    return linear_1""",
        )

        gm_flat_non_strict = ep_non_strict.module()
        gm_flat_strict = ep_strict.module()

        self.assertEqual(gm_flat_non_strict(*inp), gm_flat_strict(*inp))

    def test_stack_trace(self):
        class Foo(torch.nn.Module):
            def __init__(self) -> None:
                super().__init__()
                self.linear = torch.nn.Linear(4, 4)

            def forward(self, x):
                x = self.linear(x)
                x *= 2.0
                return x

        ep = export(
            Foo(),
            (torch.randn(4, 4),),
        )
        # check correct lines are in stack trace
        trace_mul = [node for node in ep.graph.nodes if node.name == "mul"][0].meta.get(
            "stack_trace", ""
        )
        self.assertTrue(
            re.search(r"test_export.py.*in forward\n.*x \*= 2.0", trace_mul)
        )
        trace_addmm = [
            node for node in ep.graph.nodes if node.name in ["addmm", "linear"]
        ][0].meta.get("stack_trace", "")
        self.assertTrue(
            re.search(
                r"test_export.py.*in forward\n.*x = self.linear\(x\)", trace_addmm
            )
        )

    # Guard validation upsets the guard
    def test_cond_with_module_stack_export_with(self):
        class Bar(torch.nn.Module):
            def __init__(self) -> None:
                super().__init__()
                self.linear = torch.nn.Linear(4, 4)

            def forward(self, x):
                def true_fn(x):
                    return self.linear(x).cos()

                def false_fn(x):
                    return self.linear(x).sin()

                return torch.cond(x.sum() > 4, true_fn, false_fn, [x])

        class CondExport(torch.nn.Module):
            def __init__(self) -> None:
                super().__init__()
                self.bar = Bar()

            def forward(self, x):
                return x.cos() + self.bar(x)

        inp = (torch.randn(4, 4),)
        ep = torch.export.export(CondExport(), inp, strict=False)
        self.assertExpectedInline(
            ep.graph_module.code.strip(),
            """\
def forward(self, p_bar_linear_weight, p_bar_linear_bias, x):
    cos = torch.ops.aten.cos.default(x)
    sum_1 = torch.ops.aten.sum.default(x)
    gt = torch.ops.aten.gt.Scalar(sum_1, 4);  sum_1 = None
    true_graph_0 = self.true_graph_0
    false_graph_0 = self.false_graph_0
    cond = torch.ops.higher_order.cond(gt, true_graph_0, false_graph_0, [p_bar_linear_bias, p_bar_linear_weight, x]);  gt = true_graph_0 = false_graph_0 = p_bar_linear_bias = p_bar_linear_weight = x = None
    getitem = cond[0];  cond = None
    add = torch.ops.aten.add.Tensor(cos, getitem);  cos = getitem = None
    return (add,)""",
        )

        cond_top_level_nn_module_stack = [
            node.meta["nn_module_stack"]
            for node in ep.graph.nodes
            if node.name == "true_graph_0"
        ][0]

        self.assertTrue(
            "test_cond_with_module_stack_export_with.<locals>.Bar"
            in str(cond_top_level_nn_module_stack)
        )

    # TODO: See https://github.com/pytorch/pytorch/issues/115790
    @unittest.expectedFailure
    def test_cond_with_module_stack_export_with_unflatten(self):
        class Bar(torch.nn.Module):
            def __init__(self) -> None:
                super().__init__()
                self.linear = torch.nn.Linear(4, 4)

            def forward(self, x):
                def true_fn(x):
                    return self.linear(x).cos()

                def false_fn(x):
                    return self.linear(x).sin()

                return torch.cond(x.shape[0] > 4, true_fn, false_fn, [x])

        class CondExport(torch.nn.Module):
            def __init__(self) -> None:
                super().__init__()
                self.bar = Bar()

            def forward(self, x):
                return x.cos() + self.bar(x)

        inp = (torch.randn(4, 4),)
        ep = torch.export.export(CondExport(), inp, strict=False)

        cond_top_level_nn_module_stack = [
            node.meta["nn_module_stack"]
            for node in ep.graph.nodes
            if node.name == "true_graph_0"
        ][0]

        # we can't preserve nn_module_stack for the subgraphs for now.
        for node in ep.graph_module.true_graph_0.graph.nodes:
            self.assertEqual(
                node.meta["nn_module_stack"], cond_top_level_nn_module_stack
            )

        # this doesn't work today
        gm_unflat_strict = unflatten(ep)

    def test_predispatch_cond(self):
        class Model(torch.nn.Module):
            def __init__(self) -> None:
                super().__init__()
                self.pred = torch.nn.Buffer(torch.tensor(False))
                self.t = torch.nn.Buffer(torch.tensor(10))

            def forward(self, x, y):
                def true_fn(x, y):
                    with torch.enable_grad():
                        return x - 1 + self.t + y

                return torch.cond(
                    self.pred,
                    true_fn,
                    lambda x, y: x + 1 - self.t + y,
                    [x, y],
                )

        model = Model()
        with torch.no_grad():
            exported_program = torch.export._trace._export(
                model,
                (torch.tensor(10), torch.tensor(12)),
                {},
                dynamic_shapes=None,
                pre_dispatch=True,
                strict=False,
            )

        self.assertExpectedInline(
            str(exported_program.graph_module.code.strip()),
            """\
def forward(self, b_pred, b_t, x, y):
    true_graph_0 = self.true_graph_0
    false_graph_0 = self.false_graph_0
    cond = torch.ops.higher_order.cond(b_pred, true_graph_0, false_graph_0, [b_t, x, y]);  b_pred = true_graph_0 = false_graph_0 = b_t = x = y = None
    getitem = cond[0];  cond = None
    return (getitem,)""",
        )  # noqa: B950

        self.assertExpectedInline(
            str(exported_program.graph_module.true_graph_0.code.strip()),
            """\
def forward(self, b_t, x, y):
    submod_3 = self.submod_1
    add_1 = torch._higher_order_ops.wrap.wrap_with_set_grad_enabled(True, submod_3, x, b_t, y);  submod_3 = x = b_t = y = None
    return (add_1,)""",
        )

        self.assertExpectedInline(
            str(exported_program.graph_module.true_graph_0.submod_1.code.strip()),
            """\
def forward(self, x, b_t, y):
    sub = torch.ops.aten.sub.Tensor(x, 1);  x = None
    add = torch.ops.aten.add.Tensor(sub, b_t);  sub = b_t = None
    add_1 = torch.ops.aten.add.Tensor(add, y);  add = y = None
    return add_1""",
        )

    def test_predispatch_grad_wrappers(self):
        class Model(torch.nn.Module):
            def forward(self, x, y):
                with torch.enable_grad():
                    x = x - y
                with torch.no_grad():
                    x = x + y
                return x

        # no grad
        model = Model()
        with torch.no_grad():
            ep_nograd = torch.export._trace._export(
                model,
                (torch.tensor(10), torch.tensor(12)),
                {},
                dynamic_shapes=None,
                pre_dispatch=True,
                strict=False,
            )
        # check that only sub op is wrapped with grad_enabled
        getattr_nodes = [
            node for node in ep_nograd.graph.nodes if node.op == "get_attr"
        ]
        self.assertEqual(len(getattr_nodes), 1)
        grad_subgraph = getattr(ep_nograd.graph_module, getattr_nodes[0].target)
        op_node = [
            node for node in grad_subgraph.graph.nodes if node.op == "call_function"
        ][0]
        self.assertEqual(op_node.target._name, "aten::sub.Tensor")

        # enable grad
        model = Model()
        ep_grad = torch.export._trace._export(
            model,
            (torch.tensor(10), torch.tensor(12)),
            {},
            dynamic_shapes=None,
            pre_dispatch=True,
            strict=False,
        )
        # check that only add op is wrapped with grad_enabled
        getattr_nodes = [node for node in ep_grad.graph.nodes if node.op == "get_attr"]
        self.assertEqual(len(getattr_nodes), 1)
        grad_subgraph = getattr(ep_grad.graph_module, getattr_nodes[0].target)
        op_node = [
            node for node in grad_subgraph.graph.nodes if node.op == "call_function"
        ][0]
        self.assertEqual(op_node.target._name, "aten::add.Tensor")

    @testing.expectedFailureRetraceability
    def test_layer_sharing(self):
        N, C, H, W = 1, 2, 2, 3

        class Module(torch.nn.Module):
            def __init__(self) -> None:
                super().__init__()
                layer = torch.nn.LayerNorm([C, H, W])
                self.norms = torch.nn.ModuleList(
                    [
                        layer,
                        layer,
                    ]
                )

            def forward(self, x):
                for norm in self.norms:
                    x = norm(x)
                return x

        m = Module()
        copied_m = copy.deepcopy(m)
        ep = export(copied_m, (torch.randn(N, C, H, W),))
        self.assertEqual(copied_m.state_dict(), m.state_dict())
        self.assertEqual(ep.state_dict, m.state_dict())

    def test_non_persistent_buffer(self):
        class MyModule(torch.nn.Module):
            def __init__(self) -> None:
                super().__init__()
                self.foo = torch.nn.Buffer(torch.rand(2, 3), persistent=False)

            def forward(self, x):
                return self.foo + x

        class MyOuterModule(torch.nn.Module):
            def __init__(self) -> None:
                super().__init__()
                self.inner = MyModule()

            def forward(self, x):
                return self.inner(x)

        inp = torch.rand(2, 3)

        def _test(m, non_persistent_buffer):
            ep = export(m, (inp,), {})

            self.assertEqual(ep.module()(inp), m(inp))
            # Non-persistent buffers should not show up in the state dict
            self.assertNotIn(non_persistent_buffer, ep.state_dict)
            named_buffers = {name: buffer for (name, buffer) in ep.named_buffers()}
            # But they should show up in named_buffers()
            self.assertIn(non_persistent_buffer, named_buffers)
            self.assertIn(non_persistent_buffer, ep.constants)
            self.assertEqual(len(ep.constants), 1)

            # Check the same properties of the unlifted module
            mod = ep.module()
            self.assertNotIn(non_persistent_buffer, mod.state_dict())
            mod_named_buffers = {name: buffer for (name, buffer) in mod.named_buffers()}
            self.assertIn(non_persistent_buffer, mod_named_buffers)
            self.assertIn(non_persistent_buffer, ep.constants)
            self.assertEqual(len(ep.constants), 1)
            self.assertEqual(mod(inp), m(inp))

        _test(MyModule(), "foo")
        _test(MyOuterModule(), "inner.foo")

    def test_export_as_backend(self):
        def f(x, y):
            return x + y

        def my_custom_backend(gm, example_inputs):
            gm = (
                torch.export.export(gm, tuple(example_inputs), strict=False)
                .run_decompositions()
                .module()
            )
            return gm

        inp = (torch.randn(3, 3), torch.randn(3, 3))
        new_res = torch.compile(f, backend=my_custom_backend)(*inp)
        self.assertTrue(torch.allclose(f(*inp), new_res))

    def test_nonstrict_retrace_preserves_metadata(self):
        class MyModule(torch.nn.Module):
            def __init__(self) -> None:
                super().__init__()
                self.linear = torch.nn.Linear(4, 4)

            def forward(self, x):
                return self.linear(x)

        inp = torch.randn(4, 4)
        m = MyModule()
        ep = torch.export.export(m, (inp,), {}, strict=False)
        # retrace
        ep2 = torch.export.export(ep.module(), (inp,), {}, strict=False)

        for n1, n2 in zip(list(ep.graph.nodes), list(ep2.graph.nodes)):
            self.assertEqual(n1.meta.get("stack_trace"), n2.meta.get("stack_trace"))

    def test_fake_weights(self):
        class MyModule(torch.nn.Module):
            def __init__(self) -> None:
                super().__init__()
                self.foo = torch.nn.Parameter(torch.randn(4, 4))
                self.bar = torch.nn.Buffer(torch.randn(4, 4), persistent=False)
                self.baz = torch.nn.Buffer(torch.randn(4, 4), persistent=True)

            def forward(self, x):
                return self.foo + x + self.bar + self.baz

        fake_mode = torch._subclasses.FakeTensorMode(
            shape_env=ShapeEnv(tracked_fakes=[])
        )
        with fake_mode:
            m = MyModule()
        inp = torch.randn(4, 4)
        ep = export(m, (inp,))
        # Can't compare outputs because the module has fake weights.

    def test_fake_inputs(self):
        class MyModule(torch.nn.Module):
            def __init__(self) -> None:
                super().__init__()
                self.foo = torch.nn.Parameter(torch.randn(4, 4))

            def forward(self, x):
                return self.foo + x

        fake_mode = torch._subclasses.FakeTensorMode(
            shape_env=ShapeEnv(tracked_fakes=[])
        )
        m = MyModule()
        with fake_mode:
            inp = torch.randn(4, 4)

        ep = export(m, (inp,))
        self.assertEqual(ep.module()(torch.ones(4, 4)), m(torch.ones(4, 4)))

    def test_trace_under_fake(self):
        class MyModule(torch.nn.Module):
            def __init__(self) -> None:
                super().__init__()
                self.foo = torch.nn.Parameter(torch.randn(4, 4))

            def forward(self, x):
                return self.foo + x

        fake_mode = torch._subclasses.FakeTensorMode(
            shape_env=ShapeEnv(tracked_fakes=[])
        )
        with fake_mode:
            m = MyModule()
            inp = torch.randn(4, 4)
            # Can't use unqualified export() as it will attempt to deserialize
            # under a new FakeTensorMode.
            ep = torch.export.export(m, (inp,))

    def test_compiling_state(self):
        class TestModule1(torch.nn.Module):
            def forward(self, x):
                if torch._dynamo.is_compiling():
                    return x * 2
                else:
                    return x * 3

        class TestModule2(torch.nn.Module):
            def forward(self, x):
                if torch._utils.is_compiling():
                    return x * 2
                else:
                    return x * 3

        class TestModule3(torch.nn.Module):
            def forward(self, x):
                if torch.compiler.is_compiling():
                    return x * 2
                else:
                    return x * 3

        for m in [TestModule1(), TestModule2(), TestModule3()]:
            input = torch.randn(5)
            ep_strict = export(m, (input,), strict=True)
            ep_non_strict = export(m, (input,), strict=False)

            self.assertTrue(torch.allclose(input * 3, m(input)))
            self.assertTrue(torch.allclose(input * 2, ep_strict.module()(input)))
            self.assertTrue(torch.allclose(input * 2, ep_non_strict.module()(input)))

    def test_user_input_and_buffer_mutation(self):
        class MyModule(torch.nn.Module):
            def __init__(self) -> None:
                super().__init__()
                self.foo = torch.nn.Buffer(torch.randn(4, 4))

            def forward(self, x):
                self.foo.add_(1)
                x.add_(1)
                return self.foo + x

        mod = MyModule()
        mod_copy = copy.deepcopy(mod)
        ep = export(mod_copy, (torch.rand(4, 4),))

        self.assertEqual(mod.foo, ep.module().foo)
        self.assertEqual(mod(torch.ones(4, 4)), ep.module()(torch.ones(4, 4)))

    def test_symint_tensor_return(self):
        class Module(torch.nn.Module):
            def forward(self, x):
                return torch.ops.testlib.returns_tensor_symint(x)[0]

        self._test_export_same_as_eager(Module(), (torch.randn(4, 4),))

    def test_custom_op_auto_functionalize(self):
        class M(torch.nn.Module):
            def __init__(self) -> None:
                super().__init__()

            def forward(self, x, z):
                return torch.ops.testlib.foo(x, z)

        inps = (torch.ones(5), torch.ones(5))
        inps_for_export = (torch.ones(5), torch.ones(5))
        inps_for_export_with_decomp = (torch.ones(5), torch.ones(5))

        ep = torch.export.export(M(), inps_for_export)
        x_new_eager, z_new_eager, legit_eager = M()(*inps)
        x_new_export, z_new_export, legit_export = ep.module()(*inps_for_export)
        self.assertTrue(torch.allclose(x_new_eager, x_new_export))
        self.assertTrue(torch.allclose(z_new_eager, z_new_export))
        self.assertTrue(torch.allclose(legit_eager, legit_export))

        ep = ep.run_decompositions()
        x_new_export, z_new_export, legit_export = ep.module()(
            *inps_for_export_with_decomp
        )
        self.assertTrue(torch.allclose(x_new_eager, x_new_export))
        self.assertTrue(torch.allclose(z_new_eager, z_new_export))
        self.assertTrue(torch.allclose(legit_eager, legit_export))

    def test_custom_op_auto_functionalize_pre_dispatch(self):
        class M(torch.nn.Module):
            def __init__(self) -> None:
                super().__init__()

            def forward(self, x):
                return torch.ops.testlib.foo_mutated(x)

        inps = (torch.ones(5),)

        ep = torch.export.export(M(), inps)
        self.assertExpectedInline(
            str(ep.graph_module.code.strip()),
            """\
def forward(self, x):
    cos = torch.ops.aten.cos.default(x)
    auto_functionalized = torch.ops.higher_order.auto_functionalized(torch.ops.testlib.foo.default, x = x, z = cos);  x = cos = None
    getitem_3 = auto_functionalized[3];  auto_functionalized = None
    cos_1 = torch.ops.aten.cos.default(getitem_3)
    return (getitem_3, getitem_3, cos_1)""",
        )

        ep = torch.export._trace._export(M(), inps, pre_dispatch=True)
        self.assertExpectedInline(
            str(ep.graph_module.code.strip()),
            """\
def forward(self, x):
    cos = torch.ops.aten.cos.default(x)
    auto_functionalized = torch.ops.higher_order.auto_functionalized(torch.ops.testlib.foo.default, x = x, z = cos);  x = cos = None
    getitem_3 = auto_functionalized[3];  auto_functionalized = None
    cos_1 = torch.ops.aten.cos.default(getitem_3)
    return (getitem_3, getitem_3, cos_1)""",
        )

    def test_custom_op_auto_warn_pre_dispatch(self):
        class M(torch.nn.Module):
            def __init__(self) -> None:
                super().__init__()

            def forward(self, x):
                return torch.ops.testlib.foo_functional(x)

        inps = (torch.ones(5),)

        ep = torch.export.export(M(), inps).run_decompositions()
        self.assertExpectedInline(
            str(ep.graph_module.code.strip()),
            """\
def forward(self, x):
    cos = torch.ops.aten.cos.default(x)
    cos_1 = torch.ops.aten.cos.default(x);  x = None
    auto_functionalized = torch.ops.higher_order.auto_functionalized(torch.ops.testlib.foo.default, x = cos, z = cos_1);  cos = cos_1 = None
    getitem_3 = auto_functionalized[3];  auto_functionalized = None
    cos_2 = torch.ops.aten.cos.default(getitem_3);  getitem_3 = None
    return (cos_2,)""",
        )

        ep = torch.export._trace._export(M(), inps, pre_dispatch=True)
        self.assertExpectedInline(
            str(ep.graph_module.code.strip()),
            """\
def forward(self, x):
    foo_functional = torch.ops.testlib.foo_functional.default(x);  x = None
    return (foo_functional,)""",
        )

    # original input names aren't retraceable:
    # compilation will succeed, but names won't match forward() signature.
    @testing.expectedFailureRetraceability
    def test_placeholder_naming_collisions(self):
        # test collisions between nested user inputs
        class Foo(torch.nn.Module):
            def forward(self, x, x_foo, x_foo_0):
                return x["foo"][0] + x_foo[0] + x_foo_0

        inputs = (
            {"foo": [torch.randn(4, 4)]},
            (torch.randn(4, 4),),
            torch.randn(4, 4),
        )
        ep = export(Foo(), inputs)
        expected_names = ["x_foo_0", "x_foo_0_1", "x_foo_0_2"]
        real_names = [spec.arg.name for spec in ep.graph_signature.input_specs]
        self.assertEqual(expected_names, real_names)

        # test collisions between user inputs and params, buffers, constants
        class Foo(torch.nn.Module):
            def __init__(self) -> None:
                super().__init__()
                self.param = torch.nn.Parameter(torch.randn(4))
                self.alpha = torch.nn.Buffer(torch.randn(4), persistent=True)
                self.beta = torch.nn.Buffer(torch.randn(4), persistent=False)
                self.gamma = torch.randn(4)

            def forward(self, p, b_alpha, b, c_gamma):
                p = p["param"] + self.param
                b = self.alpha + self.beta + b_alpha + b["beta"]
                c = self.gamma + c_gamma
                return p, b, c

        inputs = (
            {"param": torch.randn(4)},
            torch.randn(4),
            {"beta": torch.randn(4)},
            torch.randn(4),
        )
        ep = export(Foo(), inputs)
        expected_names = [  # user inputs should be prioritized, unprefixed
            ("p_param_1", InputKind.PARAMETER),
            ("b_alpha_1", InputKind.BUFFER),
            ("b_beta_1", InputKind.BUFFER),
            ("c_gamma_1", InputKind.CONSTANT_TENSOR),
            ("p_param", InputKind.USER_INPUT),
            ("b_alpha", InputKind.USER_INPUT),
            ("b_beta", InputKind.USER_INPUT),
            ("c_gamma", InputKind.USER_INPUT),
        ]
        real_names = [
            (spec.arg.name, spec.kind) for spec in ep.graph_signature.input_specs
        ]
        self.assertEqual(expected_names, real_names)

        # test collisions between user inputs & call_function nodes
        class Foo(torch.nn.Module):
            def forward(self, mul, add, add_1):
                return mul * mul + add * add_1

        ep = export(Foo(), (torch.randn(4, 4), torch.randn(4, 4), torch.randn(4, 4)))
        expected_names_and_ops = [
            ("mul", "placeholder"),
            ("add", "placeholder"),
            ("add_1", "placeholder"),
            ("mul_1", "call_function"),
            ("mul_2", "call_function"),
            ("add_2", "call_function"),
            ("output", "output"),
        ]
        real_names_and_ops = [(node.name, node.op) for node in ep.graph.nodes]
        self.assertEqual(expected_names_and_ops, real_names_and_ops)

    @testing.expectedFailureRetraceability
    def test_placeholder_naming_collisions_hoo_subgraphs(self):
        # test collisions between user inputs, top-level nodes, and HOO subgraph nodes
        class Foo(torch.nn.Module):
            def forward(self, x, mul, mul_1):
                _mul = x * x
                y = cond(
                    _mul.sum() > 0,
                    lambda x, y, z: x * y * z,
                    lambda x, y, z: x + y + z,
                    [_mul, mul, mul_1],
                )
                with torch.enable_grad():
                    y = y * y
                return y

        with torch.no_grad():
            ep = torch.export._trace._export(
                Foo(),
                (torch.randn(4), torch.randn(4), torch.randn(4)),
                pre_dispatch=True,
            )
        # test cond subgraph
        expected_names_and_ops = [
            ("mul_2", "placeholder"),
            ("mul", "placeholder"),
            ("mul_1", "placeholder"),
            ("mul_3", "call_function"),
            ("mul_4", "call_function"),
            ("output", "output"),
        ]
        real_names_and_ops = [
            (node.name, node.op) for node in ep.graph_module.true_graph_0.graph.nodes
        ]
        self.assertEqual(expected_names_and_ops, real_names_and_ops)
        # test set_grad_enabled subgraph
        expected_names_and_ops = [
            ("getitem", "placeholder"),
            ("mul_1", "call_function"),
            ("output", "output"),
        ]
        real_names_and_ops = [
            (node.name, node.op) for node in ep.graph_module.submod_1.graph.nodes
        ]
        self.assertEqual(expected_names_and_ops, real_names_and_ops)

        # test collisions between user inputs & higher order op subgraphs
        # (please never do this)
        class Foo(torch.nn.Module):
            def forward(self, input, true_graph, body_graph):
                def map_body(x, y):
                    return x + y

                x = map(map_body, input, body_graph[0])
                x = x + true_graph[0] + true_graph[1]
                x = cond(x.sum() > 0, lambda x: x * 2.0, lambda x: x + 2.0, [x])
                x = cond(x.sum() > 0, lambda x: x * 2.0, lambda x: x + 2.0, [x])
                return x

        inputs = (
            torch.randn(10, 4),
            (torch.randn(4), torch.randn(4)),
            (torch.randn(4),),
        )
        ep = export(Foo(), inputs)
        expected_getattr_names = [
            "body_graph_1",
            "true_graph_2",
            "false_graph_0",
            "true_graph_3",
            "false_graph_1",
        ]
        real_getattr_names = [
            node.name for node in ep.graph.nodes if node.op == "get_attr"
        ]
        self.assertEqual(expected_getattr_names, real_getattr_names)

    def test_constant_input_naming(self):
        class Foo(torch.nn.Module):
            def forward(self, x, y, div="floor"):
                return torch.div(x, y, rounding_mode=div)

        f = Foo()
        inputs = (torch.randn(4), torch.randn(4), "floor")
        ep = export(f, inputs)
        div_spec = ep.graph_signature.input_specs[2]
        self.assertEqual(div_spec.arg.name, "div")
        self.assertEqual(div_spec.arg.value, "floor")

    def test_unbacked_deferred_runtime_retrace(self):
        class Foo(torch.nn.Module):
            def forward(self, x, y):
                y_sum = y.sin().sum()
                with torch.no_grad():
                    a = x.item()
                    torch._check_is_size(a)
                    torch._check(a > 2)
                    torch._check(a < 6)
                    unbacked_shape = torch.ops.testlib.foo_unbacked(a)
                return y + y_sum + unbacked_shape.sum()

        inps = (torch.tensor(4), torch.randn(5, 5))
        from torch.export import _trace

        ep_pre = _trace._export(Foo(), inps, pre_dispatch=True, strict=False)
        self.assertExpectedInline(
            str(ep_pre.graph_module.submod_1.code).strip(),
            """\
def forward(self, x):
    item = torch.ops.aten.item.default(x);  x = None
<<<<<<< HEAD
    sym_constrain_range_for_size_default = torch.ops.aten.sym_constrain_range_for_size.default(item)
    ge_1 = item >= 3
    _assert_scalar_default = torch.ops.aten._assert_scalar.default(ge_1, "Runtime assertion failed for expression u1 >= 3 on node 'ge_1'");  ge_1 = None
    le = item <= 5
    _assert_scalar_default_1 = torch.ops.aten._assert_scalar.default(le, "Runtime assertion failed for expression u1 <= 5 on node 'le'");  le = None
    gt_1 = item > 2
    _assert_scalar_default_2 = torch.ops.aten._assert_scalar.default(gt_1, "Runtime assertion failed for expression 2 < u1 on node 'gt_1'");  gt_1 = None
    lt_1 = item < 6
    _assert_scalar_default_3 = torch.ops.aten._assert_scalar.default(lt_1, "Runtime assertion failed for expression u1 < 6 on node 'lt_1'");  lt_1 = None
=======
    sym_constrain_range_for_size_default = torch.ops.aten.sym_constrain_range_for_size.default(item);  sym_constrain_range_for_size_default = None
    ge = item >= 3
    _assert_scalar_default = torch.ops.aten._assert_scalar.default(ge, "Runtime assertion failed for expression u1 >= 3 on node 'ge'");  ge = _assert_scalar_default = None
    le = item <= 5
    _assert_scalar_default_1 = torch.ops.aten._assert_scalar.default(le, "Runtime assertion failed for expression u1 <= 5 on node 'le'");  le = _assert_scalar_default_1 = None
    gt = item > 2
    _assert_scalar_default_2 = torch.ops.aten._assert_scalar.default(gt, "Runtime assertion failed for expression 2 < u1 on node 'gt'");  gt = _assert_scalar_default_2 = None
    lt = item < 6
    _assert_scalar_default_3 = torch.ops.aten._assert_scalar.default(lt, "Runtime assertion failed for expression u1 < 6 on node 'lt'");  lt = _assert_scalar_default_3 = None
>>>>>>> 48706aa4
    foo_unbacked = torch.ops.testlib.foo_unbacked.default(item);  item = None
    return foo_unbacked""",
        )
        ep_aot = ep_pre.run_decompositions()
        self.assertExpectedInline(
            str(ep_aot.graph_module.code).strip(),
            """\
def forward(self, x, y):
    sin = torch.ops.aten.sin.default(y)
    sum_1 = torch.ops.aten.sum.dim_IntList(sin, []);  sin = None
    _local_scalar_dense = torch.ops.aten._local_scalar_dense.default(x);  x = None
    sym_constrain_range_for_size_default = torch.ops.aten.sym_constrain_range_for_size.default(_local_scalar_dense);  sym_constrain_range_for_size_default = None
    ge_1 = _local_scalar_dense >= 3
    _assert_scalar_default = torch.ops.aten._assert_scalar.default(ge_1, "Runtime assertion failed for expression u3 >= 3 on node 'ge_1'");  ge_1 = _assert_scalar_default = None
    le_1 = _local_scalar_dense <= 5;  _local_scalar_dense = None
    _assert_scalar_default_1 = torch.ops.aten._assert_scalar.default(le_1, "Runtime assertion failed for expression u3 <= 5 on node 'le_1'");  le_1 = _assert_scalar_default_1 = None
    full = torch.ops.aten.full.default([4, 4], 1, dtype = torch.float32, layout = torch.strided, device = device(type='cpu'), pin_memory = False)
    add = torch.ops.aten.add.Tensor(y, sum_1);  y = sum_1 = None
    sum_2 = torch.ops.aten.sum.dim_IntList(full, []);  full = None
    add_1 = torch.ops.aten.add.Tensor(add, sum_2);  add = sum_2 = None
    return (add_1,)""",
        )

    def test_nested_dynamic_shapes_spec(self):
        class Foo(torch.nn.Module):
            def forward(self, x):
                (a0, a1), (b0, b1), (c0, c1, c2) = x
                return a0 + a1 + b0 + b1 + c0 + c1 + c2

        f = Foo()
        inputs = (
            (1, 2),
            (
                torch.randn(4, 4),
                torch.randn(4, 4),
            ),
            (
                torch.randn(4, 4),
                torch.randn(4, 4),
                torch.randn(4, 4),
            ),
        )
        # make sure this gets parsed correctly as 7 individual inputs, not 3 tensors
        dynamic_shapes = {
            "x": (
                (None, None),
                (None, None),
                (None, None, None),
            )
        }
        export(f, (inputs,), dynamic_shapes=dynamic_shapes)

    def test_disable_forced_specializations_ok(self):
        # check that we don't force specialization, and defer to runtime asserts
        # with allow_complex_guards_as_runtime_asserts=True to successfully export
        # case 1: modulo guards
        from torch.export import dims

        class Mod4Reshape(torch.nn.Module):
            def forward(self, x):
                return x.reshape(x.shape[0] - 1, 4, -1)  # Mod(s0*s1, 4*(s0-1)) = 0

        inputs = (torch.randn(10, 72),)
        dx, dy = dims("dx", "dy")
        ep = torch.export._trace._export(
            Mod4Reshape(),
            inputs,
            dynamic_shapes={"x": (dx, dy)},
            allow_complex_guards_as_runtime_asserts=True,
        )
        out1 = ep.module()(torch.randn(8, 7))
        self.assertEqual(out1.shape, torch.ones(7, 4, 2).shape)
        out2 = ep.module()(torch.randn(12, 11))
        self.assertEqual(out2.shape, torch.ones(11, 4, 3).shape)
        with self.assertRaisesRegex(
            RuntimeError,
            r"Runtime assertion failed for expression Eq\(Mod\(s0\*s1, 4\*s0 \- 4\), 0\) on node 'eq.*'",
        ):
            ep.module()(torch.randn(8, 8))  # fail

        # case 2: 2d reshape
        class FreeReshape(torch.nn.Module):
            def forward(self, x, y, z):
                return x.reshape([-1]) + y.reshape([-1]) + z  # s0*s1 = s2*s3 = s4

        inputs = (
            torch.randn(6, 8),
            torch.randn(3, 16),
            torch.randn(48),
        )
        dynamic_shapes = {
            "x": [Dim(f"dx{i}", min=2) for i in range(2)],
            "y": [Dim(f"dy{i}", min=2) for i in range(2)],
            "z": [Dim(f"dz{i}", min=4) for i in range(1)],
        }
        ep = torch.export._trace._export(
            FreeReshape(),
            inputs,
            dynamic_shapes=dynamic_shapes,
            allow_complex_guards_as_runtime_asserts=True,
        )
        ep = export(FreeReshape(), inputs, dynamic_shapes=dynamic_shapes)
        out1 = ep.module()(torch.randn(48, 1), torch.randn(4, 12), torch.randn(48))
        self.assertEqual(out1.shape, torch.ones(48).shape)
        out2 = ep.module()(torch.randn(5, 8), torch.randn(4, 10), torch.randn(40))
        self.assertEqual(out2.shape, torch.ones(40).shape)
        with self.assertRaisesRegex(
            RuntimeError,
            r"Runtime assertion failed for expression Eq\(s0\*s1, s2\*s3\) on node 'eq.*'",
        ):  # fail only at runtime
            ep.module()(torch.randn(5, 8), torch.randn(4, 5), torch.randn(30))  # fail

        # case 3: 3d reshape (previously failing with different issue)
        class Reshape3d(torch.nn.Module):
            def forward(self, x, y):
                return x.reshape([-1]) + y  # s0*s1*s2 = s3

        inputs = (
            torch.randn(4, 3, 2),
            torch.randn(24),
        )
        dynamic_shapes = {
            "x": (Dim("dx0", min=2), Dim("dx1", min=2), Dim("dx2", min=2)),
            "y": (Dim("dy", min=8),),
        }
        ep = torch.export._trace._export(
            Reshape3d(),
            inputs,
            dynamic_shapes=dynamic_shapes,
            allow_complex_guards_as_runtime_asserts=True,
        )
        out1 = ep.module()(torch.randn(9, 7, 2), torch.randn(126))
        self.assertEqual(out1.shape, torch.ones(126).shape)
        with self.assertRaisesRegex(
            RuntimeError,
            r"Runtime assertion failed for expression Eq\(s0\*s1\*s2, s3\) on node 'eq.*'",
        ):  # fail only at runtime
            ep.module()(torch.randn(4, 3, 2), torch.randn(10))  # fail

    def test_disable_forced_specializations_errors(self):
        # check error messages with hybrid symints
        class Foo(torch.nn.Module):
            def forward(self, w, x, y, z):
                return w.reshape([-1]) + x, y + z  # simple: s0*s1 = s2, s3 = s4

        inputs = (
            torch.randn(3, 4),
            torch.randn(12),
            torch.randn(4),
            torch.randn(4),
        )
        dynamic_shapes = {
            "w": [Dim(f"dw{i}") for i in range(2)],
            "x": [Dim(f"dx{i}") for i in range(1)],
            "y": [Dim("dy")],  # y & z incorrect, export is supposed to fail.
            "z": [Dim("dz")],  # suggested fix should be to match these up.
        }
        with self.assertRaisesRegex(  # if disable=True, suggested fixes should not specialize.
            torch._dynamo.exc.UserError,
            r".*Constraints violated(.*\n)*"
            r"Suggested fixes:(.*\n)*"
            r".*dz = dy(.*\n)*",
        ) as msg:
            export(
                Foo(),
                inputs,
                dynamic_shapes=dynamic_shapes,
                strict=False,
            )

    # TODO requires_grad doesn't seem to work with serialization.
    @testing.expectedFailureSerDer
    def test_preserve_requires_grad_placeholders(self):
        class Module(torch.nn.Module):
            def __init__(self) -> None:
                super().__init__()
                self.p = torch.nn.Parameter(torch.randn(3, 3))

            def forward(self, x, y):
                return self.p + x + y

        m = Module()
        ep = export(m, (torch.randn(3, 3), torch.randn(3, 3, requires_grad=True)))
        placeholders = [
            node for node in ep.graph_module.graph.nodes if node.op == "placeholder"
        ]
        self.assertTrue(placeholders[0].meta["val"].requires_grad)
        self.assertFalse(placeholders[1].meta["val"].requires_grad)
        self.assertTrue(placeholders[2].meta["val"].requires_grad)

    def test_reshape_view_helper(self):
        # see: https://github.com/pytorch/pytorch/issues/126607
        class Model(torch.nn.Module):
            def __init__(self) -> None:
                super().__init__()

            def forward(self, x):
                x = x.view(x.size(1), -1)
                # torch/_refs/__init__/_reshape_view_helper() will generate guards on reshape kernel(?)
                # Ne(s0, 20), so that reshape isn't no-op
                # Ne(Mod(s0, 20), 0), so that reshape needs to first flatten [s0, 20, 16] -> [s0*20, 16]
                # then split_dim -> [20, s0, 16]
                # check that these show up in graph
                return torch.nn.functional.softmax(
                    x, dim=0
                )  # don't think softmax actually creates any issues, just part of original test

        model = Model()
        x = torch.rand(1024, 20, 16)
        dynamic_shapes = {"x": {0: Dim("batch")}}
        ep = torch.export._trace._export(
            model,
            (x,),
            dynamic_shapes=dynamic_shapes,
            allow_complex_guards_as_runtime_asserts=True,
        )
        with self.assertRaisesRegex(
            RuntimeError,
            r"Runtime assertion failed for expression Ne\(s0, 20\)",
        ):
            ep.module()(torch.randn(20, 20, 16))
        with self.assertRaisesRegex(
            RuntimeError,
            r"Runtime assertion failed for expression Ne\(Mod\(s0, 20\), 0\)",
        ):
            ep.module()(torch.randn(400, 20, 16))
        ep.module()(torch.randn(42, 20, 16))

    def test_allow_explicit_guards_as_runtime_asserts(self):
        # check that explicit guards are treated as runtime assertions
        class Foo(torch.nn.Module):
            def forward(self, x, y):
                # check that negation of first guard also shows up as runtime assertion
                if x.shape[0] == y.shape[0]:  # False
                    return x + y
                elif x.shape[0] == y.shape[0] ** 3:  # False
                    return x + 2, y + 3
                elif x.shape[0] ** 2 == y.shape[0] * 3:  # True
                    return x * 2.0, y * 3.0

        inputs = (torch.randn(6), torch.randn(12))
        dynamic_shapes = {"x": [Dim("dx", min=4)], "y": [Dim("dy", min=4)]}
        ep = torch.export._trace._export(
            Foo(),
            inputs,
            dynamic_shapes=dynamic_shapes,
            allow_complex_guards_as_runtime_asserts=True,
        )
        # check forward pass
        out0, out1 = ep.module()(torch.randn(9), torch.randn(27))
        self.assertEqual(out0.shape, torch.ones(9).shape)
        self.assertEqual(out1.shape, torch.ones(27).shape)
        with self.assertRaisesRegex(
            RuntimeError,
            r"Runtime assertion failed for expression Ne\(s0, s1\)",
        ):  # fail only at runtime
            ep.module()(torch.randn(4), torch.randn(4))  # fail
        with self.assertRaisesRegex(
            RuntimeError,
            r"Runtime assertion failed for expression Ne\(s0, s1\**3\)",
        ):
            ep.module()(torch.randn(64), torch.randn(4))  # fail
        with self.assertRaisesRegex(
            RuntimeError,
            r"Runtime assertion failed for expression Eq\(s0\**2, 3\*s1\)",
        ):
            ep.module()(torch.randn(10), torch.randn(9))  # fail

        # this should be set with command line flag TORCH_DYNAMO_DO_NOT_EMIT_RUNTIME_ASSERTS=1,
        # but dynamo checks that at torch import time, so setting os.environ makes no difference
        # instead, manually patch dynamo config and test.
        # test that setting this flag removes runtime asserts
        from torch._dynamo import config as _dynamo_config

        with _dynamo_config.patch(
            do_not_emit_runtime_asserts=True,
        ):
            ep = torch.export._trace._export(
                Foo(),
                inputs,
                dynamic_shapes=dynamic_shapes,
                allow_complex_guards_as_runtime_asserts=True,
            ).run_decompositions()

        self.assertEqual(
            [
                node.target == torch.ops.aten._assert_scalar.default
                for node in ep.graph.nodes
            ].count(True),
            0,
        )

    def test_constant_aliasing(self):
        class M1(torch.nn.Module):
            def __init__(self, m2, foo):
                super().__init__()
                self.m2 = m2
                self.foo = foo

            def forward(self, x):
                return x + self.foo + self.m2(x)

        class M2(torch.nn.Module):
            def __init__(self) -> None:
                super().__init__()
                self.foo = torch.ones(3, 3)

            def forward(self, x):
                return x + self.foo

        m2 = M2()
        m1 = M1(m2, m2.foo)
        inps = (torch.ones(3, 3),)
        ep = torch.export.export(m1, inps, strict=False)
        # check both constants appear in list
        self.assertEqual(sorted(list(ep.constants)), ["foo", "m2.foo"])
        # check only one input spec exists
        num_constant_inputs = [
            spec.kind == InputKind.CONSTANT_TENSOR
            for spec in ep.graph_signature.input_specs
        ].count(True)
        self.assertEqual(num_constant_inputs, 1)
        # unflatten
        unflattened = unflatten(ep)
        self.assertTrue(torch.allclose(m1(*inps), unflattened(*inps)))

    @testing.expectedFailureRetraceability
    def test_unused_aliases(self):
        class Foo(torch.nn.Module):
            def __init__(self) -> None:
                super().__init__()
                # param
                self.alpha = torch.nn.Parameter(torch.randn(4))
                self.beta = self.alpha
                self.gamma = self.alpha

            def forward(self, x):
                return x + self.gamma

        inps = (torch.randn(4),)
        ep = export(Foo(), inps)
        # placeholder nodes will be deduplicated in strict-mode,
        # but check that all params still appear in state dict
        for param in ["alpha", "beta", "gamma"]:
            self.assertTrue(param in ep.state_dict)

        # check that they also appear in unflattened state dict
        unep = unflatten(ep)
        for param in ["alpha", "beta", "gamma"]:
            self.assertTrue(param in unep.state_dict())

    def test_intermediate_shape_comp(self):
        class Foo(torch.nn.Module):
            def forward(self, x, y):
                z = torch.cat([x, x], dim=0)
                w = z.repeat(y.shape[0])
                return w.shape[0] + x.shape[0]

        inputs = (torch.randn(6), torch.randn(4))
        shapes = {
            "x": (Dim("dx0"),),
            "y": (Dim("dy"),),
        }
        ep = export(
            Foo(),
            inputs,
            dynamic_shapes=shapes,
        )
        # test that shape is from size compute, not sym_size call
        add_node = [node for node in ep.graph.nodes if node.target == operator.add][0]
        self.assertTrue(add_node.args[0].target == operator.mul)
        # test sym_size calls only happen on placeholders
        sym_size_nodes = [
            node
            for node in ep.graph.nodes
            if node.target == torch.ops.aten.sym_size.int
        ]
        self.assertEqual(len(sym_size_nodes), 2)
        self.assertTrue(
            all(node.args[0].op == "placeholder" for node in sym_size_nodes)
        )
        # dynamo will DCE the repeat node, AOTAutograd will leave it
        # training IR will also DCE due to retracing
        repeat_nodes = [
            node
            for node in ep.graph.nodes
            if node.target == torch.ops.aten.repeat.default
        ]
        self.assertEqual(
            len(repeat_nodes),
            1
            if is_non_strict_test(self._testMethodName)
            and not is_training_ir_test(self._testMethodName)
            else 0,
        )

    def test_checks_to_constrain_range(self):
        class Foo(torch.nn.Module):
            def forward(self, x, y):
                n = y.item()
                m = y.item()
                torch._check_is_size(n)
                torch._check(m >= 0)
                torch._check(n >= 3)
                torch._check(-m >= -9)  # m <= 9
                torch._check(n <= 6)
                # n has range [3, 9]
                return x[:n]

        inputs = (torch.randn(10), torch.tensor(6))
        ep = export(Foo(), inputs)
        FileCheck().check_count(
            "torch.ops.aten._assert_scalar.default", 2, exactly=True
        ).run(ep.graph_module.code)
        FileCheck().check_count(
            "torch.ops.aten.sym_constrain_range.default", 0, exactly=True
        ).run(ep.graph_module.code)
        FileCheck().check_count(
            "torch.ops.aten.sym_constrain_range_for_size.default", 1, exactly=True
        ).run(ep.graph_module.code)

        ep = ep.run_decompositions()
        FileCheck().check_count(
            "torch.ops.aten._assert_scalar.default", 2, exactly=True
        ).run(ep.graph_module.code)
        FileCheck().check_count(
            "torch.ops.aten.sym_constrain_range.default", 0, exactly=True
        ).run(ep.graph_module.code)
        FileCheck().check_count(
            "torch.ops.aten.sym_constrain_range_for_size.default", 1, exactly=True
        ).run(ep.graph_module.code)

        # check runtime
        ep.module()(torch.randn(10), torch.tensor(5))
        with self.assertRaisesRegex(
            RuntimeError,
            r"Runtime assertion failed for expression u[\d+] \>\= 3",
        ):
            ep.module()(torch.randn(10), torch.tensor(2))

    def test_cse_for_symint(self):
        class Foo(torch.nn.Module):
            # check sym ops only get computed once
            def forward(self, x, y):
                if (
                    x.shape[0] ** 2 - y.shape[0] ** 2 >= 4  # 16
                    and x.shape[0] ** 2 - y.shape[0] ** 2 <= 20
                    and x.shape[0] ** 2 - y.shape[0] ** 2 != 15
                ):
                    return x * 2, y * 2

        inputs = (torch.randn(5), torch.randn(3))
        shapes = {"x": (Dim("dx"),), "y": (Dim("dy"),)}
        ep = torch.export._trace._export(
            Foo(),
            inputs,
            dynamic_shapes=shapes,
            allow_complex_guards_as_runtime_asserts=True,
        )
        # count 2 pow nodes, 2 sym_size.int nodes
        self.assertEqual(
            [node.target for node in ep.graph.nodes].count(
                operator.pow,
            ),
            2,
        )
        FileCheck().check_count("torch.ops.aten.sym_size.int", 2, exactly=True).run(
            ep.graph_module.code
        )

        ep = ep.run_decompositions()
        self.assertEqual(
            [node.target for node in ep.graph.nodes].count(
                operator.pow,
            ),
            2,
        )
        FileCheck().check_count("torch.ops.aten.sym_size.int", 2, exactly=True).run(
            ep.graph_module.code
        )

    def test_slice_with_floordiv(self):
        # slice operation emits runtime assert s0//2 <= s1
        class M1(torch.nn.Module):
            def forward(self, x, y):
                d = x.size(0) // 2
                return y[d:]

        class M(torch.nn.Module):
            def __init__(self) -> None:
                super().__init__()
                self.m1 = M1()

            def forward(self, x, y):
                d = x.size(0) // 2
                m1_res = self.m1(x, y)
                return y[d:] + m1_res

        inputs = (torch.ones(10), torch.ones(10))
        d0 = torch.export.Dim("d0", max=2048)
        d1 = torch.export.Dim("d1", max=2048)
        ep = export(
            M(),
            inputs,
            dynamic_shapes=((d0,), (d1,)),
        )
        ep.module()(torch.ones(8), torch.ones(4))
        ep.module()(torch.ones(8), torch.ones(5))
        with self.assertRaisesRegex(
            RuntimeError,
            r"Runtime assertion failed for expression \(s0//2\) \<\= s1",
        ):
            ep.module()(torch.ones(10), torch.ones(4))

    def test_split_const_gm_with_lifted_constants(self):
        class Model(torch.nn.Module):
            def __init__(self) -> None:
                super().__init__()
                self.w_pre = torch.randn(4, 4)
                self.b = torch.randn(4)

            def forward(self, x):
                w_transpose = torch.transpose(self.w_pre, 0, 1)
                w_relu = torch.nn.functional.relu(w_transpose)
                w = w_relu + self.b
                return torch.matmul(x, w)

        example_inputs = (torch.randn(4, 4),)
        mod = Model()
        ep = torch.export.export(mod, example_inputs)
        new_gm = copy.deepcopy(ep.graph_module)
        new_sig = copy.deepcopy(ep.graph_signature)
        placeholder_nodes = [
            node for node in new_gm.graph.nodes if node.op == "placeholder"
        ]
        constants = {**ep.state_dict, **ep.constants}
        lifted_constants = {
            n.name: constants[spec.target]
            for n, spec in zip(placeholder_nodes, new_sig.input_specs)
            if spec.target is not None
        }
        const_gm, _ = split_const_gm(new_gm, lifted_constants)
        counter = 0
        for node in const_gm.graph.nodes:
            if node.op == "call_function":
                counter += 1
        self.assertTrue(counter > 0)
        test_input = torch.randn(4, 4)
        expected = new_gm(None, None, test_input)[0]
        actual = mod(test_input)
        self.assertEqual(actual, expected)
        const_gm, _ = split_const_gm(ep.graph_module, lifted_constants, lambda x: True)
        counter = 0
        for node in const_gm.graph.nodes:
            if node.op == "call_function":
                self.assertTrue(False)


@unittest.skipIf(not torchdynamo.is_dynamo_supported(), "dynamo isn't support")
class TestOneOffModelExportResult(TestCase):
    def test_scaled_dot_product_attention_cpu(self):
        """
        This test makes sure we are always getting the same decomposition result for SDPA.
        As of now _scaled_dot_product_flash_attention_for_cpu is expected to show up in
        export() result. Some downstream backend then further decompose it into core ATen
        ops in torch/_decomp/decompositions.py (search for
        _scaled_dot_product_flash_attention_for_cpu).

        Export is decomposing based on the CompositeImplicitAutograd kernel implementation
        of SDPA. If this test fails, it means the kernel is being modified. In this case
        we strongly encourage you to change the decomposition rule under
        torch/_decomp/decompositions.py along with the kernel changes, so all of the
        downstream backends are not being affected.
        """

        class ScaledDotProductAttention(torch.nn.Module):
            def __init__(self) -> None:
                super().__init__()

            def forward(self, q, k, v):
                attn_output = F.scaled_dot_product_attention(
                    q, k, v, None, dropout_p=0.0, is_causal=True
                )
                return attn_output

        q = torch.randn(1, 1, 8, 8, device="cpu")
        k = torch.randn(1, 1, 8, 8, device="cpu")
        v = torch.randn(1, 1, 8, 8, device="cpu")

        from torch.nn.attention import SDPBackend

        with torch.nn.attention.sdpa_kernel([SDPBackend.MATH]):
            ep = torch.export.export(ScaledDotProductAttention(), (q, k, v))
            print(ep.graph)
            ep.run_decompositions()
            print(ep.graph)

    #         self.assertExpectedInline(ep.graph_module.code.strip(), """\
    # def forward(self, arg0_1, arg1_1, arg2_1):
    #     _scaled_dot_product_flash_attention_for_cpu = torch.ops.aten._scaled_dot_product_flash_attention_for_cpu.default(arg0_1, arg1_1, arg2_1, 0.0, True);  arg0_1 = arg1_1 = arg2_1 = None
    #     getitem = _scaled_dot_product_flash_attention_for_cpu[0];  _scaled_dot_product_flash_attention_for_cpu = None
    #     return (getitem,)""")

    @unittest.skipIf(
        not PLATFORM_SUPPORTS_FLASH_ATTENTION,
        "Can't run fused SDPA on this platform",
    )
    def test_scaled_dot_product_attention_cuda(self):
        """
        This test makes sure we are always getting the same decomposition result for SDPA.
        As of now _scaled_dot_product_flash_attention is expected to show up in
        export() result (GPU tensors are given). Currently there's no downstream
        backend relies on this export result so if this test fails, feel free to
        change it to the latest export() result.
        """

        class ScaledDotProductAttention(torch.nn.Module):
            def __init__(self) -> None:
                super().__init__()

            def forward(self, q, k, v):
                attn_output = F.scaled_dot_product_attention(
                    q, k, v, None, dropout_p=0.0, is_causal=True
                )
                return attn_output

        q = torch.randn(1, 16, 16, 64, dtype=torch.bfloat16, device="cuda")
        k = torch.randn(1, 16, 16, 64, dtype=torch.bfloat16, device="cuda")
        v = torch.randn(1, 16, 16, 64, dtype=torch.bfloat16, device="cuda")

        ep = torch.export.export(
            ScaledDotProductAttention(), (q, k, v)
        ).run_decompositions()
        code_str = """\
def forward(self, q, k, v):
    _scaled_dot_product_flash_attention = torch.ops.aten._scaled_dot_product_flash_attention.default(q, k, v, 0.0, True, scale = 0.125);  q = k = v = None
    getitem = _scaled_dot_product_flash_attention[0];  _scaled_dot_product_flash_attention = None
    return (getitem,)"""
        if SM90OrLater:
            code_str = """\
def forward(self, q, k, v):
    _scaled_dot_product_cudnn_attention = torch.ops.aten._scaled_dot_product_cudnn_attention.default(q, k, v, None, False, 0.0, True);  q = k = v = None
    getitem = _scaled_dot_product_cudnn_attention[0];  _scaled_dot_product_cudnn_attention = None
    return (getitem,)"""
        self.assertExpectedInline(
            ep.graph_module.code.strip(),
            code_str,
        )

    def test_int_list_output(self):
        class M(torch.nn.Module):
            def forward(self, x):
                return [((1, 3), [x + x, x * x])]

        ep = torch.export.export(M(), (torch.ones(2, 3),))
        res = ep.module()(torch.ones(2, 3))
        self.assertEqual(res[0][0], (1, 3))

    def test_primitive_constant_output(self):
        class Z(torch.nn.Module):
            def forward(self, x, y):
                return y * x

        ep = torch.export.export(Z(), (torch.tensor(3), 5))
        res = ep.module()(torch.tensor(4), 5)
        self.assertEqual(res, torch.tensor(20))

        class B(torch.nn.Module):
            def forward(self, x, y):
                return y * x, y

        ep = torch.export.export(B(), (torch.tensor(3), 5))
        res = ep.module()(torch.tensor(4), 5)
        self.assertEqual(res[0], torch.tensor(20))
        self.assertEqual(res[1], 5)

        with self.assertRaisesRegex(
            RuntimeError,
            escape("Expected input at *args[1] to be equal to 5, but got 20"),
        ):
            res = ep.module()(torch.tensor(4), 20)

        class F(torch.nn.Module):
            def forward(self, x):
                # return a constant of primitive type
                y = 5
                return y * x, y

        ep = torch.export.export(F(), (torch.tensor(3),))
        res = ep.module()(torch.tensor(4))
        self.assertEqual(res[0], torch.tensor(20))
        self.assertEqual(res[1], 5)

        class Q(torch.nn.Module):
            def forward(self, x, y):
                return y * x, y - 1

        ep = torch.export.export(Q(), (torch.tensor(3), 5))
        res = ep.module()(torch.tensor(4), 5)
        self.assertEqual(res[0], torch.tensor(20))
        self.assertEqual(res[1], 4)

    def test_unbacked_sdpa(self):
        import torch
        from torch.nn.attention import sdpa_kernel, SDPBackend
        from torch.nn.functional import scaled_dot_product_attention

        class Module(torch.nn.Module):
            def forward(
                self, query: torch.Tensor, cache: torch.Tensor, start_pos: torch.Tensor
            ) -> torch.Tensor:
                # x.sizes(): 1, 128, 16, 128
                sp = start_pos.item()
                torch._check_is_size(sp)
                torch._check(sp >= 0)
                torch._check(sp <= 126)
                key = cache[:, : sp + 1, :, :]  # 1, sp+1, 16, 128
                value = cache[:, : sp + 1, :, :]  # 1, sp+1, 16, 128
                query = query.transpose(1, 2)  # (bs, n_local_heads, seqlen, head_dim)
                key = key.transpose(1, 2)
                value = value.transpose(1, 2)
                # https://github.com/pytorch/pytorch/blob/main/aten/src/ATen/native/transformers/attention.cpp#L732
                return scaled_dot_product_attention(query, key, value)

        cache = torch.randn(1, 128, 16, 128, dtype=torch.float16)
        query = torch.randn(1, 1, 16, 128, dtype=torch.float16)
        start_pos = torch.tensor([0])
        with sdpa_kernel(SDPBackend.MATH), torch.no_grad():
            ep = torch.export.export(Module(), (query, cache, start_pos))
            args = (query, cache, start_pos)
            self.assertEqual(ep.module()(*args), Module()(*args))
            args = (query, cache, torch.tensor([3]))
            self.assertEqual(ep.module()(*args), Module()(*args))
            args = (query, cache, torch.tensor([126]))
            self.assertEqual(ep.module()(*args), Module()(*args))

    def test_none_input_output(self):
        class Z(torch.nn.Module):
            def forward(self, x, y):
                return x * x

        ep = torch.export.export(Z(), (torch.tensor(3), None))
        res = ep.module()(torch.tensor(4), None)
        self.assertEqual(res, torch.tensor(16))

        class B(torch.nn.Module):
            def forward(self, x, y):
                return x * x, y

        ep = torch.export.export(B(), (torch.tensor(3), None))
        res = ep.module()(torch.tensor(4), None)
        self.assertEqual(res[0], torch.tensor(16))
        self.assertEqual(res[1], None)

        decomp = ep.run_decompositions()
        gm = decomp.module()
        res = gm(torch.tensor(4), None)
        self.assertEqual(res[0], torch.tensor(16))
        self.assertEqual(res[1], None)

    def test_print(self):
        class M(torch.nn.Module):
            def forward(self, x):
                print("start")
                x1 = x + x
                print(x1)
                x2 = x1 * x1
                print(1, 2, 3)
                x3 = x2 + x2
                return (x1, x3)

        gm = export(M(), (torch.randn(3, 3),)).graph_module
        self.assertExpectedInline(
            gm.code.strip(),
            """\
def forward(self, x):
    add = torch.ops.aten.add.Tensor(x, x);  x = None
    mul = torch.ops.aten.mul.Tensor(add, add)
    add_1 = torch.ops.aten.add.Tensor(mul, mul);  mul = None
    return (add, add_1)""",
        )

    def test_logging_logger(self):
        logger = logging.getLogger(__name__)

        class M(torch.nn.Module):
            def forward(self, x):
                logger.log("start")
                x1 = x + x
                logger.debug(x1)
                x2 = x1 * x1
                logger.info(1, 2, 3)
                x3 = x2 + x2
                return (x1, x3)

        gm = export(M(), (torch.randn(3, 3),)).graph_module
        self.assertExpectedInline(
            gm.code.strip(),
            """\
def forward(self, x):
    add = torch.ops.aten.add.Tensor(x, x);  x = None
    mul = torch.ops.aten.mul.Tensor(add, add)
    add_1 = torch.ops.aten.add.Tensor(mul, mul);  mul = None
    return (add, add_1)""",
        )

    @unittest.skipIf(not TEST_TRANSFORMERS, "No transformers")
    def test_hf_logging_logger(self):
        import transformers

        logger = transformers.utils.logging.get_logger(__name__)

        class M(torch.nn.Module):
            def forward(self, x):
                logger.warning_once("start")
                x1 = x + x
                x2 = x1 * x1
                x3 = x2 + x2
                return (x1, x3)

        gm = export(M(), (torch.randn(3, 3),)).graph_module
        self.assertExpectedInline(
            gm.code.strip(),
            """\
def forward(self, x):
    add = torch.ops.aten.add.Tensor(x, x);  x = None
    mul = torch.ops.aten.mul.Tensor(add, add)
    add_1 = torch.ops.aten.add.Tensor(mul, mul);  mul = None
    return (add, add_1)""",
        )

    def test_warning(self):
        class M(torch.nn.Module):
            def forward(self, x):
                warnings.warn("moo")
                res = x + x
                warnings.warn(f"{res}")
                return res

        gm = export(M(), (torch.randn(3, 3),)).graph_module
        self.assertExpectedInline(
            gm.code.strip(),
            """\
def forward(self, x):
    add = torch.ops.aten.add.Tensor(x, x);  x = None
    return (add,)""",
        )

    def test_constant_fqn(self):
        class Nested(torch.nn.Module):
            def __init__(self) -> None:
                super().__init__()
                self.constant = torch.rand(2, 3)
                self.parameter = torch.nn.Parameter(torch.rand(2, 3))

            def forward(self, x):
                return x + self.constant

        class Mod(torch.nn.Module):
            def __init__(self) -> None:
                super().__init__()
                self.nested = Nested()

            def forward(self, x):
                return self.nested(x) + self.nested.constant + self.nested.parameter

        m = Mod()
        ep = export(m, (torch.rand(2, 3),), strict=True)
        self.assertEqual(ep.constants["nested.constant"], m.nested.constant)
        self.assertEqual(ep.module()(torch.ones(2, 3)), m(torch.ones(2, 3)))

    def test_constant_name(self):
        class Nested(torch.nn.Module):
            def __init__(self) -> None:
                super().__init__()
                self.constant = torch.rand(2, 3)
                self.parameter = torch.nn.Parameter(torch.rand(2, 3))

            def forward(self, x):
                return x + self.constant

        class Mod(torch.nn.Module):
            def __init__(self) -> None:
                super().__init__()
                self.nested_1 = Nested()
                self.nested_2 = Nested()

            def forward(self, x):
                return (
                    self.nested_1(x)
                    + self.nested_2(x)
                    + self.nested_1.constant
                    + self.nested_2.constant
                    + self.nested_1.parameter
                    + self.nested_2.parameter
                )

        m = Mod()
        ep = export(m, (torch.rand(2, 3),), strict=False)
        self.assertEqual(ep.module()(torch.ones(2, 3)), m(torch.ones(2, 3)))

        # check constant fqn when there are multiple instances of the same class
        self.assertEqual(ep.constants["nested_1.constant"], m.nested_1.constant)
        self.assertEqual(ep.constants["nested_2.constant"], m.nested_2.constant)

        # check constant_name in the graph
        placeholders = [
            node for node in ep.graph_module.graph.nodes if node.op == "placeholder"
        ]
        self.assertEqual(len(placeholders), 5)
        self.assertTrue(all(ph.name == ph.target for ph in placeholders))
        # suffix should be added to duplicated constant_name
        self.assertEqual(placeholders[2].name, "c_nested_1_constant")
        self.assertEqual(placeholders[3].name, "c_nested_2_constant")

    def test_nested_retrace(self):
        class Nested(torch.nn.Module):
            def __init__(self) -> None:
                super().__init__()
                self.param = torch.nn.Parameter(torch.randn(3))

            def forward(self, x):
                return x + self.param

        class Foo(torch.nn.Module):
            def __init__(self) -> None:
                super().__init__()
                self.nested = Nested()

            def forward(self, x):
                return x + self.nested(x)

        # first export
        foo = Foo().to("meta")
        inputs = (torch.ones(3, device="meta"),)
        foo(*inputs)
        ep = torch.export.export(foo, inputs, strict=False)

        # second export
        foo_1 = ep.module()
        ep_1 = torch.export.export(foo_1, inputs, strict=False)

        for node1, node2 in zip(ep.graph.nodes, ep_1.graph.nodes):
            nn_module_stack_1 = node1.meta.get("nn_module_stack", None)
            nn_module_stack_2 = node2.meta.get("nn_module_stack", None)

            if nn_module_stack_1 is None:
                self.assertTrue(nn_module_stack_2 is None)
            else:
                for v1, v2 in zip(
                    nn_module_stack_1.values(), nn_module_stack_2.values()
                ):
                    self.assertEqual(v1, v2)


@unittest.skipIf(not torchdynamo.is_dynamo_supported(), "dynamo doesn't support")
class TestExportCustomClass(TorchTestCase):
    def setUp(self):
        if IS_FBCODE:
            lib_file_path = "//caffe2/test/cpp/jit:test_custom_class_registrations"
        elif IS_SANDCASTLE or IS_MACOS:
            raise unittest.SkipTest("non-portable load_library call used in test")
        elif IS_WINDOWS:
            lib_file_path = find_library_location("torchbind_test.dll")
        else:
            lib_file_path = find_library_location("libtorchbind_test.so")
        torch.ops.load_library(str(lib_file_path))

    def test_lift_custom_obj(self):
        # TODO: fix this test once custom class tracing is implemented

        custom_obj = torch.classes._TorchScriptTesting._PickleTester([3, 4])

        class Foo(torch.nn.Module):
            def forward(self, x):
                return x + x

        f = Foo()

        inputs = (torch.zeros(4, 4),)
        ep = export(f, inputs)

        # Replace one of the values with an instance of our custom class
        for node in ep.graph.nodes:
            if node.op == "call_function" and node.target == torch.ops.aten.add.Tensor:
                with ep.graph.inserting_before(node):
                    setattr(ep.graph_module, "custom_obj", custom_obj)
                    getattr_node = ep.graph.get_attr("custom_obj")
                    # Copy over an nn_module_stack as they are required.
                    getattr_node.meta["nn_module_stack"] = node.meta["nn_module_stack"]
                    custom_node = ep.graph.call_function(
                        torch.ops._TorchScriptTesting.take_an_instance.default,
                        (getattr_node,),
                    )
                    custom_node.meta["val"] = torch.ones(4, 4)
                    # Copy over an nn_module_stack as they are required.
                    custom_node.meta["nn_module_stack"] = node.meta["nn_module_stack"]
                    custom_node.meta["torch_fn"] = (
                        "custom_op",
                        "torch.ops._TorchScriptTesting.take_an_instance.default",
                    )
                    arg0, _ = node.args
                    node.args = (arg0, custom_node)

        from torch._export.passes.lift_constants_pass import lift_constants_pass
        from torch._export.serde.serialize import deserialize, serialize

        constants = lift_constants_pass(ep.graph_module, ep.graph_signature, {})
        for k, v in constants.items():
            assert k not in ep.constants
            ep._constants[k] = v
        serialized_vals = serialize(ep)
        deserialized_ep = deserialize(serialized_vals)

        for node in deserialized_ep.graph.nodes:
            if (
                node.op == "call_function"
                and node.target
                == torch.ops._TorchScriptTesting.take_an_instance.default
            ):
                arg = node.args[0]
                self.assertTrue(arg.op == "placeholder")

    def test_tolist_nonstrict_output(self):
        class M(torch.nn.Module):
            def forward(self, x):
                x.tolist()

        ep = torch.export.export(M(), (torch.ones(3),), strict=False)

    def test_preserve_non_cia_op(self):
        class M(torch.nn.Module):
            def forward(self, x):
                return torch.nn.functional.elu(x)

        ep = export(M(), (torch.randn(2, 3, 4, 5),))
        FileCheck().check_count("torch.ops.aten.elu.default", 1, exactly=True).run(
            ep.graph_module.code
        )

        ep = ep.run_decompositions(
            decomp_table=get_decompositions([torch.ops.aten.elu.default]),
            _preserve_ops=[torch.ops.aten.elu.default],
        )
        FileCheck().check_count("torch.ops.aten.elu.default", 1, exactly=True).run(
            ep.graph_module.code
        )

    def test_preserve_cia_op(self):
        class StaticResizeBilinear2dModule(torch.nn.Module):
            def forward(self, x):
                a = torch.nn.functional.interpolate(
                    x,
                    size=(x.shape[2] * 2, x.shape[3] * 3),
                    mode="bilinear",
                    align_corners=False,
                    antialias=False,
                )
                return a

        ep = export(StaticResizeBilinear2dModule(), (torch.randn(2, 3, 4, 5),))
        FileCheck().check_count(
            "torch.ops.aten.upsample_bilinear2d.vec", 1, exactly=True
        ).run(ep.graph_module.code)

        decomp_table = get_decompositions([torch.ops.aten.upsample_bilinear2d.vec])
        ep = ep.run_decompositions(
            decomp_table=decomp_table,
            _preserve_ops=[torch.ops.aten.upsample_bilinear2d.vec],
        )
        assert torch.ops.aten.upsample_bilinear2d.vec in decomp_table
        FileCheck().check_count(
            "torch.ops.aten.upsample_bilinear2d.vec", 1, exactly=True
        ).run(ep.graph_module.code)


if __name__ == "__main__":
    run_tests()<|MERGE_RESOLUTION|>--- conflicted
+++ resolved
@@ -6011,27 +6011,15 @@
             """\
 def forward(self, x):
     item = torch.ops.aten.item.default(x);  x = None
-<<<<<<< HEAD
-    sym_constrain_range_for_size_default = torch.ops.aten.sym_constrain_range_for_size.default(item)
+    sym_constrain_range_for_size_default = torch.ops.aten.sym_constrain_range_for_size.default(item);  sym_constrain_range_for_size_default = None
     ge_1 = item >= 3
-    _assert_scalar_default = torch.ops.aten._assert_scalar.default(ge_1, "Runtime assertion failed for expression u1 >= 3 on node 'ge_1'");  ge_1 = None
-    le = item <= 5
-    _assert_scalar_default_1 = torch.ops.aten._assert_scalar.default(le, "Runtime assertion failed for expression u1 <= 5 on node 'le'");  le = None
-    gt_1 = item > 2
-    _assert_scalar_default_2 = torch.ops.aten._assert_scalar.default(gt_1, "Runtime assertion failed for expression 2 < u1 on node 'gt_1'");  gt_1 = None
-    lt_1 = item < 6
-    _assert_scalar_default_3 = torch.ops.aten._assert_scalar.default(lt_1, "Runtime assertion failed for expression u1 < 6 on node 'lt_1'");  lt_1 = None
-=======
-    sym_constrain_range_for_size_default = torch.ops.aten.sym_constrain_range_for_size.default(item);  sym_constrain_range_for_size_default = None
-    ge = item >= 3
-    _assert_scalar_default = torch.ops.aten._assert_scalar.default(ge, "Runtime assertion failed for expression u1 >= 3 on node 'ge'");  ge = _assert_scalar_default = None
+    _assert_scalar_default = torch.ops.aten._assert_scalar.default(ge_1, "Runtime assertion failed for expression u1 >= 3 on node 'ge_1'");  ge_1 = _assert_scalar_default = None
     le = item <= 5
     _assert_scalar_default_1 = torch.ops.aten._assert_scalar.default(le, "Runtime assertion failed for expression u1 <= 5 on node 'le'");  le = _assert_scalar_default_1 = None
-    gt = item > 2
-    _assert_scalar_default_2 = torch.ops.aten._assert_scalar.default(gt, "Runtime assertion failed for expression 2 < u1 on node 'gt'");  gt = _assert_scalar_default_2 = None
-    lt = item < 6
-    _assert_scalar_default_3 = torch.ops.aten._assert_scalar.default(lt, "Runtime assertion failed for expression u1 < 6 on node 'lt'");  lt = _assert_scalar_default_3 = None
->>>>>>> 48706aa4
+    gt_1 = item > 2
+    _assert_scalar_default_2 = torch.ops.aten._assert_scalar.default(gt_1, "Runtime assertion failed for expression 2 < u1 on node 'gt_1'");  gt_1 = _assert_scalar_default_2 = None
+    lt_1 = item < 6
+    _assert_scalar_default_3 = torch.ops.aten._assert_scalar.default(lt_1, "Runtime assertion failed for expression u1 < 6 on node 'lt_1'");  lt_1 = _assert_scalar_default_3 = None
     foo_unbacked = torch.ops.testlib.foo_unbacked.default(item);  item = None
     return foo_unbacked""",
         )
