"""
PYTEST_DONT_REWRITE (prevents pytest from rewriting assertions, which interferes
with test_functionalization_with_native_python_assertion)
"""

# Owner(s): ["oncall: export"]
import math
import operator
import unittest
from re import escape
from typing import List, Set

import torch
from functorch.experimental.control_flow import cond
from torch._dynamo.eval_frame import is_dynamo_supported
from torch._export.pass_base import _ExportPassBaseDeprecatedDoNotUse
from torch._export.passes.functionalize_side_effectful_ops_pass import (
    _FunctionalizeSideEffectfulOpsPass,
)
from torch._export.passes.replace_set_grad_with_hop_pass import (
    _is_set_grad_enabled_node,
    _is_set_grad_enabled_sub_mod,
)
from torch._export.passes.replace_view_ops_with_view_copy_ops_pass import (
    get_view_copy_of_view_op,
    is_view_op,
    ReplaceViewOpsWithViewCopyOpsPass,
)
<<<<<<< HEAD
from torch.export import export
=======
from torch._export.utils import (
    node_inline_,
    nodes_count,
    nodes_filter,
    nodes_map,
    sequential_split,
)
from torch._higher_order_ops.auto_functionalize import auto_functionalized
from torch._higher_order_ops.torchbind import enable_torchbind_tracing
from torch.export import export
from torch.export._remove_auto_functionalized_pass import (
    unsafe_remove_auto_functionalized_pass,
)
from torch.export._remove_effect_tokens_pass import _remove_effect_tokens
>>>>>>> 22ba180e
from torch.fx.passes.infra.partitioner import Partition
from torch.fx.passes.operator_support import OperatorSupport
from torch.library import _scoped_library, impl
from torch.testing import FileCheck
<<<<<<< HEAD
from torch.testing._internal.common_utils import run_tests, TestCase, skipIfTorchDynamo, IS_WINDOWS
=======
from torch.testing._internal.common_utils import (
    find_library_location,
    IS_FBCODE,
    IS_MACOS,
    IS_SANDCASTLE,
    IS_WINDOWS,
    run_tests,
    skipIfTorchDynamo,
    TestCase,
)
>>>>>>> 22ba180e
from torch.utils import _pytree as pytree
from torch._export.utils import sequential_split, nodes_filter, nodes_map, node_inline_, nodes_count
from torch._export.passes.replace_set_grad_with_hop_pass import (
    _is_set_grad_enabled_node, _is_set_grad_enabled_sub_mod
)


def count_call_function(graph: torch.fx.Graph, target: torch.ops.OpOverload) -> int:
    count = 0
    for node in graph.nodes:
        if node.op == "call_function" and node.target == target:
            count += 1
    return count


class _AddOperatorSupport(OperatorSupport):
    def is_node_supported(self, submodules, node: torch.fx.Node) -> bool:
        return node.op == "call_function" and node.target in {operator.add}


class _AtenAddOperatorSupport(OperatorSupport):
    def is_node_supported(self, submodules, node: torch.fx.Node) -> bool:
        return node.op == "call_function" and node.target in {torch.ops.aten.add.Tensor}


def _to_partition_names(partitions: List[Partition]) -> List[Set[str]]:
    return [{n.name for n in p.nodes} for p in partitions]


def _get_output_names(gm: torch.fx.GraphModule) -> List[str]:
    output_node = next(n for n in gm.graph.nodes if n.op == "output")
    args = pytree.tree_leaves(output_node.args)
    # if isinstance(args, tuple) and len(args) == 1:
    #     args = args[0]
    return [str(arg) for arg in args]

def _set_grad_enabled_tests():
    from torch.export._trace import _export

    class SetGradOp(torch.nn.Module):
        def forward(self, x):
            x = x + 1
            torch._C._set_grad_enabled(True)
            c = x.sin().sum()
            torch._C._set_grad_enabled(False)
            d = c + 1
            torch._C._set_grad_enabled(True)
            e = d - 1
            return d, e

    class SetGradCtxManager(torch.nn.Module):
        def forward(self, x):
            x = x + 1
            with torch.enable_grad():
                c = x.sin().sum()
            with torch.no_grad():
                d = c + 1
            with torch.enable_grad():
                e = d - 1
            return d, e

    class SetGradCtxManagerMultiDep(torch.nn.Module):
        def forward(self, x):
            x = x + 1
            with torch.enable_grad():
                c1 = x.sin().sum()
                c2 = x.cos().sum()
            with torch.no_grad():
                d1 = c1 + 1
                d2 = c2 + 1
            with torch.enable_grad():
                e1 = d1 - 1
                e2 = d2 - 1
            return d1, d2, e1, e2

    x = torch.randn(2, 2)

    def _get_predispatch_module(mod, args, ambient_grad_enabled=True):
        with torch.set_grad_enabled(ambient_grad_enabled):
            return _export(mod, args, pre_dispatch=True).module()

    return {
        "ctx_manager" : (_get_predispatch_module(SetGradCtxManager(), (x,)), (x,)),
        "ctx_manager_under_no_grad" : (_get_predispatch_module(SetGradCtxManager(), (x,), False), (x,)),
        "ctx_manager_multi_dep" : (_get_predispatch_module(SetGradCtxManagerMultiDep(), (x,)), (x,)),
        "ctx_manager_multi_dep_no_grad" : (_get_predispatch_module(SetGradCtxManagerMultiDep(), (x,), False), (x,)),
        "op" : (_get_predispatch_module(SetGradOp(), (x,)), (x,)),
        "op_under_no_grad" : (_get_predispatch_module(SetGradOp(), (x,), False), (x,))
    }


def _sequential_split_inline_tests():
    from torch.export._trace import _export

    class Simple(torch.nn.Module):
        def forward(self, x):
            x = x + 1
            c = x.sin().sum()
            d = c + 1
            e = d - 1
            return d, e

    class MultiDep(torch.nn.Module):
        def forward(self, x1, x2):
            x1 = x1 + 1
            x2 = x2 + 1
            c1 = x1.sin()
            c2 = x2.cos()
            d1 = c1 + 1
            d2 = c2 + 1
            e1 = d1 - 1
            e2 = d2 - 1
            return d1, d2, e1, e2

    def _get_predispatch_module(mod, args):
        return _export(mod, args, pre_dispatch=True).module()

    def _insert_dilimiter_nodes(gm: torch.fx.GraphModule, step: int = 1):
        insert_locs = []
        for i, node in enumerate(nodes_filter(gm.graph.nodes, lambda n: n.op == "call_function")):
            if i % step == 0:
                insert_locs.append(node)

        for i, node in enumerate(insert_locs):
            with gm.graph.inserting_before(node):
                gm.graph.call_function(torch._C._set_grad_enabled, (True if i % 2 == 0 else False,), {})
        return gm

    x = torch.randn(2, 2)
    simple = _get_predispatch_module(Simple(), (x,))
    simple1 = _get_predispatch_module(Simple(), (x,))
    multi_dep = _get_predispatch_module(MultiDep(), (x, x.sin()))
    multi_dep1 = _get_predispatch_module(MultiDep(), (x, x.sin()))
    return {
        'simple_step1': (_insert_dilimiter_nodes(simple1, 1), (x,)),
        'simple_step2': (_insert_dilimiter_nodes(simple, 2), (x,)),
        'multi_dep_step2': (_insert_dilimiter_nodes(multi_dep, 2), (x, x.sin())),
        'multi_dep_step3': (_insert_dilimiter_nodes(multi_dep1, 3), (x, x.sin())),
    }


def _set_grad_enabled_tests():
    from torch.export._trace import _export

    class SetGradOp(torch.nn.Module):
        def forward(self, x):
            x = x + 1
            torch._C._set_grad_enabled(True)
            c = x.sin().sum()
            torch._C._set_grad_enabled(False)
            d = c + 1
            torch._C._set_grad_enabled(True)
            e = d - 1
            return d, e

    class SetGradCtxManager(torch.nn.Module):
        def forward(self, x):
            x = x + 1
            with torch.enable_grad():
                c = x.sin().sum()
            with torch.no_grad():
                d = c + 1
            with torch.enable_grad():
                e = d - 1
            return d, e

    class SetGradCtxManagerMultiDep(torch.nn.Module):
        def forward(self, x):
            x = x + 1
            with torch.enable_grad():
                c1 = x.sin().sum()
                c2 = x.cos().sum()
            with torch.no_grad():
                d1 = c1 + 1
                d2 = c2 + 1
            with torch.enable_grad():
                e1 = d1 - 1
                e2 = d2 - 1
            return d1, d2, e1, e2

    x = torch.randn(2, 2)

    def _get_predispatch_module(mod, args, ambient_grad_enabled=True):
        with torch.set_grad_enabled(ambient_grad_enabled):
            return _export(mod, args, pre_dispatch=True).module()

    return {
        "ctx_manager": (_get_predispatch_module(SetGradCtxManager(), (x,)), (x,)),
        "ctx_manager_under_no_grad": (
            _get_predispatch_module(SetGradCtxManager(), (x,), False),
            (x,),
        ),
        "ctx_manager_multi_dep": (
            _get_predispatch_module(SetGradCtxManagerMultiDep(), (x,)),
            (x,),
        ),
        "ctx_manager_multi_dep_no_grad": (
            _get_predispatch_module(SetGradCtxManagerMultiDep(), (x,), False),
            (x,),
        ),
        "op": (_get_predispatch_module(SetGradOp(), (x,)), (x,)),
        "op_under_no_grad": (_get_predispatch_module(SetGradOp(), (x,), False), (x,)),
    }


def _sequential_split_inline_tests():
    from torch.export._trace import _export

    class Simple(torch.nn.Module):
        def forward(self, x):
            x = x + 1
            c = x.sin().sum()
            d = c + 1
            e = d - 1
            return d, e

    class MultiDep(torch.nn.Module):
        def forward(self, x1, x2):
            x1 = x1 + 1
            x2 = x2 + 1
            c1 = x1.sin()
            c2 = x2.cos()
            d1 = c1 + 1
            d2 = c2 + 1
            e1 = d1 - 1
            e2 = d2 - 1
            return d1, d2, e1, e2

    def _get_predispatch_module(mod, args):
        return _export(mod, args, pre_dispatch=True).module()

    def _insert_dilimiter_nodes(gm: torch.fx.GraphModule, step: int = 1):
        insert_locs = []
        for i, node in enumerate(
            nodes_filter(gm.graph.nodes, lambda n: n.op == "call_function")
        ):
            if i % step == 0:
                insert_locs.append(node)

        for i, node in enumerate(insert_locs):
            with gm.graph.inserting_before(node):
                gm.graph.call_function(
                    torch._C._set_grad_enabled, (True if i % 2 == 0 else False,), {}
                )
        return gm

    x = torch.randn(2, 2)
    simple = _get_predispatch_module(Simple(), (x,))
    simple1 = _get_predispatch_module(Simple(), (x,))
    multi_dep = _get_predispatch_module(MultiDep(), (x, x.sin()))
    multi_dep1 = _get_predispatch_module(MultiDep(), (x, x.sin()))
    return {
        "simple_step1": (_insert_dilimiter_nodes(simple1, 1), (x,)),
        "simple_step2": (_insert_dilimiter_nodes(simple, 2), (x,)),
        "multi_dep_step2": (_insert_dilimiter_nodes(multi_dep, 2), (x, x.sin())),
        "multi_dep_step3": (_insert_dilimiter_nodes(multi_dep1, 3), (x, x.sin())),
    }


@skipIfTorchDynamo("recursively running dynamo on export is unlikely")
@unittest.skipIf(not is_dynamo_supported(), "Dynamo not supported")
class TestPasses(TestCase):
    def setUp(self):
        super().setUp()
        self.SEQUENTIAL_SPLIT_INLINE_TESTS = _sequential_split_inline_tests()
        self.SET_GRAD_ENABLED_TESTS = _set_grad_enabled_tests()

<<<<<<< HEAD
=======
        if IS_SANDCASTLE or IS_FBCODE:
            torch.ops.load_library(
                "//caffe2/test/cpp/jit:test_custom_class_registrations"
            )
        elif IS_MACOS:
            raise unittest.SkipTest("non-portable load_library call used in test")
        else:
            lib_file_path = find_library_location("libtorchbind_test.so")
            if IS_WINDOWS:
                lib_file_path = find_library_location("torchbind_test.dll")
            torch.ops.load_library(str(lib_file_path))

>>>>>>> 22ba180e
    def tearDown(self):
        self.SEQUENTIAL_SPLIT_INLINE_TESTS.clear()
        self.SET_GRAD_ENABLED_TESTS.clear()
        super().tearDown()

    def test_runtime_assert_one_dim(self) -> None:
        class M(torch.nn.Module):
            def __init__(self):
                super().__init__()

            def forward(self, x):
                return x.cos()

        x = torch.zeros(2, 2, 3)

        dim1_x = torch.export.Dim("dim1_x", min=2, max=6)
        ep = torch.export.export(M(), (x,), dynamic_shapes={"x": {1: dim1_x}})

        with self.assertRaisesRegex(
            RuntimeError,
            escape("Expected input at *args[0].shape[1] to be <= 6, but got 7"),
        ):
            ep.module()(torch.zeros(2, 7, 3))

        self.assertEqual(
            ep.module()(torch.ones(2, 4, 3)), M().forward(torch.ones(2, 4, 3))
        )

    def test_runtime_assert_multiple_dims(self) -> None:
        class M(torch.nn.Module):
            def __init__(self):
                super().__init__()

            def forward(self, x, y):
                return x.cos().sum() + y.sin().sum()

        x = torch.zeros(4, 2, 3)
        y = torch.zeros(5, 5, 5)

        dim1_x = torch.export.Dim("dim1_x", min=2, max=6)
        dim0_x, dim0_y = torch.export.dims("dim0_x", "dim0_y", min=3)

        ep = torch.export.export(
            M(), (x, y), dynamic_shapes={"x": {0: dim0_x, 1: dim1_x}, "y": {0: dim0_y}}
        )

        with self.assertRaisesRegex(
            RuntimeError,
            escape("Expected input at *args[0].shape[1] to be <= 6, but got 7"),
        ):
            ep.module()(torch.zeros(4, 7, 3), torch.ones(5, 5, 5))

        with self.assertRaisesRegex(
            RuntimeError,
            escape("Expected input at *args[1].shape[0] to be >= 3, but got 2"),
        ):
            ep.module()(torch.zeros(4, 2, 3), torch.ones(2, 5, 5))

    def test_runtime_assert_some_dims_not_specified(self) -> None:
        class M(torch.nn.Module):
            def __init__(self):
                super().__init__()

            def forward(self, x, y):
                return x.cos().sum() + y.sin().sum()

        x = torch.zeros(4, 2, 3)
        y = torch.zeros(5, 5, 5)

        dim1_x = torch.export.Dim("dim1_x", min=2, max=6)
        dim0_x = torch.export.Dim("dim0_x", min=3)

        ep = torch.export.export(
            M(), (x, y), dynamic_shapes={"x": {0: dim0_x, 1: dim1_x}, "y": None}
        )

        with self.assertRaisesRegex(
            RuntimeError,
            escape("Expected input at *args[0].shape[1] to be <= 6, but got 7"),
        ):
            ep.module()(torch.zeros(4, 7, 3), torch.ones(5, 5, 5))

        # y is specialized to 5
        with self.assertRaisesRegex(
            RuntimeError,
            escape("Expected input at *args[1].shape[0] to be equal to 5, but got 2"),
        ):
            ep.module()(torch.zeros(4, 2, 3), torch.ones(2, 5, 5))

        # Since we didn't insert the constraint for x[1] >= 2, it should work for case where x[1] == 1
        gm_result_for_1_size = ep.module()(torch.ones(3, 1, 3), torch.ones(5, 5, 5))
        eager_result_for_1_size = M().forward(torch.ones(3, 1, 3), torch.ones(5, 5, 5))

        self.assertEqual(gm_result_for_1_size, eager_result_for_1_size)

    def test_runtime_assert_some_inps_not_used(self) -> None:
        class M(torch.nn.Module):
            def __init__(self):
                super().__init__()

            def forward(self, x, y):
                return y.cos().sum()

        x = torch.zeros(4, 2, 3)
        y = torch.zeros(5, 5, 5)

        dim1_y = torch.export.Dim("dim1_y", min=3, max=6)
        ep = torch.export.export(
            M(), (x, y), dynamic_shapes={"x": None, "y": {1: dim1_y}}
        )

        with self.assertRaisesRegex(RuntimeError, escape("shape[1] to be equal to 2")):
            ep.module()(torch.zeros(4, 7, 3), torch.ones(5, 5, 5))

        # y is specialized to 5
        with self.assertRaisesRegex(
            RuntimeError,
            escape("Expected input at *args[1].shape[0] to be equal to 5, but got 2"),
        ):
            ep.module()(torch.zeros(4, 2, 3), torch.ones(2, 5, 5))

        # Since we didn't insert the constraint for x[1] >= 2, it should work for case where x[1] == 1
        gm_result_for_1_size = ep.module()(torch.zeros(4, 2, 3), torch.ones(5, 5, 5))
        eager_result_for_1_size = M().forward(torch.zeros(4, 2, 3), torch.ones(5, 5, 5))

        self.assertEqual(gm_result_for_1_size, eager_result_for_1_size)

    def test_view_to_view_copy(self) -> None:
        class M(torch.nn.Module):
            def __init__(self):
                super().__init__()

            def forward(self, x):
                z = x.view(x.shape)
                return z.cos().sum()

        x = torch.zeros(4, 2, 3)

        ep = export(M(), (x,))
        self.assertEqual(count_call_function(ep.graph, torch.ops.aten.view.default), 1)

        ep = ep._transform_do_not_use(ReplaceViewOpsWithViewCopyOpsPass())
        self.assertEqual(count_call_function(ep.graph, torch.ops.aten.view.default), 0)

    def test_functionalization_with_view_copy(self) -> None:
        class Module(torch.nn.Module):
            def forward(self, x):
                y = x + 4
                y.add_(4)
                z = y.view(y.shape)
                return x.cos() + z.cos()

        x = torch.zeros(4, 2, 3)
        foo = Module()
<<<<<<< HEAD
        ep = export(foo, (x,))._transform_do_not_use(ReplaceViewOpsWithViewCopyOpsPass())
=======
        ep = export(foo, (x,))._transform_do_not_use(
            ReplaceViewOpsWithViewCopyOpsPass()
        )
>>>>>>> 22ba180e
        # After this pass, there shouldn't be any view nodes in the graph
        self.assertTrue(count_call_function(ep.graph, torch.ops.aten.view.default) == 0)
        self.assertTrue(
            count_call_function(ep.graph, torch.ops.aten.view_copy.default) > 0
        )

    def test_views_op_having_view_copy(self) -> None:
        schemas = torch._C._dispatch_get_registrations_for_dispatch_key("")
        aten_schemas = [s[6:] for s in schemas if s.startswith("aten::")]

        for aten_schema in aten_schemas:
            val = aten_schema.split(".")
            assert len(val) <= 2
            name = ""
            overload = ""
            if len(val) == 1:
                name = val[0]
                overload = "default"
            else:
                name, overload = val[0], val[1]

            op_overload = getattr(getattr(torch.ops.aten, name), overload)
            if torch.Tag.core in op_overload.tags and is_view_op(op_overload._schema):
                self.assertIsNotNone(get_view_copy_of_view_op(op_overload._schema))

    def test_custom_obj_tuple_out(self):
        class MyModule(torch.nn.Module):
            def __init__(self):
                super().__init__()
                self.attr = torch.classes._TorchScriptTesting._Foo(10, 20)

            def forward(self, x):
                a = torch.ops._TorchScriptTesting.takes_foo_tuple_return(self.attr, x)
                y = a[0] + a[1]
                b = torch.ops._TorchScriptTesting.takes_foo(self.attr, y)
                return b

        m = MyModule()
        inputs = (torch.ones(2, 3),)
        with enable_torchbind_tracing():
            ep = torch.export.export(m, inputs, strict=False)

        inp = torch.randn(2, 3)
        orig_res = m(inp)
        ep_res = ep.module()(inp)

        without_token_ep = _remove_effect_tokens(ep)
        without_token_ep.verifier().check(without_token_ep)
        without_token_res = without_token_ep.module()(inp)

        self.assertTrue(torch.allclose(orig_res, ep_res))
        self.assertTrue(torch.allclose(orig_res, without_token_res))

    def test_runtime_assert_inline_constraints_for_item(self) -> None:
        class M(torch.nn.Module):
            def __init__(self):
                super().__init__()

            def forward(self, x):
                b = x.item()
                torch._constrain_as_value(b, min=2, max=5)
                return b

        x = torch.tensor([2])
        mod = M()
        ep = export(mod, (x,))

        with self.assertRaisesRegex(
            RuntimeError,
            r"_local_scalar_dense is outside of inline constraint \[2, 5\].",
        ):
            ep.module()(torch.tensor([6]))

        new_inp = torch.tensor([5])
        self.assertEqual(mod(new_inp), ep.module()(new_inp))

    def test_runtime_assert_inline_constraints_for_nonzero(self) -> None:
        class M(torch.nn.Module):
            def __init__(self):
                super().__init__()

            def forward(self, x):
                b = x.nonzero()
                torch._constrain_as_value(b.shape[0], min=3, max=5)
                return b

        x = torch.tensor([2, 1, 2, 3, 5, 0])

        mod = M()
        dim0_x = torch.export.Dim("dim0_x")
        ep = torch.export.export(mod, (x,), dynamic_shapes={"x": {0: dim0_x}})

        num_assert = count_call_function(ep.graph, torch.ops.aten._assert_async.msg)
        num_scalar_tensor = count_call_function(
            ep.graph, torch.ops.aten.scalar_tensor.default
        )

        self.assertEqual(num_assert, 2)
        self.assertEqual(num_scalar_tensor, 2)

        with self.assertRaisesRegex(
            RuntimeError,
            r"nonzero.shape\[0\] is outside of inline constraint \[3, 5\].",
        ):
            ep.module()(torch.tensor([1, 1, 0, 0, 0]))

        with self.assertRaisesRegex(
            RuntimeError,
            r"nonzero.shape\[0\] is outside of inline constraint \[3, 5\].",
        ):
            ep.module()(torch.ones(6))

        new_inp = torch.tensor([1, 1, 1, 1])
        self.assertEqual(mod(new_inp), ep.module()(new_inp))

    @unittest.skipIf(IS_WINDOWS, "Windows not supported")
    def test_runtime_assert_inline_constraints_for_cond(self) -> None:
        class M(torch.nn.Module):
            def __init__(self):
                super().__init__()

            def forward(self, pred, x, y):
                def true_fn(x, y):
                    b = x.item()
                    torch._constrain_as_value(b, min=2, max=5)
                    return x - b

                def false_fn(x, y):
                    c = y.item()
                    torch._constrain_as_value(c, min=2, max=5)
                    return y - c

                ret = cond(pred, true_fn, false_fn, [x, y])
                return ret

        x = torch.tensor([2])
        y = torch.tensor([5])
        mod = M()
        ep = export(mod, (torch.tensor(True), x, y))

        with self.assertRaisesRegex(
            RuntimeError, "is outside of inline constraint \\[2, 5\\]."
        ):
            ep.module()(torch.tensor(False), torch.tensor([6]), torch.tensor([6]))

    def test_functionalize_inline_constraints(self) -> None:
        class Foo(torch.nn.Module):
            def forward(self, x):
                a = x.item()
                torch._constrain_as_value(a, 4, 7)
                return torch.empty((a, 4))

        f = Foo()

        ep = torch.export.export(f, (torch.tensor([7]),))
        gm = ep.graph_module
        FileCheck().check_count(
            "torch.ops.aten.sym_constrain_range.default",
            1,
            exactly=True,
        ).run(gm.code)

        gm = _FunctionalizeSideEffectfulOpsPass()(ep.graph_module).graph_module

        with self.assertRaisesRegex(
            RuntimeError,
            r"_local_scalar_dense is outside of inline constraint \[4, 7\]",
        ) as cm:
            gm(torch.tensor([20]))

        inp = torch.tensor([5])
        res, dep_token = gm(inp)
        self.assertEqual(res.shape, torch.Size([5, 4]))
        self.assertEqual(dep_token.shape, torch.Size([]))

        FileCheck().check_count(
            "torch.ops.aten._functional_sym_constrain_range", 1, exactly=True
        ).run(gm.code)
        FileCheck().check_count(
            "torch.ops.aten.sym_constrain_range.default", 0, exactly=True
        ).run(gm.code)

    def test_math_ops(self):
        class Module(torch.nn.Module):
            def forward(self, x):
                return (
                    torch.tensor([math.ceil(x.item())]),
                    torch.tensor([math.floor(x.item())]),
                )

        func = Module()
        x = torch.randn(1, dtype=torch.float32)
        ep = torch.export.export(func, args=(x,))
        _ExportPassBaseDeprecatedDoNotUse()(ep.graph_module)

    def test_predispatceh_set_grad(self):
        mod, args = self.SET_GRAD_ENABLED_TESTS["op"]
<<<<<<< HEAD
        self.assertExpectedInline(mod.code.strip("\n"), """\
def forward(self, arg_0):
    arg0_1, = fx_pytree.tree_flatten_spec(([arg_0], {}), self._in_spec)
    add = torch.ops.aten.add.Tensor(arg0_1, 1);  arg0_1 = None
=======
        self.assertExpectedInline(
            mod.code.strip("\n"),
            """\
def forward(self, arg_0):
    x, = fx_pytree.tree_flatten_spec(([arg_0], {}), self._in_spec)
    add = torch.ops.aten.add.Tensor(x, 1);  x = None
>>>>>>> 22ba180e
    sin = torch.ops.aten.sin.default(add);  add = None
    sum_1 = torch.ops.aten.sum.default(sin);  sin = None
    submod_4 = self.submod_2
    add_1 = torch._higher_order_ops.wrap.wrap_with_set_grad_enabled(False, submod_4, sum_1);  submod_4 = sum_1 = None
    sub = torch.ops.aten.sub.Tensor(add_1, 1)
    return pytree.tree_unflatten((add_1, sub), self._out_spec)
<<<<<<< HEAD
    """)
        mod, args = self.SET_GRAD_ENABLED_TESTS["op_under_no_grad"]
        self.assertExpectedInline(mod.code.strip("\n"), """\
def forward(self, arg_0):
    arg0_1, = fx_pytree.tree_flatten_spec(([arg_0], {}), self._in_spec)
    add = torch.ops.aten.add.Tensor(arg0_1, 1);  arg0_1 = None
=======
    """,
        )
        mod, args = self.SET_GRAD_ENABLED_TESTS["op_under_no_grad"]
        self.assertExpectedInline(
            mod.code.strip("\n"),
            """\
def forward(self, arg_0):
    x, = fx_pytree.tree_flatten_spec(([arg_0], {}), self._in_spec)
    add = torch.ops.aten.add.Tensor(x, 1);  x = None
>>>>>>> 22ba180e
    sin = torch.ops.aten.sin.default(add);  add = None
    sum_1 = torch.ops.aten.sum.default(sin);  sin = None
    submod_4 = self.submod_2
    add_1 = torch._higher_order_ops.wrap.wrap_with_set_grad_enabled(False, submod_4, sum_1);  submod_4 = sum_1 = None
    sub = torch.ops.aten.sub.Tensor(add_1, 1)
    return pytree.tree_unflatten((add_1, sub), self._out_spec)
<<<<<<< HEAD
    """)

        mod, args = self.SET_GRAD_ENABLED_TESTS["ctx_manager"]
        self.assertExpectedInline(mod.code.strip("\n"), """\
def forward(self, arg_0):
    arg0_1, = fx_pytree.tree_flatten_spec(([arg_0], {}), self._in_spec)
    add = torch.ops.aten.add.Tensor(arg0_1, 1);  arg0_1 = None
=======
    """,
        )

        mod, args = self.SET_GRAD_ENABLED_TESTS["ctx_manager"]
        self.assertExpectedInline(
            mod.code.strip("\n"),
            """\
def forward(self, arg_0):
    x, = fx_pytree.tree_flatten_spec(([arg_0], {}), self._in_spec)
    add = torch.ops.aten.add.Tensor(x, 1);  x = None
>>>>>>> 22ba180e
    sin = torch.ops.aten.sin.default(add);  add = None
    sum_1 = torch.ops.aten.sum.default(sin);  sin = None
    submod_3 = self.submod_1
    add_1 = torch._higher_order_ops.wrap.wrap_with_set_grad_enabled(False, submod_3, sum_1);  submod_3 = sum_1 = None
    sub = torch.ops.aten.sub.Tensor(add_1, 1)
    return pytree.tree_unflatten((add_1, sub), self._out_spec)
<<<<<<< HEAD
    """)
        mod, args = self.SET_GRAD_ENABLED_TESTS["ctx_manager_under_no_grad"]
        self.assertExpectedInline(mod.code.strip("\n"), """\
def forward(self, arg_0):
    arg0_1, = fx_pytree.tree_flatten_spec(([arg_0], {}), self._in_spec)
    add = torch.ops.aten.add.Tensor(arg0_1, 1);  arg0_1 = None
=======
    """,
        )
        mod, args = self.SET_GRAD_ENABLED_TESTS["ctx_manager_under_no_grad"]
        self.assertExpectedInline(
            mod.code.strip("\n"),
            """\
def forward(self, arg_0):
    x, = fx_pytree.tree_flatten_spec(([arg_0], {}), self._in_spec)
    add = torch.ops.aten.add.Tensor(x, 1);  x = None
>>>>>>> 22ba180e
    submod_5 = self.submod_1
    sum_1 = torch._higher_order_ops.wrap.wrap_with_set_grad_enabled(True, submod_5, add);  submod_5 = add = None
    add_1 = torch.ops.aten.add.Tensor(sum_1, 1);  sum_1 = None
    submod_6 = self.submod_3
    sub = torch._higher_order_ops.wrap.wrap_with_set_grad_enabled(True, submod_6, add_1);  submod_6 = None
    return pytree.tree_unflatten((add_1, sub), self._out_spec)
<<<<<<< HEAD
    """)
        mod, args = self.SET_GRAD_ENABLED_TESTS["ctx_manager_multi_dep"]
        self.assertExpectedInline(mod.code.strip("\n"), """\
def forward(self, arg_0):
    arg0_1, = fx_pytree.tree_flatten_spec(([arg_0], {}), self._in_spec)
    add = torch.ops.aten.add.Tensor(arg0_1, 1);  arg0_1 = None
=======
    """,
        )
        mod, args = self.SET_GRAD_ENABLED_TESTS["ctx_manager_multi_dep"]
        self.assertExpectedInline(
            mod.code.strip("\n"),
            """\
def forward(self, arg_0):
    x, = fx_pytree.tree_flatten_spec(([arg_0], {}), self._in_spec)
    add = torch.ops.aten.add.Tensor(x, 1);  x = None
>>>>>>> 22ba180e
    sin = torch.ops.aten.sin.default(add)
    sum_1 = torch.ops.aten.sum.default(sin);  sin = None
    cos = torch.ops.aten.cos.default(add);  add = None
    sum_2 = torch.ops.aten.sum.default(cos);  cos = None
    submod_3 = self.submod_1
    wrap_with_set_grad_enabled = torch._higher_order_ops.wrap.wrap_with_set_grad_enabled(False, submod_3, sum_1, sum_2);  submod_3 = sum_1 = sum_2 = None
    add_1 = wrap_with_set_grad_enabled[0]
    add_2 = wrap_with_set_grad_enabled[1];  wrap_with_set_grad_enabled = None
    sub = torch.ops.aten.sub.Tensor(add_1, 1)
    sub_1 = torch.ops.aten.sub.Tensor(add_2, 1)
    return pytree.tree_unflatten((add_1, add_2, sub, sub_1), self._out_spec)
<<<<<<< HEAD
    """)  # noqa: B950
        mod, args = self.SET_GRAD_ENABLED_TESTS["ctx_manager_multi_dep_no_grad"]
        self.assertExpectedInline(mod.code.strip("\n"), """\
def forward(self, arg_0):
    arg0_1, = fx_pytree.tree_flatten_spec(([arg_0], {}), self._in_spec)
    add = torch.ops.aten.add.Tensor(arg0_1, 1);  arg0_1 = None
=======
    """,  # noqa: B950
        )
        mod, args = self.SET_GRAD_ENABLED_TESTS["ctx_manager_multi_dep_no_grad"]
        self.assertExpectedInline(
            mod.code.strip("\n"),
            """\
def forward(self, arg_0):
    x, = fx_pytree.tree_flatten_spec(([arg_0], {}), self._in_spec)
    add = torch.ops.aten.add.Tensor(x, 1);  x = None
>>>>>>> 22ba180e
    submod_5 = self.submod_1
    wrap_with_set_grad_enabled = torch._higher_order_ops.wrap.wrap_with_set_grad_enabled(True, submod_5, add);  submod_5 = add = None
    sum_1 = wrap_with_set_grad_enabled[0]
    sum_2 = wrap_with_set_grad_enabled[1];  wrap_with_set_grad_enabled = None
    add_1 = torch.ops.aten.add.Tensor(sum_1, 1);  sum_1 = None
    add_2 = torch.ops.aten.add.Tensor(sum_2, 1);  sum_2 = None
    submod_6 = self.submod_3
    wrap_with_set_grad_enabled_1 = torch._higher_order_ops.wrap.wrap_with_set_grad_enabled(True, submod_6, add_1, add_2);  submod_6 = None
    sub = wrap_with_set_grad_enabled_1[0]
    sub_1 = wrap_with_set_grad_enabled_1[1];  wrap_with_set_grad_enabled_1 = None
    return pytree.tree_unflatten((add_1, add_2, sub, sub_1), self._out_spec)
<<<<<<< HEAD
    """)  # noqa: B950
=======
    """,  # noqa: B950
        )
>>>>>>> 22ba180e

    def test_sequential_split(self):
        for gm, args in self.SEQUENTIAL_SPLIT_INLINE_TESTS.values():
            set_grad_counts = nodes_count(gm.graph.nodes, _is_set_grad_enabled_node)
            new_gm = sequential_split(gm, _is_set_grad_enabled_node)
<<<<<<< HEAD
            new_set_grad_counts = nodes_count(new_gm.graph.nodes, _is_set_grad_enabled_sub_mod)
=======
            new_set_grad_counts = nodes_count(
                new_gm.graph.nodes, _is_set_grad_enabled_sub_mod
            )
>>>>>>> 22ba180e
            self.assertEqual(set_grad_counts, new_set_grad_counts)
            self.assertEqual(gm(*args), new_gm(*args))

    def test_sequential_split_graph(self):
        gm, args = self.SEQUENTIAL_SPLIT_INLINE_TESTS["multi_dep_step2"]

        new_gm = sequential_split(gm, _is_set_grad_enabled_node)
        self.assertEqual(gm(*args), new_gm(*args))
<<<<<<< HEAD
        self.assertExpectedInline(new_gm.code.strip("\n"), """\
def forward(self, arg_0, arg_1):
    arg0_1, arg1_1, = fx_pytree.tree_flatten_spec(([arg_0, arg_1], {}), self._in_spec)
    submod_1 = self.submod_1(arg0_1, arg1_1);  arg0_1 = arg1_1 = None
=======
        self.assertExpectedInline(
            new_gm.code.strip("\n"),
            """\
def forward(self, arg_0, arg_1):
    x1, x2, = fx_pytree.tree_flatten_spec(([arg_0, arg_1], {}), self._in_spec)
    submod_1 = self.submod_1(x1, x2);  x1 = x2 = None
>>>>>>> 22ba180e
    getitem = submod_1[0]
    getitem_1 = submod_1[1];  submod_1 = None
    submod_2 = self.submod_2(getitem, getitem_1);  getitem = getitem_1 = None
    getitem_2 = submod_2[0]
    getitem_3 = submod_2[1];  submod_2 = None
    submod_3 = self.submod_3(getitem_2, getitem_3);  getitem_2 = getitem_3 = None
    getitem_4 = submod_3[0]
    getitem_5 = submod_3[1];  submod_3 = None
    submod_4 = self.submod_4(getitem_4, getitem_5)
    getitem_6 = submod_4[0]
    getitem_7 = submod_4[1];  submod_4 = None
    return pytree.tree_unflatten((getitem_4, getitem_5, getitem_6, getitem_7), self._out_spec)
<<<<<<< HEAD
    """)
        self.assertExpectedInline(new_gm.submod_1.code.strip("\n"), """\
def forward(self, arg0_1, arg1_1):
    _set_grad_enabled = torch._C._set_grad_enabled(True)
    add = torch.ops.aten.add.Tensor(arg0_1, 1);  arg0_1 = None
    add_1 = torch.ops.aten.add.Tensor(arg1_1, 1);  arg1_1 = None
    return (add, add_1)
    """)
        self.assertExpectedInline(new_gm.submod_2.code.strip("\n"), """\
=======
    """,
        )
        self.assertExpectedInline(
            new_gm.submod_1.code.strip("\n"),
            """\
def forward(self, x1, x2):
    _set_grad_enabled = torch._C._set_grad_enabled(True)
    add = torch.ops.aten.add.Tensor(x1, 1);  x1 = None
    add_1 = torch.ops.aten.add.Tensor(x2, 1);  x2 = None
    return (add, add_1)
    """,
        )
        self.assertExpectedInline(
            new_gm.submod_2.code.strip("\n"),
            """\
>>>>>>> 22ba180e
def forward(self, add, add_1):
    _set_grad_enabled_1 = torch._C._set_grad_enabled(False)
    sin = torch.ops.aten.sin.default(add);  add = None
    cos = torch.ops.aten.cos.default(add_1);  add_1 = None
    return (sin, cos)
<<<<<<< HEAD
    """)
        self.assertExpectedInline(new_gm.submod_3.code.strip("\n"), """\
=======
    """,
        )
        self.assertExpectedInline(
            new_gm.submod_3.code.strip("\n"),
            """\
>>>>>>> 22ba180e
def forward(self, sin, cos):
    _set_grad_enabled_2 = torch._C._set_grad_enabled(True)
    add_2 = torch.ops.aten.add.Tensor(sin, 1);  sin = None
    add_3 = torch.ops.aten.add.Tensor(cos, 1);  cos = None
    return (add_2, add_3)
<<<<<<< HEAD
    """)
=======
    """,
        )
>>>>>>> 22ba180e

    def test_inline_(self):
        for gm, args in self.SEQUENTIAL_SPLIT_INLINE_TESTS.values():
            before_str = gm.print_readable(print_output=False)
            new_gm = sequential_split(gm, _is_set_grad_enabled_node)
<<<<<<< HEAD
            nodes_map(new_gm.graph.nodes, lambda node: node_inline_(node) if node.op == "call_module" else node)
            after_inline_str = new_gm.print_readable(print_output=False)
            self.assertEqual(before_str, after_inline_str)
            self.assertEqual(gm(*args), new_gm(*args))
=======
            nodes_map(
                new_gm.graph.nodes,
                lambda node: node_inline_(node) if node.op == "call_module" else node,
            )
            after_inline_str = new_gm.print_readable(print_output=False)
            self.assertEqual(before_str, after_inline_str)
            self.assertEqual(gm(*args), new_gm(*args))

    def test_remove_auto_functionalized_pass(self) -> None:
        with _scoped_library("DO_NOT_USE_TEST_ONLY", "DEF") as lib:
            lib.define("custom_mutator(Tensor x, Tensor(a!) y) -> Tensor")

            @impl(lib, "custom_mutator", "Meta")
            def custom_mutator_meta(
                x: torch.Tensor,
                y: torch.Tensor,
            ) -> torch.Tensor:
                return torch.empty_like(x)

            @impl(lib, "custom_mutator", "CompositeExplicitAutograd")
            def custom_mutator(
                x: torch.Tensor,
                y: torch.Tensor,
            ) -> torch.Tensor:
                return x + y.add_(1)

            class M(torch.nn.Module):
                def __init__(self):
                    super().__init__()
                    self.register_buffer("state", torch.zeros(1))

                def forward(self, x):
                    return torch.ops.DO_NOT_USE_TEST_ONLY.custom_mutator(x, self.state)

            mod = M()
            x = torch.randn([3, 3])
            ep = export(mod, (x,))
            inplace_ep = unsafe_remove_auto_functionalized_pass(ep)
            nodes = inplace_ep.graph.nodes
            for node in nodes:
                if node.op == "call_function":
                    self.assertFalse(node.target is auto_functionalized)
                    self.assertFalse(node.target is operator.getitem)

            for spec in inplace_ep.graph_signature.output_specs:
                self.assertFalse("getitem" in spec.arg.name)

    def test_remove_auto_functionalized_pass_tuple(self) -> None:
        with _scoped_library("DO_NOT_USE_TEST_ONLY", "DEF") as lib:
            lib.define(
                "custom_mutator_tuple(Tensor x, Tensor(a!) y) -> (Tensor, Tensor)"
            )
>>>>>>> 22ba180e

            @impl(lib, "custom_mutator_tuple", "Meta")
            def custom_mutator_tuple_meta(
                x: torch.Tensor,
                y: torch.Tensor,
            ):
                return (torch.empty_like(x), torch.empty_like(x))

            @impl(lib, "custom_mutator_tuple", "CompositeExplicitAutograd")
            def custom_mutator_tuple(
                x: torch.Tensor,
                y: torch.Tensor,
            ):
                return (x, x + y.add_(1))

            class M(torch.nn.Module):
                def __init__(self):
                    super().__init__()
                    self.register_buffer("state", torch.zeros(1))

                def forward(self, x):
                    return torch.ops.DO_NOT_USE_TEST_ONLY.custom_mutator_tuple(
                        x, self.state
                    )

            mod = M()
            x = torch.randn([3, 3])
            ep = export(mod, (x,))
            inplace_ep = unsafe_remove_auto_functionalized_pass(ep)

            nodes = inplace_ep.graph.nodes
            getitems = 0
            for node in nodes:
                if node.op == "call_function":
                    self.assertFalse(node.target is auto_functionalized)
                    if node.target is operator.getitem:
                        getitems += 1
            self.assertEqual(getitems, 2)  # tuple return of len 2

            out_specs = inplace_ep.graph_signature.output_specs
            self.assertEqual(out_specs[0].arg.name, "b_state")  # state
            self.assertEqual(out_specs[1].arg.name, "getitem")  # tuple return 1
            self.assertEqual(out_specs[2].arg.name, "getitem_1")  # tuple return 2


if __name__ == "__main__":
    run_tests()<|MERGE_RESOLUTION|>--- conflicted
+++ resolved
@@ -26,9 +26,6 @@
     is_view_op,
     ReplaceViewOpsWithViewCopyOpsPass,
 )
-<<<<<<< HEAD
-from torch.export import export
-=======
 from torch._export.utils import (
     node_inline_,
     nodes_count,
@@ -43,14 +40,10 @@
     unsafe_remove_auto_functionalized_pass,
 )
 from torch.export._remove_effect_tokens_pass import _remove_effect_tokens
->>>>>>> 22ba180e
 from torch.fx.passes.infra.partitioner import Partition
 from torch.fx.passes.operator_support import OperatorSupport
 from torch.library import _scoped_library, impl
 from torch.testing import FileCheck
-<<<<<<< HEAD
-from torch.testing._internal.common_utils import run_tests, TestCase, skipIfTorchDynamo, IS_WINDOWS
-=======
 from torch.testing._internal.common_utils import (
     find_library_location,
     IS_FBCODE,
@@ -61,12 +54,7 @@
     skipIfTorchDynamo,
     TestCase,
 )
->>>>>>> 22ba180e
 from torch.utils import _pytree as pytree
-from torch._export.utils import sequential_split, nodes_filter, nodes_map, node_inline_, nodes_count
-from torch._export.passes.replace_set_grad_with_hop_pass import (
-    _is_set_grad_enabled_node, _is_set_grad_enabled_sub_mod
-)
 
 
 def count_call_function(graph: torch.fx.Graph, target: torch.ops.OpOverload) -> int:
@@ -97,110 +85,6 @@
     # if isinstance(args, tuple) and len(args) == 1:
     #     args = args[0]
     return [str(arg) for arg in args]
-
-def _set_grad_enabled_tests():
-    from torch.export._trace import _export
-
-    class SetGradOp(torch.nn.Module):
-        def forward(self, x):
-            x = x + 1
-            torch._C._set_grad_enabled(True)
-            c = x.sin().sum()
-            torch._C._set_grad_enabled(False)
-            d = c + 1
-            torch._C._set_grad_enabled(True)
-            e = d - 1
-            return d, e
-
-    class SetGradCtxManager(torch.nn.Module):
-        def forward(self, x):
-            x = x + 1
-            with torch.enable_grad():
-                c = x.sin().sum()
-            with torch.no_grad():
-                d = c + 1
-            with torch.enable_grad():
-                e = d - 1
-            return d, e
-
-    class SetGradCtxManagerMultiDep(torch.nn.Module):
-        def forward(self, x):
-            x = x + 1
-            with torch.enable_grad():
-                c1 = x.sin().sum()
-                c2 = x.cos().sum()
-            with torch.no_grad():
-                d1 = c1 + 1
-                d2 = c2 + 1
-            with torch.enable_grad():
-                e1 = d1 - 1
-                e2 = d2 - 1
-            return d1, d2, e1, e2
-
-    x = torch.randn(2, 2)
-
-    def _get_predispatch_module(mod, args, ambient_grad_enabled=True):
-        with torch.set_grad_enabled(ambient_grad_enabled):
-            return _export(mod, args, pre_dispatch=True).module()
-
-    return {
-        "ctx_manager" : (_get_predispatch_module(SetGradCtxManager(), (x,)), (x,)),
-        "ctx_manager_under_no_grad" : (_get_predispatch_module(SetGradCtxManager(), (x,), False), (x,)),
-        "ctx_manager_multi_dep" : (_get_predispatch_module(SetGradCtxManagerMultiDep(), (x,)), (x,)),
-        "ctx_manager_multi_dep_no_grad" : (_get_predispatch_module(SetGradCtxManagerMultiDep(), (x,), False), (x,)),
-        "op" : (_get_predispatch_module(SetGradOp(), (x,)), (x,)),
-        "op_under_no_grad" : (_get_predispatch_module(SetGradOp(), (x,), False), (x,))
-    }
-
-
-def _sequential_split_inline_tests():
-    from torch.export._trace import _export
-
-    class Simple(torch.nn.Module):
-        def forward(self, x):
-            x = x + 1
-            c = x.sin().sum()
-            d = c + 1
-            e = d - 1
-            return d, e
-
-    class MultiDep(torch.nn.Module):
-        def forward(self, x1, x2):
-            x1 = x1 + 1
-            x2 = x2 + 1
-            c1 = x1.sin()
-            c2 = x2.cos()
-            d1 = c1 + 1
-            d2 = c2 + 1
-            e1 = d1 - 1
-            e2 = d2 - 1
-            return d1, d2, e1, e2
-
-    def _get_predispatch_module(mod, args):
-        return _export(mod, args, pre_dispatch=True).module()
-
-    def _insert_dilimiter_nodes(gm: torch.fx.GraphModule, step: int = 1):
-        insert_locs = []
-        for i, node in enumerate(nodes_filter(gm.graph.nodes, lambda n: n.op == "call_function")):
-            if i % step == 0:
-                insert_locs.append(node)
-
-        for i, node in enumerate(insert_locs):
-            with gm.graph.inserting_before(node):
-                gm.graph.call_function(torch._C._set_grad_enabled, (True if i % 2 == 0 else False,), {})
-        return gm
-
-    x = torch.randn(2, 2)
-    simple = _get_predispatch_module(Simple(), (x,))
-    simple1 = _get_predispatch_module(Simple(), (x,))
-    multi_dep = _get_predispatch_module(MultiDep(), (x, x.sin()))
-    multi_dep1 = _get_predispatch_module(MultiDep(), (x, x.sin()))
-    return {
-        'simple_step1': (_insert_dilimiter_nodes(simple1, 1), (x,)),
-        'simple_step2': (_insert_dilimiter_nodes(simple, 2), (x,)),
-        'multi_dep_step2': (_insert_dilimiter_nodes(multi_dep, 2), (x, x.sin())),
-        'multi_dep_step3': (_insert_dilimiter_nodes(multi_dep1, 3), (x, x.sin())),
-    }
 
 
 def _set_grad_enabled_tests():
@@ -329,8 +213,6 @@
         self.SEQUENTIAL_SPLIT_INLINE_TESTS = _sequential_split_inline_tests()
         self.SET_GRAD_ENABLED_TESTS = _set_grad_enabled_tests()
 
-<<<<<<< HEAD
-=======
         if IS_SANDCASTLE or IS_FBCODE:
             torch.ops.load_library(
                 "//caffe2/test/cpp/jit:test_custom_class_registrations"
@@ -343,7 +225,6 @@
                 lib_file_path = find_library_location("torchbind_test.dll")
             torch.ops.load_library(str(lib_file_path))
 
->>>>>>> 22ba180e
     def tearDown(self):
         self.SEQUENTIAL_SPLIT_INLINE_TESTS.clear()
         self.SET_GRAD_ENABLED_TESTS.clear()
@@ -498,13 +379,9 @@
 
         x = torch.zeros(4, 2, 3)
         foo = Module()
-<<<<<<< HEAD
-        ep = export(foo, (x,))._transform_do_not_use(ReplaceViewOpsWithViewCopyOpsPass())
-=======
         ep = export(foo, (x,))._transform_do_not_use(
             ReplaceViewOpsWithViewCopyOpsPass()
         )
->>>>>>> 22ba180e
         # After this pass, there shouldn't be any view nodes in the graph
         self.assertTrue(count_call_function(ep.graph, torch.ops.aten.view.default) == 0)
         self.assertTrue(
@@ -702,33 +579,18 @@
 
     def test_predispatceh_set_grad(self):
         mod, args = self.SET_GRAD_ENABLED_TESTS["op"]
-<<<<<<< HEAD
-        self.assertExpectedInline(mod.code.strip("\n"), """\
-def forward(self, arg_0):
-    arg0_1, = fx_pytree.tree_flatten_spec(([arg_0], {}), self._in_spec)
-    add = torch.ops.aten.add.Tensor(arg0_1, 1);  arg0_1 = None
-=======
         self.assertExpectedInline(
             mod.code.strip("\n"),
             """\
 def forward(self, arg_0):
     x, = fx_pytree.tree_flatten_spec(([arg_0], {}), self._in_spec)
     add = torch.ops.aten.add.Tensor(x, 1);  x = None
->>>>>>> 22ba180e
     sin = torch.ops.aten.sin.default(add);  add = None
     sum_1 = torch.ops.aten.sum.default(sin);  sin = None
     submod_4 = self.submod_2
     add_1 = torch._higher_order_ops.wrap.wrap_with_set_grad_enabled(False, submod_4, sum_1);  submod_4 = sum_1 = None
     sub = torch.ops.aten.sub.Tensor(add_1, 1)
     return pytree.tree_unflatten((add_1, sub), self._out_spec)
-<<<<<<< HEAD
-    """)
-        mod, args = self.SET_GRAD_ENABLED_TESTS["op_under_no_grad"]
-        self.assertExpectedInline(mod.code.strip("\n"), """\
-def forward(self, arg_0):
-    arg0_1, = fx_pytree.tree_flatten_spec(([arg_0], {}), self._in_spec)
-    add = torch.ops.aten.add.Tensor(arg0_1, 1);  arg0_1 = None
-=======
     """,
         )
         mod, args = self.SET_GRAD_ENABLED_TESTS["op_under_no_grad"]
@@ -738,22 +600,12 @@
 def forward(self, arg_0):
     x, = fx_pytree.tree_flatten_spec(([arg_0], {}), self._in_spec)
     add = torch.ops.aten.add.Tensor(x, 1);  x = None
->>>>>>> 22ba180e
     sin = torch.ops.aten.sin.default(add);  add = None
     sum_1 = torch.ops.aten.sum.default(sin);  sin = None
     submod_4 = self.submod_2
     add_1 = torch._higher_order_ops.wrap.wrap_with_set_grad_enabled(False, submod_4, sum_1);  submod_4 = sum_1 = None
     sub = torch.ops.aten.sub.Tensor(add_1, 1)
     return pytree.tree_unflatten((add_1, sub), self._out_spec)
-<<<<<<< HEAD
-    """)
-
-        mod, args = self.SET_GRAD_ENABLED_TESTS["ctx_manager"]
-        self.assertExpectedInline(mod.code.strip("\n"), """\
-def forward(self, arg_0):
-    arg0_1, = fx_pytree.tree_flatten_spec(([arg_0], {}), self._in_spec)
-    add = torch.ops.aten.add.Tensor(arg0_1, 1);  arg0_1 = None
-=======
     """,
         )
 
@@ -764,21 +616,12 @@
 def forward(self, arg_0):
     x, = fx_pytree.tree_flatten_spec(([arg_0], {}), self._in_spec)
     add = torch.ops.aten.add.Tensor(x, 1);  x = None
->>>>>>> 22ba180e
     sin = torch.ops.aten.sin.default(add);  add = None
     sum_1 = torch.ops.aten.sum.default(sin);  sin = None
     submod_3 = self.submod_1
     add_1 = torch._higher_order_ops.wrap.wrap_with_set_grad_enabled(False, submod_3, sum_1);  submod_3 = sum_1 = None
     sub = torch.ops.aten.sub.Tensor(add_1, 1)
     return pytree.tree_unflatten((add_1, sub), self._out_spec)
-<<<<<<< HEAD
-    """)
-        mod, args = self.SET_GRAD_ENABLED_TESTS["ctx_manager_under_no_grad"]
-        self.assertExpectedInline(mod.code.strip("\n"), """\
-def forward(self, arg_0):
-    arg0_1, = fx_pytree.tree_flatten_spec(([arg_0], {}), self._in_spec)
-    add = torch.ops.aten.add.Tensor(arg0_1, 1);  arg0_1 = None
-=======
     """,
         )
         mod, args = self.SET_GRAD_ENABLED_TESTS["ctx_manager_under_no_grad"]
@@ -788,21 +631,12 @@
 def forward(self, arg_0):
     x, = fx_pytree.tree_flatten_spec(([arg_0], {}), self._in_spec)
     add = torch.ops.aten.add.Tensor(x, 1);  x = None
->>>>>>> 22ba180e
     submod_5 = self.submod_1
     sum_1 = torch._higher_order_ops.wrap.wrap_with_set_grad_enabled(True, submod_5, add);  submod_5 = add = None
     add_1 = torch.ops.aten.add.Tensor(sum_1, 1);  sum_1 = None
     submod_6 = self.submod_3
     sub = torch._higher_order_ops.wrap.wrap_with_set_grad_enabled(True, submod_6, add_1);  submod_6 = None
     return pytree.tree_unflatten((add_1, sub), self._out_spec)
-<<<<<<< HEAD
-    """)
-        mod, args = self.SET_GRAD_ENABLED_TESTS["ctx_manager_multi_dep"]
-        self.assertExpectedInline(mod.code.strip("\n"), """\
-def forward(self, arg_0):
-    arg0_1, = fx_pytree.tree_flatten_spec(([arg_0], {}), self._in_spec)
-    add = torch.ops.aten.add.Tensor(arg0_1, 1);  arg0_1 = None
-=======
     """,
         )
         mod, args = self.SET_GRAD_ENABLED_TESTS["ctx_manager_multi_dep"]
@@ -812,7 +646,6 @@
 def forward(self, arg_0):
     x, = fx_pytree.tree_flatten_spec(([arg_0], {}), self._in_spec)
     add = torch.ops.aten.add.Tensor(x, 1);  x = None
->>>>>>> 22ba180e
     sin = torch.ops.aten.sin.default(add)
     sum_1 = torch.ops.aten.sum.default(sin);  sin = None
     cos = torch.ops.aten.cos.default(add);  add = None
@@ -824,14 +657,6 @@
     sub = torch.ops.aten.sub.Tensor(add_1, 1)
     sub_1 = torch.ops.aten.sub.Tensor(add_2, 1)
     return pytree.tree_unflatten((add_1, add_2, sub, sub_1), self._out_spec)
-<<<<<<< HEAD
-    """)  # noqa: B950
-        mod, args = self.SET_GRAD_ENABLED_TESTS["ctx_manager_multi_dep_no_grad"]
-        self.assertExpectedInline(mod.code.strip("\n"), """\
-def forward(self, arg_0):
-    arg0_1, = fx_pytree.tree_flatten_spec(([arg_0], {}), self._in_spec)
-    add = torch.ops.aten.add.Tensor(arg0_1, 1);  arg0_1 = None
-=======
     """,  # noqa: B950
         )
         mod, args = self.SET_GRAD_ENABLED_TESTS["ctx_manager_multi_dep_no_grad"]
@@ -841,7 +666,6 @@
 def forward(self, arg_0):
     x, = fx_pytree.tree_flatten_spec(([arg_0], {}), self._in_spec)
     add = torch.ops.aten.add.Tensor(x, 1);  x = None
->>>>>>> 22ba180e
     submod_5 = self.submod_1
     wrap_with_set_grad_enabled = torch._higher_order_ops.wrap.wrap_with_set_grad_enabled(True, submod_5, add);  submod_5 = add = None
     sum_1 = wrap_with_set_grad_enabled[0]
@@ -853,24 +677,16 @@
     sub = wrap_with_set_grad_enabled_1[0]
     sub_1 = wrap_with_set_grad_enabled_1[1];  wrap_with_set_grad_enabled_1 = None
     return pytree.tree_unflatten((add_1, add_2, sub, sub_1), self._out_spec)
-<<<<<<< HEAD
-    """)  # noqa: B950
-=======
     """,  # noqa: B950
         )
->>>>>>> 22ba180e
 
     def test_sequential_split(self):
         for gm, args in self.SEQUENTIAL_SPLIT_INLINE_TESTS.values():
             set_grad_counts = nodes_count(gm.graph.nodes, _is_set_grad_enabled_node)
             new_gm = sequential_split(gm, _is_set_grad_enabled_node)
-<<<<<<< HEAD
-            new_set_grad_counts = nodes_count(new_gm.graph.nodes, _is_set_grad_enabled_sub_mod)
-=======
             new_set_grad_counts = nodes_count(
                 new_gm.graph.nodes, _is_set_grad_enabled_sub_mod
             )
->>>>>>> 22ba180e
             self.assertEqual(set_grad_counts, new_set_grad_counts)
             self.assertEqual(gm(*args), new_gm(*args))
 
@@ -879,19 +695,12 @@
 
         new_gm = sequential_split(gm, _is_set_grad_enabled_node)
         self.assertEqual(gm(*args), new_gm(*args))
-<<<<<<< HEAD
-        self.assertExpectedInline(new_gm.code.strip("\n"), """\
-def forward(self, arg_0, arg_1):
-    arg0_1, arg1_1, = fx_pytree.tree_flatten_spec(([arg_0, arg_1], {}), self._in_spec)
-    submod_1 = self.submod_1(arg0_1, arg1_1);  arg0_1 = arg1_1 = None
-=======
         self.assertExpectedInline(
             new_gm.code.strip("\n"),
             """\
 def forward(self, arg_0, arg_1):
     x1, x2, = fx_pytree.tree_flatten_spec(([arg_0, arg_1], {}), self._in_spec)
     submod_1 = self.submod_1(x1, x2);  x1 = x2 = None
->>>>>>> 22ba180e
     getitem = submod_1[0]
     getitem_1 = submod_1[1];  submod_1 = None
     submod_2 = self.submod_2(getitem, getitem_1);  getitem = getitem_1 = None
@@ -904,17 +713,6 @@
     getitem_6 = submod_4[0]
     getitem_7 = submod_4[1];  submod_4 = None
     return pytree.tree_unflatten((getitem_4, getitem_5, getitem_6, getitem_7), self._out_spec)
-<<<<<<< HEAD
-    """)
-        self.assertExpectedInline(new_gm.submod_1.code.strip("\n"), """\
-def forward(self, arg0_1, arg1_1):
-    _set_grad_enabled = torch._C._set_grad_enabled(True)
-    add = torch.ops.aten.add.Tensor(arg0_1, 1);  arg0_1 = None
-    add_1 = torch.ops.aten.add.Tensor(arg1_1, 1);  arg1_1 = None
-    return (add, add_1)
-    """)
-        self.assertExpectedInline(new_gm.submod_2.code.strip("\n"), """\
-=======
     """,
         )
         self.assertExpectedInline(
@@ -930,44 +728,28 @@
         self.assertExpectedInline(
             new_gm.submod_2.code.strip("\n"),
             """\
->>>>>>> 22ba180e
 def forward(self, add, add_1):
     _set_grad_enabled_1 = torch._C._set_grad_enabled(False)
     sin = torch.ops.aten.sin.default(add);  add = None
     cos = torch.ops.aten.cos.default(add_1);  add_1 = None
     return (sin, cos)
-<<<<<<< HEAD
-    """)
-        self.assertExpectedInline(new_gm.submod_3.code.strip("\n"), """\
-=======
     """,
         )
         self.assertExpectedInline(
             new_gm.submod_3.code.strip("\n"),
             """\
->>>>>>> 22ba180e
 def forward(self, sin, cos):
     _set_grad_enabled_2 = torch._C._set_grad_enabled(True)
     add_2 = torch.ops.aten.add.Tensor(sin, 1);  sin = None
     add_3 = torch.ops.aten.add.Tensor(cos, 1);  cos = None
     return (add_2, add_3)
-<<<<<<< HEAD
-    """)
-=======
     """,
         )
->>>>>>> 22ba180e
 
     def test_inline_(self):
         for gm, args in self.SEQUENTIAL_SPLIT_INLINE_TESTS.values():
             before_str = gm.print_readable(print_output=False)
             new_gm = sequential_split(gm, _is_set_grad_enabled_node)
-<<<<<<< HEAD
-            nodes_map(new_gm.graph.nodes, lambda node: node_inline_(node) if node.op == "call_module" else node)
-            after_inline_str = new_gm.print_readable(print_output=False)
-            self.assertEqual(before_str, after_inline_str)
-            self.assertEqual(gm(*args), new_gm(*args))
-=======
             nodes_map(
                 new_gm.graph.nodes,
                 lambda node: node_inline_(node) if node.op == "call_module" else node,
@@ -1020,7 +802,6 @@
             lib.define(
                 "custom_mutator_tuple(Tensor x, Tensor(a!) y) -> (Tensor, Tensor)"
             )
->>>>>>> 22ba180e
 
             @impl(lib, "custom_mutator_tuple", "Meta")
             def custom_mutator_tuple_meta(
