# Owner(s): ["module: nn"]

import contextlib
from functools import partial
from collections import namedtuple
import sys
import torch
import torch.nn as nn
import torch.nn.functional as F
from torch.nn.functional import scaled_dot_product_attention
from torch.nn.attention import sdpa_kernel, SDPBackend
from torch.nn.attention.bias import CausalVariant, causal_lower_right, causal_upper_left
from torch.nn.parameter import Parameter
import unittest
from unittest.mock import patch, MagicMock, ANY
import math
import itertools
import torch.optim as optim
from torch.testing._internal.common_device_type import instantiate_device_type_tests, onlyCUDA, onlyCPU
from typing import List, Tuple, Optional, Dict
import torch.utils.cpp_extension
from torch.testing._internal.common_nn import NNTestCase
from torch.testing._internal.common_utils import (
    IS_FBCODE,
    TEST_WITH_ROCM,
    skipIfRocm,
    skipIfTorchDynamo,
    TEST_FAIRSEQ,
    run_tests,
    parametrize,
    freeze_rng_state,
    TEST_WITH_CROSSREF,
    slowTest,
    set_default_dtype,
    gradcheck,
    make_tensor,
    NOTEST_CPU,
    IS_WINDOWS,
    TEST_WITH_TORCHDYNAMO,
    TEST_XPU,
)
from torch._dynamo.testing import CompileCounterWithBackend


from torch.testing._internal.common_methods_invocations import wrapper_set_seed
from torch.testing._internal.common_cuda import (
    IS_JETSON, SM80OrLater, PLATFORM_SUPPORTS_FLASH_ATTENTION,
    PLATFORM_SUPPORTS_MEM_EFF_ATTENTION,
    PLATFORM_SUPPORTS_FUSED_ATTENTION,
    PLATFORM_SUPPORTS_CUDNN_ATTENTION,
    SM90OrLater,
    tf32_on_and_off
)

if not IS_FBCODE:
    from test_cpp_extensions_open_device_registration import (
        remove_build_path,
        generate_faked_module
    )

if TEST_FAIRSEQ:
    import fairseq.models.transformer as fairseq_transformer

SdpaShape = namedtuple('Sdpa_Shape', ['batch', 'num_heads', 'seq_len', 'head_dim'])
Tolerances = namedtuple('Tolerances', ['atol', 'rtol'])

@contextlib.contextmanager
def use_deterministic_algorithims(mode: bool, warn_only: bool):
    r"""
    This context manager can be used to temporarily enable or disable deterministic algorithms.
    Upon exiting the context manager, the previous state of the flag will be restored.
    """
    previous_mode: bool = torch.are_deterministic_algorithms_enabled()
    previous_warn_only: bool = torch.is_deterministic_algorithms_warn_only_enabled()
    try:
        torch.use_deterministic_algorithms(mode, warn_only=warn_only)
        yield {}
    finally:
        torch.use_deterministic_algorithms(previous_mode, warn_only=previous_warn_only)


# Found in torch/testing/_comparison.py
default_atol = {torch.float16: 1e-3, torch.bfloat16: 1e-3, torch.float32: 1e-5}
default_rtol = {torch.float16: 1e-3, torch.bfloat16: 1.6e-2, torch.float32: 1.3e-6}

isSM8XDevice = torch.cuda.is_available() and torch.cuda.get_device_capability() in [(8, 6), (8, 7), (8, 9)]
isSM90Device = torch.cuda.is_available() and torch.cuda.get_device_capability() == (9, 0)
isSM5xDevice = torch.cuda.is_available() and torch.cuda.get_device_capability()[0] == 5
isLessThanSM80Device = torch.cuda.is_available() and torch.cuda.get_device_capability()[0] < 8


def _check_equal(
    golden: torch.Tensor,
    reference: torch.Tensor,
    test: torch.Tensor,
    fudge_factor: float,
    tensor_name: Optional[str] = None
) -> None:
    """
    Compare test tensor against golden and reference tensors.
    Golden is the highest precision possible serving as the "ground truth"
    Refernce is the same precision as test and should also serve as less precisie ground truth.
    We calcculate the "reference error" by comparing the golden to reference and use this as the
    measruing stick for the test tensor.

    Raises ValueError if compiled error exceeds threshold.

    Args:
        golden (torch.Tensor): The golden tensor to compare against.
        reference (torch.Tensor): The reference tensor for error calculation.
        test (torch.Tensor): The test tensor to be evaluated.
        fudge_factor (float): A multiplier for the reference error to determine the threshold.
        tensor_name (Optional[str], optional): Name of the tensor for error reporting. Defaults to None.

    Raises:
        ValueError: If the test tensor contains NaN values while the reference does not,
                    or if the test error exceeds the calculated threshold.

    Notes:
        - For nested tensors, the function recursively calls itself on each nested element.
        - The error threshold is calculated as the maximum of a default tolerance for float32
          and the product of the reference error and the fudge_factor.
        - If the test error exceeds the threshold, a ValueError is raised with a detailed message.
    """
    if golden.is_nested and reference.is_nested and test.is_nested:
        for gold, ref, tst in zip(golden.unbind(), reference.unbind(), test.unbind()):
            _check_equal(gold, ref, tst, fudge_factor, tensor_name)
        return

    # Compute error between golden
    test_error = (golden - test).abs().max()
    ref_error = (golden - reference).abs().max()

    if torch.isnan(test_error).any() and not torch.isnan(ref_error).any():
        raise ValueError("Output/Grad with NaN")

    # Calculate the error threshold as the maximum of:
    # 1. A predefined default tolerance for float32
    # 2. The reference error multiplied by the fudge factor
    threshold = max(default_atol[torch.float32], ref_error * fudge_factor)
    if test_error > threshold:
        name = tensor_name or ""
        msg = f"{name} Test error {test_error} is greater than threshold {threshold}!"
        raise ValueError(msg)


def check_out_and_grad(
    out_tuple: Tuple[torch.Tensor, torch.Tensor, torch.Tensor],
    grad_query_tuple: Tuple[torch.Tensor, torch.Tensor, torch.Tensor],
    grad_key_tuple: Tuple[torch.Tensor, torch.Tensor, torch.Tensor],
    grad_value_tuple: Tuple[torch.Tensor, torch.Tensor, torch.Tensor],
    grad_attn_mask_tuple: Optional[Tuple[torch.Tensor, torch.Tensor, torch.Tensor]] = None,
    fudge_factors: Optional[Dict[str, float]] = None
) -> None:
    """
    Check output and gradients of attention mechanism tensors.
    Compares compiled results against reference and low-precision reference tensors.

    Args:
        out_tuple: Tuple of (ref, lp_ref, compiled) for output tensor
        grad_query_tuple: Tuple of (ref, lp_ref, compiled) for query gradient
        grad_key_tuple: Tuple of (ref, lp_ref, compiled) for key gradient
        grad_value_tuple: Tuple of (ref, lp_ref, compiled) for value gradient
        grad_attn_mask_tuple: Optional tuple of (ref, lp_ref, compiled) for attention mask gradient
        fudge_factors: Dictionary of fudge factors for each tensor type (default uses 5.0 for all)
    """
    default_fudge_factor = 5.0
    if fudge_factors is None:
        fudge_factors = {}

    out_ref, out_lp_ref, out = out_tuple

    with torch.no_grad():
        _check_equal(out_ref, out_lp_ref, out, fudge_factors.get('out', default_fudge_factor), "out")

        grad_checks = [
            (grad_query_tuple, "grad_query"),
            (grad_key_tuple, "grad_key"),
            (grad_value_tuple, "grad_value")
        ]

        for grad_tuple, name in grad_checks:
            ref_grad, lp_ref_grad, comp_grad = grad_tuple
            _check_equal(ref_grad, lp_ref_grad, comp_grad, fudge_factors.get(name, default_fudge_factor), name)

        if grad_attn_mask_tuple:
            attn_mask_ref_grad, attn_mask_ref_lp_grad, attn_mask_grad = grad_attn_mask_tuple
            _check_equal(
                attn_mask_ref_grad,
                attn_mask_ref_lp_grad,
                attn_mask_grad,
                fudge_factors.get("grad_attn_mask", default_fudge_factor),
                "grad_attn_mask",
            )


def query_key_value_clones(query: torch.Tensor, key: torch.Tensor, value: torch.Tensor, dtype: torch.dtype = None):
    """ Clones the query, key, and value tensors and moves them to the specified dtype. """
    if dtype is None:
        dtype = query.dtype
    query_ref = query.clone().detach().to(dtype).requires_grad_(query.requires_grad)
    key_ref = key.clone().detach().to(dtype).requires_grad_(key.requires_grad)
    value_ref = value.clone().detach().to(dtype).requires_grad_(value.requires_grad)
    return query_ref, key_ref, value_ref

def get_platform_specific_sdpa():
    ret = []
    if PLATFORM_SUPPORTS_FLASH_ATTENTION:
        ret.append(SDPBackend.FLASH_ATTENTION)
    if PLATFORM_SUPPORTS_MEM_EFF_ATTENTION:
        ret.append(SDPBackend.EFFICIENT_ATTENTION)
    if PLATFORM_SUPPORTS_CUDNN_ATTENTION:
        ret.append(SDPBackend.CUDNN_ATTENTION)
    if not ret:
        # Add a placeholder, an empty list causes "An empty arg_values was passed to @parametrize"
        ret.append(SDPBackend.EFFICIENT_ATTENTION)
    return ret

PLATFORM_SPECIFIC_SDPA = get_platform_specific_sdpa()
# Indicate the Efficient attention backend can support:
# 1. sequence longher than 512
# 2. head dimsion larger than 64
MEM_EFF_CAPABILITY_MATCHES_SM80 = SM80OrLater or TEST_WITH_ROCM

def rand_sdpa_tensor(shape: SdpaShape, device: str, dtype: torch.dtype, type: str,
                     requires_grad: bool = False, packed: bool = False) -> torch.Tensor:
    """Creates rand dense or nested tensor with given shape and type.

    Args:
        shape (Tuple[int]): Shape of Tensor to construct
        device (str): which device to create tensor on
        dtype (torch.dtype): Tensors' dtype
        type (str): Nested or Dense
        requires_grad (bool, optional): Tensors grad status. Defaults to False.
        packed (bool, optional): Whether to create a single QKV packed or not. Defaults to False.

    Returns:
        torch.Tensor: A new tensor
    """
    batch, num_heads, seq_len, head_dim = shape.batch, shape.num_heads, shape.seq_len, shape.head_dim
    if type == "nested":
        if isinstance(seq_len, list):
            def _size(i):
                return (seq_len[i], num_heads, head_dim) if not packed else (seq_len[i], 3 * num_heads * head_dim)

            return torch.nested.nested_tensor([
                torch.randn(_size(i), device=device, dtype=dtype, requires_grad=requires_grad)
                for i in range(batch)])
        else:
            size = (seq_len, num_heads, head_dim) if not packed else (seq_len, 3 * num_heads * head_dim)
            return torch.nested.nested_tensor([
                torch.randn(size, device=device, dtype=dtype, requires_grad=requires_grad)
                for _ in range(batch)])
    else:
        assert (isinstance(seq_len, int))
        size = (batch, seq_len, num_heads, head_dim) if not packed else (batch, seq_len, 3 * num_heads * head_dim)
        return torch.randn(size, device=device, dtype=dtype, requires_grad=requires_grad)


class TestTransformers(NNTestCase):
    _do_cuda_memory_leak_check = True
    _do_cuda_non_default_stream = True

    @onlyCUDA
    @unittest.skip("4D mask not supported yet - activate when 4D mask supported")
    def test_self_attn_TxT_attn_mask(self, device):
        embed_dim = 16
        num_heads = 4
        batch_size = 10
        tgt_len = 16

        query = torch.rand(batch_size, tgt_len, embed_dim, device=device)  # [N, T, D]
        attn_mask = torch.randint(0, 2, (tgt_len, tgt_len)).cuda().float()  # [T, T]
        attn_mask = attn_mask.masked_fill(attn_mask == 0, float('-inf')).masked_fill(attn_mask == 1, 0.0)

        attn_mask_4d = attn_mask.expand(batch_size, num_heads, tgt_len, tgt_len)

        mta_model = torch.nn.MultiheadAttention(embed_dim, num_heads, batch_first=True).cuda()
        mta_model.eval()

        # Generate 3D results
        with torch.inference_mode():
            output_mask_4d = mta_model(query, query, query, attn_mask=attn_mask_4d)[0]
            output_mask_4d = output_mask_4d.transpose(0, 1)  # [N, T, D]

            output_mask_TxT = mta_model(query, query, query, attn_mask=attn_mask)[0]
            output_mask_TxT = output_mask_TxT.transpose(0, 1)  # [N, T, D]

            self.assertEqual(output_mask_4d, output_mask_TxT)

    @slowTest
    def test_train_with_pad_and_catch_error(self, device):
        iters = 100
        pad_mask = torch.tensor([[1, 1, 0, 0]], dtype=torch.bool).to(device)
        layer = nn.TransformerEncoderLayer(
            d_model=2,
            dim_feedforward=4,
            nhead=2,
            batch_first=True,
            activation="gelu",
            dropout=0,
        )
        criterion = nn.MSELoss()
        encoder = nn.TransformerEncoder(layer, 2).to(device)
        optimizer = optim.SGD(encoder.parameters(), lr=0.1, momentum=0.9)
        encoder.train()
        for i in range(iters):
            encoder.train()
            optimizer.zero_grad()
            inputs = torch.cat([torch.randn(1, 2, 2), torch.zeros(1, 2, 2)], dim=1).to(device)

            outputs = encoder(inputs, src_key_padding_mask=pad_mask)

            loss = criterion(outputs[:, 0:2, :], inputs[:, 0:2, :])
            loss.backward()
            optimizer.step()

            with torch.no_grad():
                test = torch.cat([torch.randn(1, 2, 2), torch.zeros(1, 2, 2)], dim=1).to(device)

                # Expect uint8 type not supported
                ex = None
                try:
                    test_train_uint8 = encoder(test, src_key_padding_mask=pad_mask.to(torch.uint8))
                except AssertionError as e:
                    continue
                self.assertFalse(e, "Failed to catch unsupported uint8 type exception")  # noqa: F821

                test_train_bool = encoder(test, src_key_padding_mask=pad_mask)
                encoder.eval()

                # Expect long type not supported
                ex = None
                try:
                    test_eval_uint8 = encoder(test, src_key_padding_mask=pad_mask.to(torch.int64))
                except AssertionError as e:
                    continue
                self.assertFalse(e, "Failed to catch unsupported Long type exception")  # noqa: F821

                test_eval_bool = encoder(test, src_key_padding_mask=pad_mask)
                l1_bool = nn.L1Loss()(test_train_bool[:, 0:2, :], test_eval_bool[:, 0:2, :]).item()
                self.assertTrue(l1_bool < 1e-4, "Eval/Train difference in pad_mask BOOL")

    @tf32_on_and_off(0.001)
    @parametrize("attn_mask_dim", [2, 3, None])
    @parametrize("key_padding_mask_dim", [2, None])
    @parametrize("mask_dtype", [torch.bool, torch.float32])
    def test_multiheadattention_fastpath_attn_mask(self, device, attn_mask_dim, key_padding_mask_dim, mask_dtype):
        # MHA converts all
        with torch.no_grad():
            B = 2
            L = 4
            D = 8
            H = 4

            if attn_mask_dim == 2:
                attn_mask = make_tensor((L, L), dtype=mask_dtype, device=device)
            elif attn_mask_dim == 3:
                attn_mask = make_tensor((B, 1, L, L), dtype=mask_dtype, device=device).expand(B, H, L, L).reshape(B * H, L, L)
            elif attn_mask_dim is None:
                attn_mask = None

            if key_padding_mask_dim == 2:
                key_padding_mask = make_tensor((B, L), dtype=mask_dtype, device=device)
            elif key_padding_mask_dim is None:
                key_padding_mask = None

            mha = nn.MultiheadAttention(D, H, batch_first=True, device=device)
            X = torch.randn(B, L, D, device=device)

            mha.train()  # disable fast path
            out, _ = mha(X, X, X, attn_mask=attn_mask, key_padding_mask=key_padding_mask, need_weights=False)
            mha.eval()  # enable fast path
            out_fp, _ = mha(X, X, X, attn_mask=attn_mask, key_padding_mask=key_padding_mask, need_weights=False)
            # The FP kernel will return NaNs while the sdpa kernel which is ran when the fast path is turned off returns 0 instead
            # of NaNs for fully masked rows
            torch.testing.assert_close(out, out_fp.nan_to_num())

    @parametrize("nhead", [1, 4, 8])
    def test_transformerencoderlayer_src_mask(self, device, nhead):
        batch_size = 2
        seqlen = 4
        d_model = 8
        dim_feedforward = 32

        model = torch.nn.TransformerEncoderLayer(
            d_model=d_model,
            nhead=nhead,
            dim_feedforward=dim_feedforward,
            batch_first=True).to(device)
        src = torch.rand(batch_size, seqlen, d_model).to(device)  # bs, seqlen, d_model
        src_mask = torch.zeros(seqlen, seqlen).to(torch.bool).to(device)

        model(src, src_mask=src_mask)
        model.eval()
        with torch.no_grad():
            model(src, src_mask=src_mask)

    @parametrize("nhead", [3, 4])
    def test_transformerencoderlayer_no_fastpath_with_hooks(self, device, nhead):
        batch_size = 2
        seqlen = 4
        d_model = 12

        model = torch.nn.TransformerEncoderLayer(
            d_model=d_model,
            nhead=nhead,
            dim_feedforward=d_model,
            batch_first=True).to(device).eval()
        src = torch.rand(batch_size, seqlen, d_model).to(device)  # bs, seqlen, d_model

        cache = []

        # forward hook to save output
        def hook(module, inputs, output):
            cache.append(output[0].detach())

        # register hook to get the output of the self-attention layer
        handle = model.self_attn.register_forward_hook(hook)

        # forward pass
        with torch.inference_mode():
            model(src)

        # output of the self-attention layer
        assert len(cache) == 1, f"Expected 1 output, got {len(cache)}"

        # remove hook
        handle.remove()

    @tf32_on_and_off(0.001)
    @parametrize("use_torchscript", [False])
    @parametrize("enable_nested_tensor", [True, False])
    @parametrize("use_autocast", [True, False])
    @parametrize("d_model", [12, 256])
    def test_transformerencoder_fastpath(self, device, use_torchscript, enable_nested_tensor, use_autocast, d_model):
        """
        Test TransformerEncoder fastpath output matches slowpath output
        """
        torch.manual_seed(1234)
        nhead = 4
        dim_feedforward = d_model
        batch_first = True

        model = torch.nn.TransformerEncoder(
            torch.nn.TransformerEncoderLayer(
                d_model=d_model,
                nhead=nhead,
                dim_feedforward=dim_feedforward,
                batch_first=batch_first),
            num_layers=2,
            enable_nested_tensor=enable_nested_tensor
        ).to(device).eval()

        if use_torchscript:
            model = torch.jit.script(model)

        # each input is (input, mask)
        input_mask_pairs = [
            (
                torch.rand(3, 2, d_model),
                [
                    [0, 1],
                    [0, 1],
                    [1, 1]
                ]
            ),
            (
                torch.rand(2, 100, d_model),
                [
                    [0] * 98 + [1] * 2,
                    [0] * 90 + [1] * 10
                ]
            ),
            # softmax.cu switches from fast->slowpath at masked seqlen 1024. test 1024.
            (
                torch.rand(2, 1024, d_model),
                [
                    [0] * 1020 + [1] * 4,
                    [0] * 1024,
                ]
            ),
            (
                torch.rand(1, 1026, d_model),
                [[0] * 1024 + [1] * 2]
            ),
            # softmax.cu switches from fast->slowpath at masked seqlen 1024. test range of masks above 1024.
            (
                torch.rand(4, 1040, d_model),
                [
                    [0] * 1024 + [1] * 16,
                    [0] * 1025 + [1] * 15,
                    [0] * 1031 + [1] * 9,
                    [0] * 1040,
                ]
            )
        ]
        input_mask_pairs = [
            (
                torch.tensor(pair[0], device=device, dtype=torch.get_default_dtype()),  # float input
                torch.tensor(pair[1], device=device, dtype=torch.bool)  # bool mask
            ) for pair in input_mask_pairs
        ]

        maybe_autocast = torch.autocast("cuda", dtype=torch.float16) if use_autocast else contextlib.nullcontext()
        with maybe_autocast:
            for input, src_key_padding_mask in input_mask_pairs:
                with torch.no_grad():
                    fastpath_output = model(input, src_key_padding_mask=src_key_padding_mask)
                slowpath_output = model(input, src_key_padding_mask=src_key_padding_mask)  # reference
                # Make sure fastpath_output is same shape as slowpath_output and mask.
                # When enable_nested_tensor=true, fastpath_output may be smaller than input tensor.
                # Eg if input bs=1, seqlen=6, and we mask out 2 tokens, fastpath_output will have bs=1, seqlen=4.
                # Expand back to old size to match.
                bs, true_seqlen, embed_dim = fastpath_output.shape
                expanded_seqlen = src_key_padding_mask.shape[1]
                fastpath_output_expanded = torch.zeros(bs, expanded_seqlen, embed_dim, device=device)
                fastpath_output_expanded[:, :true_seqlen, :] = fastpath_output
                # no garauntees on output corresponding to masked tokens, so they may vary between slow/fast path. set all to 0.
                fastpath_output_expanded = fastpath_output_expanded.masked_fill(src_key_padding_mask.unsqueeze(-1), 0)
                slowpath_output = slowpath_output.masked_fill(src_key_padding_mask.unsqueeze(-1), 0)
                self.assertEqual(fastpath_output_expanded, slowpath_output)

    @tf32_on_and_off(0.001)
    @parametrize("with_no_grad", [True, False])
    @parametrize("training", [True, False])
    @parametrize("enable_nested_tensor", [False])
    def test_transformerencoder_square_input(self, with_no_grad, training, enable_nested_tensor, device):
        """
        Test for edge cases when input of shape (batch size, sequence length, embedding dimension) has
        batch size == sequence length
        """
        model = torch.nn.TransformerEncoder(
            torch.nn.TransformerEncoderLayer(d_model=4, nhead=2, dim_feedforward=16, dropout=0.0, batch_first=True),
            num_layers=2,
            enable_nested_tensor=enable_nested_tensor
        ).to(device)

        with torch.no_grad():
            # set constant weights of the model
            for idx, p in enumerate(model.parameters()):
                x = p.data
                sz = x.view(-1).size(0)
                shape = x.shape
                x = torch.cos(torch.arange(0, sz).float().view(shape))
                p.data.copy_(x)

        if training:
            model = model.train()
        else:
            model = model.eval()
        x = torch.arange(0, 16).reshape(2, 2, 4).to(torch.get_default_dtype()).to(device)
        src_mask = torch.Tensor([[0, 1], [0, 0]]).to(torch.bool).to(device)

        if with_no_grad:
            cm = torch.no_grad()
        else:
            cm = contextlib.nullcontext()
        with cm:
            result = model(x, mask=src_mask)

        ref_output = torch.Tensor([[[2.420306205749512, 0.017629241570830, -0.607857942581177, -0.085519507527351],
                                    [2.420306205749512, 0.017629241570830, -0.607857942581177, -0.085519507527351]],
                                   [[2.419836044311523, 0.017548924311996, -0.608187675476074, -0.085347734391689],
                                    [2.419836044311523, 0.017548924311996, -0.608187675476074, -0.085347734391689]]]
                                  ).to(device)
        self.assertEqual(tuple(result.shape), tuple(ref_output.shape))
        self.assertEqual(result, ref_output)

    @parametrize("batch_first", [True, False])
    @parametrize("training", [True, False])
    @parametrize("enable_nested_tensor", [True, False])
    def test_transformerencoder(self, batch_first, training, enable_nested_tensor, device):
        def get_a_test_layer(activation, batch_first=False):
            d_model = 4
            nhead = 2
            dim_feedforward = 16
            dropout = 0.0

            layer = nn.TransformerEncoderLayer(
                d_model,
                nhead,
                dim_feedforward=dim_feedforward,
                dropout=dropout,
                activation=activation,
                batch_first=batch_first,
            ).to(device)

            with torch.no_grad():
                # set constant weights of the model
                for idx, p in enumerate(layer.parameters()):
                    x = p.data
                    sz = x.view(-1).size(0)
                    shape = x.shape
                    x = torch.cos(torch.arange(0, sz).float().view(shape))
                    p.data.copy_(x)

            return layer

        # this is a deterministic test for TransformerEncoder
        activation = F.relu

        def _test(batch_first, training, enable_nested_tensor):
            def perm_fn(x):
                return x.transpose(1, 0) if batch_first else x

            encoder_layer = get_a_test_layer(activation=activation,
                                             batch_first=batch_first)

            model = nn.TransformerEncoder(
                encoder_layer, 1, enable_nested_tensor=enable_nested_tensor
            ).to(device)

            if not training:
                model = model.eval()

            # deterministic input
            encoder_input = perm_fn(torch.tensor([[[0.7462, 0.6653, 0.5679, 0.4891],
                                                   [0.5387, 0.1655, 0.3565, 0.0471]],
                                                  [[0.8335, 0.2799, 0.5031, 0.2947],
                                                   [0.1402, 0.0318, 0.7636, 0.1346]],
                                                  [[0.6333, 0.9344, 0.1376, 0.9938],
                                                   [0.8924, 0.2872, 0.6692, 0.2944]],
                                                  [[0.9897, 0.6915, 0.3154, 0.1733],
                                                   [0.8645, 0.3513, 0.3064, 0.0767]],
                                                  [[0.8117, 0.2366, 0.4838, 0.7881],
                                                   [0.3718, 0.4945, 0.9511, 0.0864]]]
                                                 )).to(device)
            result = model(encoder_input)
            ref_output = perm_fn(torch.tensor([[[2.428589, 0.020835, -0.602055, -0.085249],
                                                [2.427987, 0.021213, -0.602496, -0.084103]],
                                               [[2.424689, 0.019155, -0.604793, -0.085672],
                                                [2.413863, 0.022211, -0.612486, -0.072490]],
                                               [[2.433774, 0.021598, -0.598343, -0.087548],
                                                [2.425104, 0.019748, -0.604515, -0.084839]],
                                               [[2.436185, 0.022682, -0.596625, -0.087261],
                                                [2.433556, 0.021891, -0.598509, -0.086832]],
                                               [[2.416246, 0.017512, -0.610712, -0.082961],
                                                [2.422901, 0.024187, -0.606178, -0.074929]]]
                                              )).to(device)
            self.assertEqual(tuple(result.shape), tuple(ref_output.shape))
            torch.testing.assert_close(result, ref_output, rtol=1e-7, atol=1e-5)

            # all 0 src_mask
            src_mask = torch.zeros([5, 5]).to(device) == 1
            result = model(encoder_input, mask=src_mask)
            self.assertEqual(tuple(result.shape), tuple(ref_output.shape))
            torch.testing.assert_close(result, ref_output, rtol=1e-7, atol=1e-5)

            # all 0
            mask = torch.zeros([2, 5]).to(device) == 1
            result = model(encoder_input, src_key_padding_mask=mask)
            self.assertEqual(tuple(result.shape), tuple(ref_output.shape))
            torch.testing.assert_close(result, ref_output, rtol=1e-7, atol=1e-5)

            mask[0, 1] = 1
            mask[1, 3] = 1
            mask[1, 4] = 1
            result = model(encoder_input, src_key_padding_mask=mask)
            ref_output = perm_fn(torch.tensor([[[2.429026, 0.020793, -0.601741, -0.085642],
                                                [2.428811, 0.021445, -0.601912, -0.084252]],
                                               [[2.425009, 0.019155, -0.604566, -0.085899],
                                                [2.415408, 0.02249, -0.611415, -0.073]],
                                               [[2.434199, 0.021682, -0.598039, -0.087699],
                                                [2.42598, 0.019941, -0.603896, -0.085091]],
                                               [[2.436457, 0.022736, -0.59643, -0.08736],
                                                [2.434021, 0.022093, -0.598179, -0.08679]],
                                               [[2.416531, 0.017498, -0.610513, -0.083181],
                                                [2.4242, 0.024653, -0.605266, -0.074959]]]
                                              )).to(device)
            self.assertEqual(tuple(result.shape), tuple(ref_output.shape))
            torch.testing.assert_close(result, ref_output, rtol=1e-7, atol=1e-5)

            # test case 2, multiple layers no norm
            model = nn.TransformerEncoder(encoder_layer, 2, enable_nested_tensor=enable_nested_tensor).to(device)
            if not training:
                model = model.eval()
            result = model(encoder_input, src_key_padding_mask=mask)
            ref_output = perm_fn(torch.tensor([[[2.419051, 0.017446, -0.608738, -0.085003],
                                                [2.419102, 0.017452, -0.608703, -0.085026]],
                                               [[2.419043, 0.017445, -0.608744, -0.084999],
                                                [2.419052, 0.017446, -0.608738, -0.085004]],
                                               [[2.419067, 0.017448, -0.608727, -0.085010],
                                                [2.419098, 0.017452, -0.608706, -0.085024]],
                                               [[2.419072, 0.017449, -0.608724, -0.085012],
                                                [2.419119, 0.017455, -0.608691, -0.085034]],
                                               [[2.419019, 0.017442, -0.608761, -0.084989],
                                                [2.419075, 0.017449, -0.608722, -0.085014]]]
                                              )).to(device)
            self.assertEqual(tuple(result.shape), tuple(ref_output.shape))
            torch.testing.assert_close(result, ref_output, rtol=1e-7, atol=1e-5)

            model = nn.TransformerEncoder(encoder_layer, 6, enable_nested_tensor=enable_nested_tensor).to(device)
            if not training:
                model = model.eval()
            result = model(encoder_input, src_key_padding_mask=mask)
            ref_output = perm_fn(torch.tensor([[[2.419101, 0.017453, -0.608703, -0.085025],
                                                [2.419101, 0.017453, -0.608704, -0.085025]],
                                               [[2.419101, 0.017453, -0.608703, -0.085025],
                                                [2.419101, 0.017453, -0.608704, -0.085025]],
                                               [[2.419101, 0.017453, -0.608703, -0.085025],
                                                [2.419101, 0.017453, -0.608704, -0.085025]],
                                               [[2.419101, 0.017453, -0.608703, -0.085025],
                                                [2.419101, 0.017453, -0.608704, -0.085025]],
                                               [[2.419101, 0.017453, -0.608703, -0.085025],
                                                [2.419101, 0.017453, -0.608704, -0.085025]]]
                                              )).to(device)
            self.assertEqual(tuple(result.shape), tuple(ref_output.shape))
            torch.testing.assert_close(result, ref_output, rtol=1e-7, atol=1e-5)

            # test case 3, multiple layers with norm
            # d_model = 4
            norm = nn.LayerNorm(4)
            model = nn.TransformerEncoder(encoder_layer, 2, norm=norm,
                                          enable_nested_tensor=enable_nested_tensor).to(device)
            if not training:
                model = model.eval()
            result = model(encoder_input, src_key_padding_mask=mask)
            ref_output = perm_fn(torch.tensor([[[1.695949, -0.357635, -0.893077, -0.445238],
                                                [1.695955, -0.357639, -0.893050, -0.445266]],
                                               [[1.695948, -0.357634, -0.893082, -0.445233],
                                                [1.695950, -0.357635, -0.893077, -0.445238]],
                                               [[1.695951, -0.357636, -0.893069, -0.445246],
                                                [1.695955, -0.357639, -0.893052, -0.445264]],
                                               [[1.695952, -0.357636, -0.893066, -0.445249],
                                                [1.695957, -0.357641, -0.893041, -0.445276]],
                                               [[1.695946, -0.357632, -0.893095, -0.445220],
                                                [1.695952, -0.357637, -0.893065, -0.445251]]]
                                              )).to(device)
            self.assertEqual(tuple(result.shape), tuple(ref_output.shape))
            torch.testing.assert_close(result, ref_output, rtol=1e-7, atol=1e-5)

            model = nn.TransformerEncoder(encoder_layer, 6, norm=norm,
                                          enable_nested_tensor=enable_nested_tensor).to(device)
            if not training:
                model = model.eval()
            result = model(encoder_input, src_key_padding_mask=mask)
            ref_output = perm_fn(torch.tensor([[[1.695955, -0.357639, -0.893051, -0.445265],
                                                [1.695955, -0.357639, -0.893051, -0.445265]],
                                               [[1.695955, -0.357639, -0.893051, -0.445265],
                                                [1.695955, -0.357639, -0.893051, -0.445265]],
                                               [[1.695955, -0.357639, -0.893051, -0.445265],
                                                [1.695955, -0.357639, -0.893051, -0.445265]],
                                               [[1.695955, -0.357639, -0.893051, -0.445265],
                                                [1.695955, -0.357639, -0.893051, -0.445265]],
                                               [[1.695955, -0.357639, -0.893051, -0.445265],
                                                [1.695955, -0.357639, -0.893051, -0.445265]]]
                                              )).to(device)
            self.assertEqual(tuple(result.shape), tuple(ref_output.shape))
            torch.testing.assert_close(result, ref_output, rtol=1e-7, atol=1e-5)

        # TODO: remove set default dtype to double by making ref_output more precise.
        # Added because this test was copied from test_nn.py, which has default
        # dtype double. If default dtype is float, tests will say tensors not close because
        # ref output precision too low
        with set_default_dtype(torch.double):
            if training:
                cm = contextlib.nullcontext()
            else:
                cm = torch.no_grad()  # transformer fast path requires no grad
            with cm:
                _test(batch_first, training, enable_nested_tensor)

    @unittest.skipIf(sys.version_info < (3, 11), "not supported on pre-3.11 Python")
    def test_encoder_padding_and_src_mask_bool(self):
        encoder_layer = nn.TransformerEncoderLayer(
            d_model=16,
            nhead=2,
            dim_feedforward=32,
            dropout=0.1,
            activation='relu',
            batch_first=True,
        )
        encoder_norm = nn.LayerNorm(16)
        encoder = nn.TransformerEncoder(
            encoder_layer, 2, encoder_norm
        )

        inputs = torch.randn(2, 3, 16)

        src_mask = torch.ones(3, 3, dtype=torch.bool).triu_(diagonal=1)
        input_seq_len = torch.tensor([3, 2])
        padding_mask = (
            torch.arange(3)[None, :].cpu() >= input_seq_len[:, None]
        )

        with (self.assertNoLogs(None) if not TEST_WITH_TORCHDYNAMO else contextlib.nullcontext()):
            encoder(
                inputs,
                mask=src_mask,
                src_key_padding_mask=padding_mask,
            )

    @unittest.skipIf(sys.version_info < (3, 11), "not supported on pre-3.11 Python")
    def test_decoder_padding_and_src_mask_bool(self):

        def transformer_decoder(inputs, input_seq_len, memory):
            decoder_layer = nn.TransformerDecoderLayer(
                d_model=16,
                nhead=2,
                dim_feedforward=32,
                dropout=0.1,
                activation='relu',
                batch_first=True,
            )
            decoder_norm = nn.LayerNorm(16)
            decoder = nn.TransformerDecoder(
                decoder_layer, 2, decoder_norm
            )

            src_mask = torch.ones(
                inputs.shape[1], inputs.shape[1], dtype=torch.bool
            ).triu_(diagonal=1)
            padding_mask = (
                torch.arange(inputs.shape[1])[None, :].cpu()
                >= input_seq_len[:, None]
            )

            return decoder(
                inputs,
                memory,
                tgt_mask=src_mask,
                tgt_key_padding_mask=padding_mask,
                memory_key_padding_mask=padding_mask,
            )

        inputs = torch.randn(2, 3, 16)
        memory = torch.randn(2, 3, 16)
        input_seq_len = torch.tensor([3, 2])

        with self.assertNoLogs(None):
            transformer_decoder(inputs, input_seq_len, memory)

    def test_encoder_is_causal(self):

        d_model = 3
        layer = torch.nn.TransformerEncoderLayer(d_model, 1, 6, batch_first=True)
        layer.eval()
        x = torch.randn(1, 5, d_model)
        unmasked_output = layer(x)
        mask = torch.nn.Transformer.generate_square_subsequent_mask(x.size(1))
        is_causal_output = layer(x, src_mask=mask, is_causal=True)
        masked_output = layer(x, src_mask=mask)

        self.assertEqual(masked_output, is_causal_output)

    @onlyCUDA
    @parametrize("nb_heads", [1, 8])
    @parametrize("bias", [True, False])
    def test_mha_native_args(self, nb_heads, bias):

        B, L, F = 8, 100, 128
        batch_first = True
        fast_path = True
        use_pad_mask = (bias % 2) == 1

        mha = nn.MultiheadAttention(
            embed_dim=F,
            num_heads=nb_heads,
            batch_first=batch_first,
            bias=bias
        ).cuda()
        mha.eval()

        ctx = torch.no_grad if fast_path else contextlib.nullcontext
        with ctx():
            x = torch.randn(B, L, F).cuda()
            if not batch_first:
                x = x.transpose(0, 1)

            pad_mask = None
            if use_pad_mask:
                pad_mask = torch.zeros((B, L), dtype=torch.bool).cuda()

            mha(query=x, key=x, value=x, key_padding_mask=pad_mask)

    def test_kpm_mask_trailing_column_with_nested_tensor(self, device):
        encoder_layer = nn.TransformerEncoderLayer(
            d_model=256,
            nhead=4,
            dim_feedforward=512,
            activation='gelu',
            norm_first=False,
            batch_first=False,
        )
        transformer_encoder = nn.TransformerEncoder(encoder_layer, num_layers=3, enable_nested_tensor=True).to(device)

        x = torch.randn(10, 6, 256).to(device)
        mask = torch.ones(6, 10)
        mask[0, :] = 0  # here I masked 5 columns instead of just one
        mask = mask.bool().to(device)
        out = transformer_encoder(src=x, src_key_padding_mask=mask)
        self.assertEqual(out.shape[1], 6)

    # CPU unit test has_torch_functions in test environment,
    #   preventing successful completion
    @onlyCUDA
    def test_with_nested_tensor_input(self, device):
        encoder_layer = nn.TransformerEncoderLayer(
            d_model=256,
            nhead=4,
            dim_feedforward=512,
            activation='gelu',
            norm_first=False,
            batch_first=True,
        )
        transformer_encoder = nn.TransformerEncoder(encoder_layer, num_layers=3, enable_nested_tensor=True).to(device)

        transformer_encoder.eval()
        with torch.no_grad():
            x = torch.randn(6, 10, 256).to(device)
            mask = torch.ones(6, 10)
            mask[0, 0:] = 0  # here I masked 5 columns instead of just one
            mask[2, 2:] = 0  # here I masked 5 columns instead of just one
            mask[4, 4:] = 0  # here I masked 5 columns instead of just one
            mask[5, 8:] = 0  # here I masked 5 columns instead of just one
            mask = mask.bool().to(device)
            x = torch._nested_tensor_from_mask(x, mask.logical_not(), mask_check=False)
            out = transformer_encoder(src=x, src_key_padding_mask=None)

        self.assertEqual(out.is_nested, True)



    def test_script_encoder_subclass(self, device):
        class MyCustomLayer(nn.TransformerEncoderLayer):
            pass

        encoder = nn.TransformerEncoder(
            MyCustomLayer(d_model=256, nhead=8), num_layers=6
        ).to(device=device)
        torch.jit.script(encoder)

    # brazenly adapted from test_transformerencoderlayer_src_mask to test execution of
    # torchscripted transformerencoderlayer subclass
    def test_transformerencoderlayer_subclass(self, device):
        class MyCustomLayer(nn.TransformerEncoderLayer):
            pass

        nhead = 4
        batch_size = 2
        seqlen = 4
        d_model = 8
        dim_feedforward = 32

        model = MyCustomLayer(
            d_model=d_model,
            nhead=nhead,
            dim_feedforward=dim_feedforward,
            batch_first=True).to(device)
        script_model = torch.jit.script(model)

        src = torch.rand(batch_size, seqlen, d_model).to(device)  # bs, seqlen, d_model
        src_mask = torch.zeros(seqlen, seqlen).to(torch.bool).to(device)

        torch.manual_seed(42)
        result = model(src, src_mask=src_mask)
        torch.manual_seed(42)
        scripted_result = script_model(src, src_mask=src_mask)
        self.assertEqual(result, scripted_result)

        model.eval()
        script_model = torch.jit.script(model)

        with torch.no_grad():
            result = model(src, src_mask=src_mask)
            scripted_result = script_model(src, src_mask=src_mask)
            self.assertEqual(result, scripted_result)


    def test_transformerencoderlayer_subclass_model(self, device):
        class MyCustomLayer(nn.TransformerEncoderLayer):
            pass

        nhead = 4
        batch_size = 2
        seqlen = 4
        d_model = 8
        dim_feedforward = 32

        layer = MyCustomLayer(
            d_model=d_model,
            nhead=nhead,
            dim_feedforward=dim_feedforward,
            batch_first=True)
        model = nn.TransformerEncoder(
            layer, num_layers=6
        ).to(device=device)
        script_model = torch.jit.script(model)

        src = torch.rand(batch_size, seqlen, d_model).to(device)  # bs, seqlen, d_model
        src_mask = torch.zeros(seqlen, seqlen).to(torch.bool).to(device)

        torch.manual_seed(42)
        result = model(src, mask=src_mask)
        torch.manual_seed(42)
        scripted_result = script_model(src, mask=src_mask)
        self.assertEqual(result, scripted_result)

        model.eval()
        script_model = torch.jit.script(model)

        with torch.no_grad():
            result = model(src, mask=src_mask)
            scripted_result = script_model(src, mask=src_mask)
            self.assertEqual(result, scripted_result)


    @onlyCUDA
    @unittest.skipIf(not TEST_FAIRSEQ, "Fairseq not found")
    def test_decoder_only_layer(self):
        DEFAULT_PADDING_IDX = 0

        class FairseqDecoder(torch.nn.Module):
            def __init__(
                self,
                embed_dim,
                attention_heads,
                ffn_embed_dim,
                num_layers,
                embedding_layer,  # torch.nn.Embedding. Must have a padding_idx field
                dropout=0,
                normalize_before=False,
                torch_encoder=None,  # torch encoder that you can map weights from
                activation="relu",
            ):
                super().__init__()

                cfg = fairseq_transformer.TransformerConfig()
                cfg.decoder.embed_dim = embed_dim
                cfg.decoder.output_dim = embed_dim
                cfg.decoder.attention_heads = attention_heads
                cfg.decoder.ffn_embed_dim = ffn_embed_dim
                cfg.dropout = dropout
                cfg.decoder.normalize_before = normalize_before
                cfg.decoder.layers = num_layers
                # make embedding behavior same as other encoders
                cfg.no_token_positional_embeddings = True
                cfg.no_scale_embedding = True
                cfg.activation_fn = activation

                dictionary = {}  # TODO: verify what this is

                self.decoder = fairseq_transformer.TransformerDecoder(
                    cfg,
                    dictionary,
                    embedding_layer,
                    no_encoder_attn=True,
                    output_projection=None,
                )

                if torch_encoder is not None:
                    self.decoder = torch_to_fairseq(torch_encoder, self.decoder)  # noqa: F821
                self.decoder = self.decoder.eval().cuda().half()

            def forward(
                self,
                tokens,
                src_lengths=None,
                with_triangle_mask=False,
                incremental_state=None,
            ):
                return self.decoder(
                    prev_output_tokens=tokens,
                    encoder_out=None,
                    incremental_state=incremental_state,
                    features_only=True,
                    full_context_alignment=not with_triangle_mask,
                    alignment_layer=None,
                    alignment_heads=None,
                    src_lengths=src_lengths,
                    return_all_hiddens=False,
                )[0]

    @tf32_on_and_off(0.003)
    @parametrize("input_dim,attn_mask_dim,is_causal",
                 [(3, None, False), (3, 2, False), (3, 2, True), (3, 3, False), (3, 3, True),
                  (4, None, False), (4, 2, False), (4, 2, True), (4, 4, False), (4, 4, True)],
                 name_fn=lambda input_dim, attn_dim, is_causal: (
                     f"{input_dim}D_input_dim_" + (
                         f"{attn_dim}D_{'causal_' if is_causal else ''}attn_mask"
                         if attn_dim is not None else "no_attn_mask")))
    @parametrize("dropout_p", [0.0, 0.2, 0.5])
    @sdpa_kernel(backends=[SDPBackend.MATH])
    def test_scaled_dot_product_attention(self, device, input_dim, attn_mask_dim, is_causal, dropout_p):
        def sdp_ref(
                q,
                k,
                v,
                attn_mask=None,
                dropout_p=0.0):
            E = q.size(-1)
            q = q / math.sqrt(E)
            # (B, Nt, E) x (B, E, Ns) -> (B, Nt, Ns)
            if attn_mask is not None:
                attn = torch.baddbmm(attn_mask, q, k.transpose(-2, -1))
            else:
                attn = torch.bmm(q, k.transpose(-2, -1))

            attn = torch.nn.functional.softmax(attn, dim=-1)
            if dropout_p > 0.0:
                attn = torch.nn.functional.dropout(attn, p=dropout_p)
            # (B, Nt, Ns) x (B, Ns, E) -> (B, Nt, E)
            output = torch.bmm(attn, v)
            return output
        # TODO: Support cross-device / dtype testing properly when instantiate_device_type_tests() is used.
        dtypes = [torch.double, torch.float]
        for dtype in dtypes:

            def rand_tensor(*shape):
                return torch.randn(shape, device=device, dtype=dtype)

            # This test compares python and C++ implementations of SDP.
            N, N_prime, L, S, E = 5, 2, 4, 3, 6
            if input_dim == 3:
                query = rand_tensor(N, L, E)
                key = rand_tensor(N, S, E)
                value = rand_tensor(N, S, E)
            elif input_dim == 4:
                query = rand_tensor(N, N_prime, L, E)
                key = rand_tensor(N, N_prime, S, E)
                value = rand_tensor(N, N_prime, S, E)
            else:
                self.fail(f'Invalid input_dim {input_dim} encountered in SDP test')

            attn_mask = None
            if attn_mask_dim is not None:
                assert attn_mask_dim in [2, input_dim]
                mask_size = (L, S) if attn_mask_dim == 2 else ((N, L, S) if input_dim == 3 else (N, N_prime, L, S))
                attn_mask = (torch.ones(mask_size, device=device, dtype=torch.bool).tril() if is_causal
                             else torch.randint(0, 2, size=mask_size, device=device, dtype=torch.bool))

            with freeze_rng_state():
                # Python impl only supports float mask and 3D inputs.
                attn_mask_float = attn_mask
                if attn_mask_float is not None:
                    attn_mask_float = torch.zeros_like(attn_mask, dtype=query.dtype)
                    attn_mask_float.masked_fill_(attn_mask.logical_not(), float("-inf"))
                q, k, v = query.view(-1, L, E), key.view(-1, S, E), value.view(-1, S, E)
                a = attn_mask_float
                if a is not None and attn_mask_dim > 3:
                    a = a.view(-1, L, S)
                expected = sdp_ref(q, k, v, attn_mask=a, dropout_p=dropout_p)
                if input_dim > 3:
                    expected = expected.view(-1, N_prime, L, E)

            with freeze_rng_state():
                if is_causal:
                    # NB: Don't pass attn_mask here
                    actual = torch.nn.functional.scaled_dot_product_attention(
                        query, key, value, None, dropout_p, is_causal)

                    # Error case: both explicit attn_mask and is_causal are set
                    with self.assertRaisesRegex(RuntimeError,
                                                "Explicit attn_mask should not be set when is_causal=True"):
                        torch.nn.functional.scaled_dot_product_attention(
                            query, key, value, attn_mask, dropout_p, is_causal)
                else:
                    actual = torch.nn.functional.scaled_dot_product_attention(
                        query, key, value, attn_mask, dropout_p, is_causal)
                    # This test the fully masked out rows case
                if torch.isnan(expected).any():
                    row_sums = attn_mask.sum(dim=-1)
                    masked_out_rows = (row_sums == 0)

                    for _ in range((input_dim - attn_mask_dim) - 1):
                        masked_out_rows = masked_out_rows.unsqueeze(0)

                    masked_out_rows = masked_out_rows.expand(expected.shape[:-1])
                    # Slice out the fully masked rows from expected and actual
                    expected_masked_out = expected[masked_out_rows]
                    actual_masked_out = actual[masked_out_rows]

                    expected_all_nan = torch.isnan(expected_masked_out).all()
                    actual_all_zero = (actual_masked_out.abs().sum() == 0)

                    self.assertTrue(expected_all_nan)
                    self.assertTrue(actual_all_zero)
                    return

                self.assertEqual(actual, expected)

        if attn_mask_dim is None:
            q = q.double().clone()
            k = k.double().clone()
            v = v.double().clone()
            q.requires_grad_()
            k.requires_grad_()
            v.requires_grad_()

            assert gradcheck(lambda *args, **kwargs: wrapper_set_seed(sdp_ref, *args, **kwargs),
                             (q, k, v, attn_mask, dropout_p))
            assert gradcheck(lambda *args, **kwargs:
                             wrapper_set_seed(torch.nn.functional.scaled_dot_product_attention, *args, **kwargs),
                             (q, k, v, attn_mask, dropout_p))

        def test_incompatible_mask(self, device):
            def ones_tensor(*shape):
                return torch.ones(shape, dtype=torch.float32)
            S, L, E, H = 1, 2, 4, 1
            qkv = ones_tensor(S, L, E)

            mha = nn.MultiheadAttention(E, H)
            mha.in_proj_weight = Parameter(torch.ones((E * 3, E)))
            mha.out_proj.weight = Parameter(torch.ones((E, E)))
            qkv = qkv.to(float)
            kpm = ones_tensor(S, L) * float("-inf")
            am = ones_tensor(L, L).to(bool)

            def func():
                return mha(qkv, qkv, qkv, need_weights=False, key_padding_mask=kpm, attn_mask=am)

            self.assertRaises(RuntimeError, func)

    @unittest.skipIf(TEST_WITH_CROSSREF, 'Fastpath not available with crossref')
    @torch.no_grad()
    def test_mask_check_fastpath(self):
        """
        Test that fastpath is executed independently of the masks that are passed.
        If the passed key padding mask is left aligned or mask_check=False, test that nested tensors are used
        (sparsity fastpath), otherwise use fastpath with traditional tensors.
        Also test that fast path is executed with both key padding mask and attention mask passed at the same time.
        """

        x = torch.Tensor([[[1, 2], [3, 4], [5, 6]]]).to(torch.float)

        def _test_fastpath(model, key_padding_mask, mock_return_value, attn_mask=None, nested_tensors=True):
            with patch('torch._transformer_encoder_layer_fwd') as fastpath_mock:
                fastpath_mock.return_value = mock_return_value
                model(x, src_key_padding_mask=key_padding_mask, mask=attn_mask)

                # If mock was called, fastpath was taken
                self.assertTrue(fastpath_mock.called)

                # If mock was called with nested tensors, sparsity fastpath was taken
                for call_args, _ in fastpath_mock.call_args_list:
                    self.assertEqual(call_args[0].is_nested, nested_tensors)

        encoder_layer = torch.nn.TransformerEncoderLayer(d_model=2, nhead=2, dim_feedforward=8, batch_first=True)

        model = torch.nn.TransformerEncoder(encoder_layer, num_layers=2, enable_nested_tensor=True, mask_check=True)
        model.eval()

        aligned_key_padding_mask = torch.Tensor([[0, 0, 1]]).to(torch.bool)
        not_aligned_key_padding_mask = torch.Tensor([[1, 0, 1]]).to(torch.bool)
        attn_mask = torch.Tensor([[1, 0, 1], [0, 1, 0], [1, 0, 1]]).to(torch.bool)
        nested_tensor_return_value = torch.nested.nested_tensor([torch.ones((2, 2), dtype=torch.float)])
        tensor_return_value = torch.ones((1, 3, 2), dtype=torch.float)

        # Left aligned mask results in sparsity fastpath
        _test_fastpath(model, aligned_key_padding_mask, nested_tensor_return_value, nested_tensors=True)

        # Not aligned mask results in fastpath
        _test_fastpath(model, not_aligned_key_padding_mask, tensor_return_value, nested_tensors=False)

        model = torch.nn.TransformerEncoder(encoder_layer, num_layers=2, enable_nested_tensor=False, mask_check=True)
        model.eval()

        # If nested tensor disabled, fastpath is always taken
        _test_fastpath(model, aligned_key_padding_mask, tensor_return_value, nested_tensors=False)
        _test_fastpath(model, not_aligned_key_padding_mask, tensor_return_value, nested_tensors=False)
        # Fast path is taken if both attention mask and key padding mask are present
        _test_fastpath(model, aligned_key_padding_mask, tensor_return_value, attn_mask=attn_mask, nested_tensors=False)

        model = torch.nn.TransformerEncoder(encoder_layer, num_layers=2, enable_nested_tensor=True, mask_check=False)
        model.eval()

        # Mask check disabled results in sparisty fastpath, independently of the mask
        _test_fastpath(model, aligned_key_padding_mask, nested_tensor_return_value, nested_tensors=True)
        _test_fastpath(model, not_aligned_key_padding_mask, nested_tensor_return_value, nested_tensors=True)

    # Test failing MHA when bias was NoneType
    def test_bias_is_none(self):
        x = torch.rand((1, 5, 10))
        model = torch.nn.modules.activation.MultiheadAttention(10, 1, bias=False, batch_first=True)
        model.eval()
        model(x, x, x)
        # completes without error

    def test_transformer_bias_is_none(self, device):
        batch_size = 2
        seqlen = 3
        d_model = 8
        nhead = 4

        encoder_layer = torch.nn.TransformerEncoderLayer(d_model, nhead, bias=False, batch_first=True, device=device)
        encoder_layer.eval()
        x = torch.randn(batch_size, seqlen, d_model, device=device)
        # runs without error
        encoder_layer(x)

        with self.assertWarnsRegex(UserWarning, "encoder_layer.self_attn was passed bias=False"):
            encoder = torch.nn.TransformerEncoder(encoder_layer, num_layers=1).eval()
            encoder(x)

        with self.assertWarnsRegex(UserWarning, "self_attn was passed bias=False"):
            transformer = torch.nn.Transformer(
                d_model=d_model, nhead=nhead, bias=False, batch_first=True, device=device
            ).eval()
            transformer(x, x)

    def test_train_with_is_causal(self, device):
        # training with is_causal
        S, L, E, H = 1, 2, 2, 1
        layer = nn.TransformerEncoderLayer(
            d_model=2,
            dim_feedforward=4,
            nhead=H,
            batch_first=True,
            activation="gelu",
            dropout=0,
        )
        criterion = nn.MSELoss()
        encoder = nn.TransformerEncoder(layer, 2).to(device)
        optimizer = optim.SGD(encoder.parameters(), lr=0.1, momentum=0.9)
        encoder.train()

        encoder.train()
        optimizer.zero_grad()
        inputs = torch.randn(S, L, E).to(device)
        mask = torch.nn.Transformer.generate_square_subsequent_mask(
            inputs.size(1), device=device
        )

        outputs = encoder(inputs, mask=mask, is_causal=True)

        loss = criterion(outputs[:, 0:2, :], inputs[:, 0:2, :])
        loss.backward()
        optimizer.step()

        # inference with is_causal
        t_qvk = torch.randn((S, L, E), device=device, dtype=torch.float32)
        mha = nn.MultiheadAttention(E, H).to(device)
        mask = torch.nn.Transformer.generate_square_subsequent_mask(
            S, device=device
        )

        attn_out, _ = mha(t_qvk, t_qvk, t_qvk, attn_mask=mask, is_causal=True)

        # Can't give only is_causal
        attn_mask = torch.randint(0, 2, size=(L, L), device=device, dtype=torch.bool)
        with self.assertRaises(RuntimeError):
            _ = mha(t_qvk, t_qvk, t_qvk, is_causal=True)

        # # Passing a causal mask sets is_causal to 1
        causal_mask = torch.triu(
            torch.ones(L, L, device=inputs.device) * float('-inf'), diagonal=1
        ).to(torch.bool)

        mock_layer = MagicMock(torch.nn.MultiheadAttention(E, H), return_value=inputs)
        encoder.layers[1] = mock_layer
        outputs = encoder(inputs, mask=causal_mask)
        mock_layer.assert_called_with(ANY, src_mask=ANY, is_causal=True, src_key_padding_mask=ANY)

        # check expected numerical values with all kernels
        self.is_causal_kernels([SDPBackend.MATH], device)

    def is_causal_kernels(self, kernels, device):
        def ones_tensor(*shape):
            return torch.ones(shape, device=device, dtype=torch.float32).to(device)
        S, L, E, H = 1, 2, 4, 1
        qkv = ones_tensor(S, L, E)

        mha = nn.MultiheadAttention(E, H).to(device)
        mha.in_proj_weight = Parameter(torch.ones((E * 3, E), device=device))
        mha.out_proj.weight = Parameter(torch.ones((E, E), device=device))
        expected = torch.ones(size=(S, L, E)).to(device) * 16
        mask = torch.nn.Transformer.generate_square_subsequent_mask(
            qkv.size(1), device=device
        )

        for kernel in kernels:
            with sdpa_kernel(backends=[kernel]):
                actual, _ = mha(qkv, qkv, qkv, attn_mask=mask, need_weights=False, is_causal=True)
                self.assertTrue(torch.equal(actual, expected))

                if kernel != SDPBackend.MATH:
                    # fails with embedding size not multiple of 4
                    with self.assertRaisesRegex(RuntimeError, "No available kernel"):
                        qkv_f, mha_f = ones_tensor(S, L, 2), nn.MultiheadAttention(2, H).to(device)
                        mask = torch.nn.Transformer.generate_square_subsequent_mask(
                            qkv_f.size(1), device=device
                        )
                        _ = mha_f(qkv_f, qkv_f, qkv_f, attn_mask=mask, need_weights=False, is_causal=True)
                        torch.cuda.synchronize()

    @skipIfRocm  # Missing EFFICIENT_ATTENTION
    @unittest.skipIf(
        not PLATFORM_SUPPORTS_FLASH_ATTENTION, "Platform does not supposrt fused SDPA or pre-SM80 hardware"
    )
    def test_is_causal_gpu(self):
        device = 'cuda'
        self.is_causal_kernels([SDPBackend.MATH, SDPBackend.EFFICIENT_ATTENTION], device)

    def test_script_mha_in_proj_weight_none(self):
        mha = torch.nn.MultiheadAttention(
            embed_dim=128, num_heads=8, kdim=256, vdim=256
        ).eval()

        torch.jit.script(mha)

    @unittest.skipIf(TEST_WITH_CROSSREF, 'Fastpath not available with crossref')
    @torch.no_grad()
    def test_disable_fastpath(self, device):
        def _test_te_fastpath_called(model, args, kwargs=None, return_value=None, is_called=True):
            if kwargs is None:
                kwargs = {}
            with patch('torch._transformer_encoder_layer_fwd') as fastpath_mock:
                fastpath_mock.return_value = return_value
                output = model(*args, **kwargs)
                self.assertTrue(fastpath_mock.called == is_called)

        def _test_mha_fastpath_called(model, args, kwargs=None, return_value=None, is_called=True):
            if kwargs is None:
                kwargs = {}
            with patch('torch._native_multi_head_attention') as fastpath_mock:
                fastpath_mock.return_value = return_value
                output = model(*args, **kwargs)
                self.assertTrue(fastpath_mock.called == is_called)

        inp = torch.tensor([[[1, 2], [3, 4], [5, 6]]], dtype=torch.float32, device=device)
        aligned_key_padding_mask = torch.tensor([[0, 0, 1]], dtype=torch.bool, device=device)
        src_key_padding_mask = torch.tensor([[1, 0, 1]], dtype=torch.bool, device=device)
        attn_mask = torch.tensor([[1, 0, 1], [0, 1, 0], [1, 0, 1]], dtype=torch.bool, device=device)
        te_return_value = torch.ones((1, 3, 2), dtype=torch.float32)

        encoder_layer = torch.nn.TransformerEncoderLayer(d_model=2, nhead=2, dim_feedforward=8, batch_first=True)
        te = torch.nn.TransformerEncoder(encoder_layer, num_layers=2, enable_nested_tensor=True, mask_check=True)
        te = te.to(device).eval()

        t = torch.nn.Transformer(d_model=2, nhead=2, batch_first=True, device=device).eval()
        src = torch.tensor([[[0, 1], [2, 3], [4, 5]]], dtype=torch.float32, device=device)
        tgt = torch.tensor([[[0, 1], [2, 3], [4, 5], [6, 7]]], dtype=torch.float32, device=device)
        t_return_value = torch.ones((1, 3, 2), dtype=torch.float32, device=device)

        mha = nn.MultiheadAttention(2, 2, batch_first=True, device=device).eval()
        q = torch.tensor([[[0, 1], [2, 3]]], dtype=torch.float32, device=device)
        mha_return_value = torch.ones((1, 3, 2), dtype=torch.float32, device=device)

        _test_te_fastpath_called(
            te, (inp,), kwargs={'src_key_padding_mask': src_key_padding_mask},
            return_value=te_return_value, is_called=True
        )
        _test_te_fastpath_called(t, (src, tgt), return_value=t_return_value, is_called=True)
        _test_mha_fastpath_called(mha, (q, q, q,), return_value=mha_return_value, is_called=True)

        torch.backends.mha.set_fastpath_enabled(False)
        _test_te_fastpath_called(
            te, (inp,), kwargs={'src_key_padding_mask': src_key_padding_mask},
            return_value=te_return_value, is_called=False
        )
        _test_te_fastpath_called(t, (src, tgt), return_value=t_return_value, is_called=False)
        _test_mha_fastpath_called(mha, (q, q, q,), return_value=mha_return_value, is_called=False)

        torch.backends.mha.set_fastpath_enabled(True)
        _test_te_fastpath_called(
            te, (inp,), kwargs={'src_key_padding_mask': src_key_padding_mask},
            return_value=te_return_value, is_called=True
        )
        _test_te_fastpath_called(t, (src, tgt), return_value=t_return_value, is_called=True)
        _test_mha_fastpath_called(mha, (q, q, q,), return_value=mha_return_value, is_called=True)


class TestSDPAFailureModes(NNTestCase):
    """ Used to test the failure modes of scaled_dot_product_attention
    """
    _do_cuda_memory_leak_check = True
    _do_cuda_non_default_stream = True

    @onlyCUDA
    @unittest.skipIf(
        not PLATFORM_SUPPORTS_FLASH_ATTENTION or not isSM8XDevice,
        "Does not support fused SDPA or not SM86+ hardware",
    )
    @parametrize("head_dim", [193, 204, 256])
    @parametrize("dropout_p", [0.0, 0.2])
    def test_flash_backward_failure_sm86plus(self, device, head_dim: int, dropout_p: float):
        dtype = torch.float16
        make_tensor = partial(torch.rand, device=device, dtype=dtype)
        # See check_requires_grad_and_head_dim_gt192_constraints_on_sm86_89 in
        # pytorch/aten/src/ATen/native/transformers/cuda/sdp_utils.h
        size = (2, 2, 4, head_dim)
        q, k, v = make_tensor(size), make_tensor(size), make_tensor(size)

        with sdpa_kernel(backends=[SDPBackend.MATH]):
            math_ref = torch.nn.functional.scaled_dot_product_attention(q, k, v, None, 0.0, False)

        with sdpa_kernel(backends=[SDPBackend.FLASH_ATTENTION]):
            # Should not fail because inputs don't require grad
            flash_ref = torch.nn.functional.scaled_dot_product_attention(q, k, v, None, 0.0, False)

            self.assertEqual(math_ref, flash_ref, atol=1e-3, rtol=1e-3)

            # Should fail because inputs require grad
            q = make_tensor(size, requires_grad=True)
            k = make_tensor(size, requires_grad=True)
            v = make_tensor(size, requires_grad=True)
            if 192 < head_dim <= 224 or (head_dim > 224 and dropout_p != 0.0):
                self.assertRaises(
                    RuntimeError,
                    lambda: torch.nn.functional.scaled_dot_product_attention(
                        q, k, v, None, dropout_p, False
                    ),
                )
            else:
                flash_ref = torch.nn.functional.scaled_dot_product_attention(q, k, v, None, dropout_p, False)

    @onlyCUDA
    def test_dispatch_fails_no_backend(self, device):
        dtype = torch.float16
        with sdpa_kernel(backends=[SDPBackend.ERROR]):
            size = (2, 3, 4)
            q = torch.randn(size, device=device, dtype=dtype)
            k = torch.randn(size, device=device, dtype=dtype)
            v = torch.randn(size, device=device, dtype=dtype)
            self.assertRaisesRegex(RuntimeError, "No viable backend for scaled_dot_product_attention was found.",
                                   lambda: torch._fused_sdp_choice(q, k, v))
            self.assertRaisesRegex(RuntimeError, "No viable backend for scaled_dot_product_attention was found.",
                                   lambda: torch.nn.functional.scaled_dot_product_attention(q, k, v))

    @onlyCUDA
    @unittest.skipIf(not PLATFORM_SUPPORTS_FUSED_ATTENTION, "Does not support fused scaled dot product attention")
    @parametrize(
        "kernel",
        PLATFORM_SPECIFIC_SDPA,
    )
    def test_invalid_fused_inputs_dim_3(self, device, kernel: SDPBackend):
        with sdpa_kernel(backends=[kernel]):
            # Dim is not 4
            size = (2, 3, 8)
            dtype = torch.float16
            q = torch.randn(size, device=device, dtype=dtype)
            k = torch.randn(size, device=device, dtype=dtype)
            v = torch.randn(size, device=device, dtype=dtype)
            with self.assertWarnsRegex(UserWarning, "All fused kernels requires query, key and value to be 4 dimensional"):
                self.assertRaises(RuntimeError, lambda: torch.nn.functional.scaled_dot_product_attention(
                    q, k, v, None, 0.0, False))

    @onlyCUDA
    @unittest.skipIf(not PLATFORM_SUPPORTS_FUSED_ATTENTION, "Does not support fused scaled dot product attention")
    @parametrize(
        "kernel",
        PLATFORM_SPECIFIC_SDPA,
    )
    def test_invalid_fused_inputs_broadcast(self, device, kernel: SDPBackend):
        with sdpa_kernel(backends=[kernel]):
            #  Fused Kernels don't support broadcasting for dense inputs
            dtype = torch.float16
            size = (2, 4, 3, 8)
            size_broadcast = (1, 4, 3, 8)
            q = torch.randn(size_broadcast, device=device, dtype=dtype)
            k = torch.randn(size, device=device, dtype=dtype)
            v = torch.randn(size, device=device, dtype=dtype)
            self.assertRaises(RuntimeError, lambda: torch.nn.functional.scaled_dot_product_attention(
                q, k, v, None, 0.0, False))

    @onlyCUDA
    @unittest.skipIf(not PLATFORM_SUPPORTS_FUSED_ATTENTION, "Does not support fused scaled dot product attention")
    @parametrize("kernel", PLATFORM_SPECIFIC_SDPA)
    def test_invalid_sequence_lengths(self, device, kernel: SDPBackend):
        with sdpa_kernel(backends=[kernel]):
            # Passing in a q,k,v with 0 length sequences will error
            dtype = torch.float16
            make_tensor = partial(torch.rand, device=device, dtype=dtype)
            size = SdpaShape(2, 2, 0, 8)
            q, k, v = make_tensor(size), make_tensor(size), make_tensor(size)
            with self.assertWarnsRegex(UserWarning, "All fused kernels do not support zero seq_len_q or seq_len_kv."):
                self.assertRaises(RuntimeError, lambda: torch.nn.functional.scaled_dot_product_attention(
                    q, k, v, None, 0.0, False))

    @onlyCUDA
    @unittest.skipIf(not PLATFORM_SUPPORTS_FUSED_ATTENTION, "Does not support fused scaled dot product attention")
    @parametrize("kernel", PLATFORM_SPECIFIC_SDPA)
    def test_invalid_last_dim_stride(self, device, kernel: SDPBackend):
        with sdpa_kernel(backends=[kernel]):
            # Passing in a q,k,v with last dim stride not equal to 1 will error
            dtype = torch.float16
            make_tensor = partial(torch.rand, device=device, dtype=dtype)
            size = SdpaShape(2, 2, 8, 8)
            q, k, v = make_tensor(size), make_tensor(size), make_tensor(size)
            q.as_strided_(size, [2, 2, 2, 2])
            with self.assertWarnsRegex(UserWarning, "All fused kernels require the last dimension of the input to have stride 1."):
                self.assertRaises(RuntimeError, lambda: torch.nn.functional.scaled_dot_product_attention(
                    q, k, v, None, 0.0, False))

    @onlyCUDA
    @skipIfRocm  # Nested Tensor
    @unittest.skipIf(not PLATFORM_SUPPORTS_MEM_EFF_ATTENTION, "Does not support SDPA or pre-SM80 hardware")
    @parametrize("fused_kernel", [SDPBackend.EFFICIENT_ATTENTION])
    def test_invalid_sdpa_kernel_grouped_query_attention_cuda(self, device, fused_kernel):
        rand_query = torch.rand(8, 8, 64, 64, device=device, dtype=torch.float16, requires_grad=True)
        rand_key = torch.rand(8, 4, 64, 64, device=device, dtype=torch.float16, requires_grad=True)
        rand_value = torch.rand(8, 4, 64, 64, device=device, dtype=torch.float16, requires_grad=True)

        with sdpa_kernel(fused_kernel):
            with self.assertRaisesRegex(RuntimeError, "No available kernel"):
                with self.assertWarnsRegex(UserWarning, "For dense inputs, both fused kernels require query, "
                                           "key and value to have"):
                    F.scaled_dot_product_attention(rand_query, rand_key, rand_value, dropout_p=0.0,
                                                   is_causal=False, enable_gqa=True)

    @onlyCPU
    @skipIfRocm  # Nested Tensor
    def test_invalid_sdpa_kernel_grouped_query_attention_cpu(self, device):
        rand_query = torch.rand(8, 8, 64, 64, device=device, dtype=torch.float16, requires_grad=True)
        rand_key = torch.rand(8, 4, 64, 64, device=device, dtype=torch.float16, requires_grad=True)
        rand_value = torch.rand(8, 4, 64, 64, device=device, dtype=torch.float16, requires_grad=True)

        with sdpa_kernel(backends=[SDPBackend.FLASH_ATTENTION]):
            with self.assertRaisesRegex(RuntimeError, "No available kernel"):
                with self.assertWarnsRegex(UserWarning, "For dense inputs, both fused kernels require query, "
                                           "key and value to have"):
                    F.scaled_dot_product_attention(rand_query, rand_key, rand_value, dropout_p=0.0,
                                                   is_causal=False, enable_gqa=True)

    @onlyCUDA
    @unittest.skipIf(not PLATFORM_SUPPORTS_FLASH_ATTENTION, "Does not flash_attention fused scaled dot product attention")
    @parametrize("kernel", PLATFORM_SPECIFIC_SDPA)
    def test_invalid_fused_inputs_head_dim(self, device, kernel: SDPBackend):
        with sdpa_kernel(backends=[kernel]):
            # The embed dim per head is not divisible by 8 for flash attention
            dtype = torch.float16
            make_tensor = partial(torch.rand, device=device, dtype=dtype)
            size = SdpaShape(2, 2, 3, 9) if kernel == SDPBackend.EFFICIENT_ATTENTION else SdpaShape(2, 2, 3, 257)
            q, k, v = make_tensor(size), make_tensor(size), make_tensor(size)
            self.assertRaises(RuntimeError, lambda: torch.nn.functional.scaled_dot_product_attention(
                q, k, v, None, 0.0, False))

    @onlyCUDA
    @unittest.skipIf(not PLATFORM_SUPPORTS_FUSED_ATTENTION, "Does not support fused scaled dot product attention")
    @parametrize(
        "kernel",
        PLATFORM_SPECIFIC_SDPA,
    )
    def test_invalid_fused_inputs_invalid_dtype(self, device, kernel: SDPBackend):
        with sdpa_kernel(backends=[kernel]):
            # Invalid dtype for both Flash Attention and Mem Efficient Attention
            size = SdpaShape(2, 2, 3, 16)
            make_tensor = partial(torch.rand, device=device, dtype=torch.float64)
            q, k, v = make_tensor(size), make_tensor(size), make_tensor(size)
            self.assertRaises(RuntimeError, lambda: torch.nn.functional.scaled_dot_product_attention(
                q, k, v, None, 0.0, False))

    @onlyCUDA
    @unittest.skipIf(not PLATFORM_SUPPORTS_FLASH_ATTENTION, "Does not support flash attention")
    @parametrize("kernel", [SDPBackend.FLASH_ATTENTION])
    def test_invalid_fused_inputs_attn_mask_present(self, device, kernel: SDPBackend):
        with sdpa_kernel(backends=[kernel]):
            # Failures for unsupported SDP args
            size = SdpaShape(2, 2, 3, 16)
            make_tensor = partial(torch.rand, size, device=device, dtype=torch.float16)
            q, k, v = make_tensor(), make_tensor(), make_tensor()
            # Non-None attention mask
            mask = torch.ones((2, 2, 3, 3), device=device, dtype=q.dtype)
            self.assertRaises(RuntimeError, lambda: torch.nn.functional.scaled_dot_product_attention(
                q, k, v, mask, 0.0, False))

    @onlyCUDA
    @unittest.skipIf(not PLATFORM_SUPPORTS_FLASH_ATTENTION, "Does not support fused SDPA or pre-SM80 hardware")
    def test_unaligned_tensors(self, device):
        # The alignment is depdent on arch so we specifiy SM80OrLater
        dtype = torch.float16
        size = SdpaShape(2, 2, 8, 5)
        make_tensor = partial(torch.rand, size, device=device, dtype=dtype)
        q, k, v = make_tensor(), make_tensor(), make_tensor()
        with sdpa_kernel(backends=[SDPBackend.EFFICIENT_ATTENTION]):
            self.assertRaises(RuntimeError, lambda: torch.nn.functional.scaled_dot_product_attention(
                q, k, v, None, 0.0, False))

    @onlyCUDA
    @unittest.skipIf(not PLATFORM_SUPPORTS_FLASH_ATTENTION, "Does not support fused SDPA or pre-SM80 hardware")
    def test_flash_fail_fp32(self, device):
        dtype = torch.float
        size = SdpaShape(16, 16, 32, 32)
        make_tensor = partial(torch.rand, size, device=device, dtype=dtype)
        q, k, v = make_tensor(), make_tensor(), make_tensor()
        with sdpa_kernel(backends=[SDPBackend.FLASH_ATTENTION]):
            with self.assertWarnsRegex(UserWarning, "Expected query, key and value to all be of dtype: {Half, BFloat16}"):
                self.assertRaises(RuntimeError, lambda: torch.nn.functional.scaled_dot_product_attention(
                    q, k, v, None, 0.0, False))

    @onlyCUDA
    @unittest.skipIf(not PLATFORM_SUPPORTS_FLASH_ATTENTION, "Does not support SDPA or pre-SM80 hardware")
    def test_flash_autocast_fp32_float16(self, device):
        dtype = torch.float
        size = SdpaShape(16, 16, 32, 32)
        make_tensor = partial(torch.rand, size, device=device, dtype=dtype)
        q, k, v = make_tensor(), make_tensor(), make_tensor()
        with torch.autocast(device_type='cuda', dtype=torch.float16):
            with sdpa_kernel(backends=[SDPBackend.FLASH_ATTENTION]):
                _ = torch.nn.functional.scaled_dot_product_attention(
                    q, k, v, None, 0.0, False)

    @onlyCUDA
    @unittest.skipIf(not PLATFORM_SUPPORTS_FLASH_ATTENTION, "Does not support SDPA or pre-SM80 hardware")
    def test_flash_autocast_fp32_bfloat16(self, device):
        dtype = torch.float
        size = SdpaShape(16, 16, 32, 32)
        make_tensor = partial(torch.rand, size, device=device, dtype=dtype)
        q, k, v = make_tensor(), make_tensor(), make_tensor()
        with torch.autocast(device_type='cuda', dtype=torch.bfloat16):
            with sdpa_kernel(backends=[SDPBackend.FLASH_ATTENTION]):
                _ = torch.nn.functional.scaled_dot_product_attention(
                    q, k, v, None, 0.0, False)

    # Note: do not truncate the list according to platforms. These tests should always raise errors.
    @parametrize("kernel", [SDPBackend.MATH, SDPBackend.FLASH_ATTENTION, SDPBackend.EFFICIENT_ATTENTION])
    def test_invalid_inputs_different_datatypes(self, device, kernel: SDPBackend):
        with sdpa_kernel(backends=[kernel]):
            # Different datatypes
            shape = (1, 4, 8, 16)
            query = torch.randn(shape, dtype=torch.float32, device=device)
            key = torch.randn(shape, dtype=torch.float16, device=device)
            value = torch.randn(shape, dtype=torch.float16, device=device)
            self.assertRaises(RuntimeError, lambda: F.scaled_dot_product_attention(query, key, value))

    @onlyCUDA
    @parametrize("kernel", [SDPBackend.MATH, SDPBackend.FLASH_ATTENTION, SDPBackend.EFFICIENT_ATTENTION])
    def test_invalid_inputs_different_devices(self, device, kernel: SDPBackend):
        # Different devices
        shape = (1, 4, 8, 16)
        query = torch.randn(shape, dtype=torch.float32, device=device)
        key = torch.randn(shape, dtype=torch.float16, device='cpu')
        value = torch.randn(shape, dtype=torch.float16, device='cpu')
        self.assertRaises(RuntimeError, lambda: F.scaled_dot_product_attention(query, key, value))

    @parametrize("kernel", [SDPBackend.MATH, SDPBackend.FLASH_ATTENTION, SDPBackend.EFFICIENT_ATTENTION])
    def test_invalid_inputs_1_dimensional_inputs(self, device, kernel: SDPBackend):
        with sdpa_kernel(backends=[kernel]):
            # 1 dimensional input
            shape = (1, 4)
            query = torch.randn(4, dtype=torch.float16, device=device)
            key = torch.randn(shape, dtype=torch.float16, device=device)
            value = torch.randn(shape, dtype=torch.float16, device=device)
            self.assertRaises(RuntimeError, lambda: F.scaled_dot_product_attention(query, key, value))

    @onlyCUDA
    @skipIfRocm  # Missing EFFICIENT_ATTENTION
    @unittest.skipIf(not PLATFORM_SUPPORTS_MEM_EFF_ATTENTION, "Fused SDPA was not built for this system")
    def test_fused_kernels_nested_broadcasting_error_cases(self, device):
        # one of k,v needs to be broadcasted and other has non consistent seq_len dim
        rand_nested_tensor = partial(rand_sdpa_tensor, type="nested", device=device, dtype=torch.float32)
        batch, num_heads, head_dim = 32, 8, 64
        seq_lens_q = torch.randint(low=1, high=32, size=(batch,)).tolist()
        seq_lens_v = torch.randint(low=1, high=32, size=(batch,)).tolist()

        q_shape = SdpaShape(batch, num_heads, seq_lens_q, head_dim)
        k_shape = SdpaShape(1, num_heads, 1, head_dim)
        v_shape = SdpaShape(batch, num_heads, seq_lens_v, head_dim)

        query = rand_nested_tensor(q_shape).transpose(1, 2)
        key = rand_nested_tensor(k_shape).transpose(1, 2)
        value = rand_nested_tensor(v_shape).transpose(1, 2)

        with sdpa_kernel(backends=[SDPBackend.EFFICIENT_ATTENTION]):
            with self.assertRaisesRegex(RuntimeError, "No available kernel"):
                torch.nn.functional.scaled_dot_product_attention(
                    query, key, value, attn_mask=None, dropout_p=0.0, is_causal=False)

    @onlyCUDA
    @unittest.skipIf(not PLATFORM_SUPPORTS_FLASH_ATTENTION, "Fused SDPA was not built for this system")
    def test_nested_fails_on_padding_head_dim(self, device):
        dtype = torch.bfloat16
        seq_len_list = [2, 4, 5, 6, 7]
        shape = SdpaShape(5, 8, seq_len_list, 57)
        make_tensor = partial(rand_sdpa_tensor, shape=shape, type="nested", device=device, dtype=dtype)
        q, k, v = make_tensor().transpose(1, 2), make_tensor().transpose(1, 2), make_tensor().transpose(1, 2)

        with sdpa_kernel(backends=[SDPBackend.FLASH_ATTENTION]):
            with self.assertWarnsRegex(UserWarning, "For NestedTensor inputs, Flash attention requires"):
                self.assertRaises(RuntimeError, lambda: torch.nn.functional.scaled_dot_product_attention(
                    q, k, v, None, 0.0, False))

    @onlyCUDA
    @unittest.skipIf(not PLATFORM_SUPPORTS_FUSED_ATTENTION or not isLessThanSM80Device,
                     "Current platform does not support fused SDPA or is an SM80+ device.")
    def test_mem_efficient_fail_bfloat16_less_than_sm80(self, device):
        dtype = torch.bfloat16
        size = SdpaShape(16, 16, 32, 32)
        make_tensor = partial(torch.rand, size, device=device, dtype=dtype)
        q, k, v = make_tensor(), make_tensor(), make_tensor()
        with sdpa_kernel(backends=[SDPBackend.EFFICIENT_ATTENTION]):
            with self.assertWarnsRegex(UserWarning, "Expected query, key and value to all be of dtype: {Half, Float}"):
                self.assertRaises(RuntimeError, lambda: torch.nn.functional.scaled_dot_product_attention(
                    q, k, v, None, 0.0, False))

    @onlyCUDA
    @unittest.skipIf(not PLATFORM_SUPPORTS_FLASH_ATTENTION, "Does not support flash attention")
    def test_flash_atteention_large_bf16_nan_values(self, device):
        query = torch.full((1, 1, 1, 64), 133120.0, dtype=torch.bfloat16, device="cuda")
        key = torch.full((1, 1, 1, 64), 133120.0, dtype=torch.bfloat16, device="cuda")
        value = torch.full((1, 1, 1, 64), 133120.0, dtype=torch.bfloat16, device="cuda")

        with sdpa_kernel(SDPBackend.FLASH_ATTENTION):
            out = torch.nn.functional.scaled_dot_product_attention(query, key, value)

        self.assertFalse(torch.isnan(out).any(), "Output should not contain NaNs!")

    @onlyCUDA
    @unittest.skipIf(not PLATFORM_SUPPORTS_FUSED_ATTENTION, "Fused SDPA was not built for this system")
    @parametrize("fused_kernel", [SDPBackend.FLASH_ATTENTION, SDPBackend.EFFICIENT_ATTENTION] if
                 PLATFORM_SUPPORTS_FLASH_ATTENTION else [SDPBackend.EFFICIENT_ATTENTION])
    def test_fused_kernels_seq_len_0_inputs(self, device, fused_kernel):
        rand_nested_tensor = partial(rand_sdpa_tensor, type="nested", device=device, dtype=torch.float16)
        batch, num_heads, head_dim = 32, 16, 64
        seq_lens = torch.randint(low=1, high=32, size=(batch,))
        # make sure some seq_lens are 0
        num_zeros = 10
        indices = torch.randint(low=0, high=batch, size=(num_zeros,))
        seq_lens.scatter_(0, indices, 0)

        shape = SdpaShape(batch, num_heads, seq_lens.tolist(), head_dim)
        query = rand_nested_tensor(shape)
        key = rand_nested_tensor(shape)
        value = rand_nested_tensor(shape)

        query = query.transpose(1, 2)
        key = key.transpose(1, 2)
        value = value.transpose(1, 2)

        with sdpa_kernel(backends=[fused_kernel]):
            with self.assertRaisesRegex(RuntimeError, "No available kernel"):
                torch.nn.functional.scaled_dot_product_attention(
                    query, key, value, attn_mask=None, dropout_p=0.0, is_causal=False)

    @onlyCUDA
    @unittest.skipIf(not PLATFORM_SUPPORTS_FLASH_ATTENTION, "Fused SDPA was not built for this system")
    def test_fused_kernels_nested_broadcasting_requires_grad_failure(self, device):
        rand_nested_tensor = partial(rand_sdpa_tensor, type="nested", device=device, dtype=torch.float16, requires_grad=True)
        batch, num_heads, head_dim, head_dim_v = 32, 16, 64, 64
        seq_lens = torch.randint(low=1, high=32, size=(batch,)).tolist()
        q_shape = SdpaShape(1, num_heads, 1, head_dim)
        k_shape = SdpaShape(batch, num_heads, seq_lens, head_dim)
        v_shape = SdpaShape(batch, 1, seq_lens, head_dim_v)

        # create a dense query
        query = torch.randn(q_shape, device=device, dtype=torch.float16, requires_grad=True)
        key = rand_nested_tensor(k_shape)
        value = rand_nested_tensor(v_shape)

        query = query.transpose(1, 2)
        key = key.transpose(1, 2)
        value = value.transpose(1, 2)

        with sdpa_kernel(backends=[SDPBackend.FLASH_ATTENTION]):
            with self.assertWarnsRegex(UserWarning, "Both fused kernels do not support training with broadcasted NT inputs"):
                with self.assertRaisesRegex(RuntimeError, "No available kernel"):
                    torch.nn.functional.scaled_dot_product_attention(
                        query, key, value, attn_mask=None, dropout_p=0.0, is_causal=False)

    @onlyCUDA
    @unittest.skipIf(not PLATFORM_SUPPORTS_FLASH_ATTENTION, "Does not support flash attention")
    def test_flash_attention_fail_with_non_square_causal_attention(self, device):
        dtype = torch.bfloat16
        q_shape = SdpaShape(1, 1, 8, 16)
        kv_shape = SdpaShape(1, 1, 12, 16)
        make_q = partial(torch.rand, q_shape, device=device, dtype=dtype)
        make_kv = partial(torch.rand, kv_shape, device=device, dtype=dtype)
        q, k, v = make_q(), make_kv(), make_kv()
        warning_str = "Flash attention does not support the is_causal flag when seqlen_q != seqlen_k."
        with sdpa_kernel(backends=[SDPBackend.FLASH_ATTENTION]):
            with self.assertWarnsRegex(UserWarning, warning_str):
                self.assertRaises(RuntimeError, lambda: torch.nn.functional.scaled_dot_product_attention(
                    q, k, v, None, 0.0, is_causal=True))

def _get_block_size_n(device, head_dim, is_dropout, is_causal):
    # This should match the block sizes in the CUDA kernel
    assert head_dim <= 256
    major, minor = torch.cuda.get_device_capability(device)
    is_sm8x = major == 8 and minor > 0  # Only include sm86 and sm89, exclude sm80 (A100)
    is_sm80 = major == 8 and minor == 0
    is_sm90 = major == 9 and minor == 0
    if head_dim <= 32:
        return 128
    if head_dim <= 64:
        return 128 if not is_dropout else 64
    elif head_dim <= 96:
        return 64
    elif head_dim <= 128:
        if is_sm8x:
            return 64 if (not is_dropout and is_causal) else 32
        else:
            return 64 if not is_dropout else 32
    elif head_dim <= 160:
        if is_sm8x:
            return 64
        else:
            return 32
    elif head_dim <= 192:
        return 64
    elif head_dim <= 224:
        return 64
    elif head_dim <= 256:
        return 64


def pad_last_dim(input_tensor, alignment_size, slice: bool = False):
    last_dim_size = input_tensor.size(-1)
    if (last_dim_size % alignment_size == 0):
        return input_tensor, last_dim_size
    pad_count = alignment_size - (last_dim_size % alignment_size)
    padded_tensor = F.pad(input_tensor, (0, pad_count))
    if slice:
        return padded_tensor[..., :last_dim_size], last_dim_size
    return padded_tensor, last_dim_size


class TestSDPA(NNTestCase):
    """ Used to test generic functionality of scaled_dot_product_attention
    Summary:
        If you are adding a new test to this class, make sure that it runs
        for both cpu and cuda. If you're test is only applicable to cuda,
        add it to TestSDPACudaOnly.
    """
    @parametrize("contiguous_inputs", [True, False])
    def test_sdp_math_gradcheck(self, device, contiguous_inputs: bool):

        batch_size, seq_len, num_heads, head_dim = 4, 4, 2, 16
        shape = SdpaShape(batch_size, num_heads, seq_len, head_dim)
        make_tensor = partial(rand_sdpa_tensor, type="dense", device=device,
                              dtype=torch.float64, requires_grad=True, packed=True)

        qkv = make_tensor(shape)
        query, key, value = qkv.chunk(3, dim=-1)

        query = query.view(batch_size, -1, num_heads, head_dim).transpose(1, 2)
        key = key.view(batch_size, -1, num_heads, head_dim).transpose(1, 2)
        value = value.view(batch_size, -1, num_heads, head_dim).transpose(1, 2)

        if contiguous_inputs:
            query = query.contiguous()
            key = key.contiguous()
            value = value.contiguous()

        with sdpa_kernel(backends=[SDPBackend.MATH]):
            assert gradcheck(lambda *args, **kwargs:
                             wrapper_set_seed(torch.nn.functional.scaled_dot_product_attention, *args, **kwargs),
                             (query, key, value, None, 0.0, False)
                             )

    @onlyCPU
    @parametrize("type", ["dense", "nested"])
    @parametrize("dropout", [0.0, 0.7])
    @parametrize("dtype", [torch.float64, torch.float32, torch.bfloat16, torch.half])
    def test_fused_sdp_choice_cpu(self, device, type: str, dropout: float, dtype: torch.dtype):
        # Test that cpu and nestedtensor cpu return MATH backend
        make_tensor = partial(rand_sdpa_tensor, type=type, device=device, dtype=dtype)
        size = SdpaShape(2, 8, 128, 64)
        q, k, v = make_tensor(size), make_tensor(size), make_tensor(size)
        if type == "nested" \
                or dropout > 0.0 \
                or dtype not in [torch.float32, torch.float64, torch.bfloat16, torch.float16]:
            assert torch._fused_sdp_choice(q, k, v, dropout_p=dropout) == SDPBackend.MATH.value
        else:
            assert torch._fused_sdp_choice(q, k, v, dropout_p=dropout) == SDPBackend.FLASH_ATTENTION.value

    @onlyCPU
    @parametrize("fused_kernel", [SDPBackend.FLASH_ATTENTION])
    @parametrize("dtype", [torch.float64, torch.float32, torch.bfloat16, torch.float16])
    @parametrize("batch_size", [2, 12])
    @parametrize("seq_len", [267, 1030])
    @parametrize("n_head", [1, 3])
    @parametrize("head_dim", [8, 16])
    @parametrize("causal", [True, False])
    @parametrize("train", [True, False])
    def test_scaled_dot_product_fused_attention_vs_math_cpu(
        self,
        device,
        fused_kernel,
        dtype,
        batch_size,
        seq_len,
        n_head,
        head_dim,
        causal,
        train,
    ):
        atol = 1e-5
        rtol = 5e-6
        if dtype is torch.bfloat16:
            atol = 5e-2
            rtol = 5e-2
        if dtype is torch.float16:
            atol = 1e-2
            rtol = 1e-2

        n_embd = n_head * head_dim
        make_tensor = partial(rand_sdpa_tensor, type="dense", device=device, dtype=dtype, packed=True, requires_grad=False)
        shape = SdpaShape(batch_size, n_head, seq_len, head_dim)
        x = make_tensor(shape)
        x2 = x.clone()

        if train:
            x.requires_grad_(True)
            x2.requires_grad_(True)

        q, k, v = x.split(n_embd, dim=2)
        q2, k2, v2 = x2.split(n_embd, dim=2)

        if dtype in [torch.bfloat16, torch.float16]:
            q2 = q2.float()
            k2 = k2.float()
            v2 = v2.float()

        # (B, nh, T, hs)
        k = k.view(batch_size, seq_len, n_head, head_dim).transpose(1, 2)
        q = q.view(batch_size, seq_len, n_head, head_dim).transpose(1, 2)
        v = v.view(batch_size, seq_len, n_head, head_dim).transpose(1, 2)
        k2 = k2.view(batch_size, seq_len, n_head, head_dim).transpose(1, 2)
        q2 = q2.view(batch_size, seq_len, n_head, head_dim).transpose(1, 2)
        v2 = v2.view(batch_size, seq_len, n_head, head_dim).transpose(1, 2)

        with sdpa_kernel(backends=[fused_kernel]):
            actual = torch.nn.functional.scaled_dot_product_attention(
                q, k, v, attn_mask=None, dropout_p=0.0, is_causal=causal)
        with sdpa_kernel(backends=[SDPBackend.MATH]):
            math_ref = torch.nn.functional.scaled_dot_product_attention(
                q2, k2, v2, attn_mask=None, dropout_p=0.0, is_causal=causal)

        if dtype in [torch.bfloat16, torch.float16]:
            math_ref = math_ref.to(dtype)

        self.assertEqual(actual, math_ref, atol=atol, rtol=rtol)

        if train:
            actual.sum().backward()
            math_ref.sum().backward()

            grad_x, grad_x2 = x.grad, x2.grad
            grad_q_actual, grad_k_actual, grad_v_actual = grad_x.split(n_embd, dim=2)
            grad_q_ref, grad_k_ref, grad_v_ref = grad_x2.split(n_embd, dim=2)

            self.assertEqual(grad_q_actual, grad_q_ref, atol=atol, rtol=rtol)
            self.assertEqual(grad_k_actual, grad_k_ref, atol=atol, rtol=rtol)
            self.assertEqual(grad_v_actual, grad_v_ref, atol=atol, rtol=rtol)

    @onlyCPU
    @parametrize("fused_kernel", [SDPBackend.FLASH_ATTENTION])
    @parametrize("dtype", [torch.float64, torch.float32, torch.bfloat16, torch.float16])
    @parametrize("batch_size", [2])
    @parametrize("q_seq_len", [267])
    @parametrize("kv_seq_len", [514])
    @parametrize("n_head", [3])
    @parametrize("head_dim", [8])
    @parametrize("mask_dim", [2, 4])
    @parametrize("bool_mask", [False, True])
    @parametrize("train", [True, False])
    def test_scaled_dot_product_fused_attention_mask_vs_math_cpu(
        self,
        device,
        fused_kernel,
        dtype,
        batch_size,
        q_seq_len,
        kv_seq_len,
        n_head,
        head_dim,
        mask_dim,
        bool_mask,
        train,
    ):
        tol = Tolerances(1e-5, 5e-6)
        if dtype is torch.bfloat16:
            tol = Tolerances(5e-2, 5e-2)
        if dtype is torch.float16:
            tol = Tolerances(1e-2, 1e-2)
        for mask_shape in itertools.product(
            [q_seq_len, 1], [kv_seq_len, 1]
        ) if mask_dim == 2 else itertools.product(
            [batch_size, 1], [n_head, 1], [q_seq_len, 1], [kv_seq_len, 1]
        ):
            make_tensor = partial(rand_sdpa_tensor, type="dense", device=device, dtype=dtype, requires_grad=False)
            q_shape = SdpaShape(batch_size, n_head, q_seq_len, head_dim)
            kv_shape = SdpaShape(batch_size, n_head, kv_seq_len, head_dim)
            q = make_tensor(q_shape)
            k = make_tensor(kv_shape)
            v = make_tensor(kv_shape)
            q2, k2, v2 = q.clone(), k.clone(), v.clone()

            if train:
                q.requires_grad_(True)
                k.requires_grad_(True)
                v.requires_grad_(True)
                q2.requires_grad_(True)
                k2.requires_grad_(True)
                v2.requires_grad_(True)

            if dtype in [torch.bfloat16, torch.float16]:
                q2, k2, v2 = q2.float(), k2.float(), v2.float()
            # (B, nh, T, hs)
            q = q.view(batch_size, q_seq_len, n_head, head_dim).transpose(1, 2)
            k = k.view(batch_size, kv_seq_len, n_head, head_dim).transpose(1, 2)
            v = v.view(batch_size, kv_seq_len, n_head, head_dim).transpose(1, 2)
            if bool_mask:
                attn_mask = torch.randint(0, 2, size=mask_shape, dtype=torch.bool, device=device)
            else:
                attn_mask = torch.randn(mask_shape, dtype=dtype, device=device)
            q2 = q2.view(batch_size, q_seq_len, n_head, head_dim).transpose(1, 2)
            k2 = k2.view(batch_size, kv_seq_len, n_head, head_dim).transpose(1, 2)
            v2 = v2.view(batch_size, kv_seq_len, n_head, head_dim).transpose(1, 2)

            with sdpa_kernel(backends=[fused_kernel]):
                actual = torch.nn.functional.scaled_dot_product_attention(
                    q, k, v, attn_mask=attn_mask, dropout_p=0.0, is_causal=False)
            with sdpa_kernel(backends=[SDPBackend.MATH]):
                if not bool_mask and dtype in [torch.bfloat16, torch.float16]:
                    attn_mask = attn_mask.float()
                math_ref = torch.nn.functional.scaled_dot_product_attention(
                    q2, k2, v2, attn_mask=attn_mask, dropout_p=0.0, is_causal=False)

            if dtype in [torch.bfloat16, torch.float16]:
                math_ref = math_ref.to(dtype)

<<<<<<< HEAD
            # TODO WE NEED TO UNIFY THESE SEMANTICS
            # This test the fully masked out rows case
            self.assertFalse(torch.isnan(math_ref).any())
            if torch.isnan(actual).any():
                row_sums = attn_mask.sum(dim=-1)
                masked_out_rows = (row_sums == 0)
                if attn_mask.dim() == 2:
                    masked_out_rows = masked_out_rows[None, None, :].expand(math_ref.shape[:-1])

                # Slice out the fully masked rows from expected and actual
                math_ref_masked_out = math_ref[masked_out_rows]
                actual_masked_out = actual[masked_out_rows]

                math_ref_all_zero = (math_ref_masked_out.abs().sum() == 0)
                actual_all_nan = torch.isnan(actual_masked_out).all()
                self.assertTrue(math_ref_all_zero)
                self.assertTrue(actual_all_nan)
                return
=======
            self.assertFalse(torch.isnan(math_ref).any())
            self.assertFalse(torch.isnan(actual).any())
>>>>>>> 32242b3d

            self.assertEqual(actual, math_ref, atol=tol.atol, rtol=tol.rtol)

            if train:
                actual.sum().backward()
                math_ref.sum().backward()

                grad_q_actual, grad_k_actual, grad_v_actual = q.grad, k.grad, v.grad
                grad_q_ref, grad_k_ref, grad_v_ref = q2.grad, k2.grad, v2.grad

                self.assertEqual(grad_q_actual, grad_q_ref, atol=tol.atol, rtol=tol.rtol)
                self.assertEqual(grad_k_actual, grad_k_ref, atol=tol.atol, rtol=tol.rtol)
                self.assertEqual(grad_v_actual, grad_v_ref, atol=tol.atol, rtol=tol.rtol)

    @onlyCPU
    def test_scaled_dot_product_fused_attention_with_inf(self, device):
        # https://github.com/pytorch/pytorch/issues/127055.
        full = torch.full((600, 600), float("-inf"), device=device)
        mask = torch.triu(full, diagonal=1) + torch.tril(full, diagonal=-10)
        make_tensor = partial(rand_sdpa_tensor, type="dense", device=device, dtype=torch.float32, requires_grad=False)
        input_shape = SdpaShape(1, 600, 2, 8)
        q = make_tensor(input_shape)
        k = make_tensor(input_shape)
        v = make_tensor(input_shape)
        with sdpa_kernel(backends=[SDPBackend.MATH]):
            math_ref = torch.nn.functional.scaled_dot_product_attention(q, k, v, attn_mask=mask)
        with sdpa_kernel(backends=[SDPBackend.FLASH_ATTENTION]):
            actual = torch.nn.functional.scaled_dot_product_attention(q, k, v, attn_mask=mask)
        self.assertEqual(math_ref, actual)

    @parametrize("kernel", [SDPBackend.MATH])
    def test_scaled_dot_product_attention_math_with_negative_scale(self, device, kernel: SDPBackend):
        # https://github.com/pytorch/pytorch/issues/105190.
        def ref(x):
            v1 = torch.matmul(x, x.transpose(-1, -2))
            v2 = v1 / -0.0001
            v3 = v2.softmax(dim=-1)
            v4 = torch.matmul(v3, x)
            return v4

        x = torch.randn(1, 3, 64, 64, device=device)
        ref_result = ref(x)
        with sdpa_kernel(backends=[kernel]):
            sdp_math = torch.nn.functional.scaled_dot_product_attention(x, x, x, scale=-1.0 / 0.0001)
        self.assertEqual(ref_result, sdp_math)

class TestSDPACudaOnly(NNTestCase):
    """ Used to test CUDA only functionality of scaled_dot_product_attention
    Quarks:
        There is some trickiness with this function. Its runtime behavior
        is dependent on the CUDA architecture you are testing it on. See
        `PLATFORM_SUPPORTS_FUSED_ATTENTION` at the top of the file.
        Summary:
            Math: always supported
            FlashAttention: Supported on sm80 or newer hardware
            MemEfficientAttention: Supported on sm50 or newer hardware
    """
    _do_cuda_memory_leak_check = True
    _do_cuda_non_default_stream = True

    # TODO USED FOR TESTING THE SCORES, e.g. testing ALIBI we don't need this now
    def normalize_flash_attn_S(
        self,
        attn_unnorm,
        q,
        k,
        v,
        query_padding_mask=None,
        key_padding_mask=None,
        attn_bias=None,
        is_dropout=False,
        causal=False,
        window_size=(-1, -1),  # -1 means infinite window size
        scale=None,
    ):
        """
        Arguments:
            q: (batch_size, seqlen_q, nheads, head_dim)
            k, v: (batch_size, seqlen_k, nheads, head_dim)
            key_padding_mask: (batch_size, seqlen_q)
            attn_bias: broadcastable to (batch_size, nheads, seqlen_q, seqlen_k)
        Output:
            softmax_lse: (batch_size, nheads, seqlen_q)
            softmax_max: (batch_size, nheads, seqlen_q)
        """
        q = q.transpose(1, 2)
        k = k.transpose(1, 2)
        v = v.transpose(1, 2)
        if causal:
            window_size = (window_size[0], 0)
        q, k, v = q.float(), k.float(), v.float()
        _, seqlen_q, _, head_dim = q.shape
        seqlen_k = k.shape[1]
        b = q.shape[0]
        from torch.nn.attention.bias import _calculate_scale
        scale = _calculate_scale(head_dim, scale)
        scores = torch.matmul(q.transpose(1, 2) * scale, k.permute(0, 2, 3, 1))
        if key_padding_mask is not None:
            scores.masked_fill_(~key_padding_mask.view(b, 1, 1, -1), float("-inf"))
        if window_size[0] >= 0 or window_size[1] >= 0:
            local_mask = self.construct_local_mask(
                seqlen_q,
                seqlen_k,
                window_size,
                query_padding_mask,
                key_padding_mask,
                q.device,
            )
            scores.masked_fill_(local_mask, float("-inf"))
        if attn_bias is not None:
            scores = scores + attn_bias.to(dtype=scores.dtype)
        block_size_n = _get_block_size_n(scores.device, head_dim, is_dropout, causal)
        scores_block = scores.split(block_size_n, dim=-1)
        lse_block = torch.stack([torch.logsumexp(s, dim=-1) for s in scores_block], dim=-1)
        lse = torch.logsumexp(lse_block, dim=-1)
        # lse could be -inf (i.e. all values in scores are -inf), and we want to set those to inf
        # so that when we do torch.exp(m - lse), we get 0.0 instead of NaN.
        lse[lse == float("-inf")] = float("inf")
        scores_max_block = torch.stack([torch.amax(s, dim=-1) for s in scores_block], dim=-1)
        cummax_block = torch.cummax(scores_max_block.flip(-1), dim=-1).values.flip(-1).unbind(dim=-1)
        attn_unnorm_block = attn_unnorm.split(block_size_n, dim=-1)
        attn_norm = torch.cat(
            [
                a * (torch.exp(m - lse)).unsqueeze(-1)
                for a, m in zip(attn_unnorm_block, cummax_block)
            ],
            dim=-1,
        )
        if query_padding_mask is not None:
            attn_norm.masked_fill_(~query_padding_mask.view(b, 1, -1, 1), 0.0)
            # attn_norm.masked_fill_(rearrange(~query_padding_mask, "b s -> b 1 s 1"), 0.0)
        return attn_norm.to(dtype=attn_unnorm.dtype)

    def construct_local_mask(self, seqlen_q, seqlen_k, window_size, query_padding_mask, key_padding_mask, device):
        # row_idx = rearrange(torch.arange(seqlen_q, device=device, dtype=torch.long), "s -> s 1")
        row_idx = torch.arange(seqlen_q, device=device, dtype=torch.long).view(-1, 1)
        col_idx = torch.arange(seqlen_k, device=device, dtype=torch.long)
        sk = (
            seqlen_k
            if key_padding_mask is None
            else key_padding_mask.sum(-1).view(-1, 1, 1, 1)
            # else rearrange(key_padding_mask.sum(-1), "b -> b 1 1 1")
        )
        sq = (
            seqlen_q
            if query_padding_mask is None
            else query_padding_mask.sum(-1).view(-1, 1, 1, 1)
            # else rearrange(query_padding_mask.sum(-1), "b -> b 1 1 1")
        )
        if window_size[0] < 0:
            return col_idx > row_idx + sk - sq + window_size[1]
        else:
            sk = torch.full_like(col_idx, seqlen_k) if key_padding_mask is None else sk
            return torch.logical_or(
                col_idx > torch.minimum(row_idx + sk - sq + window_size[1], sk),
                col_idx < row_idx + sk - sq - window_size[0],
            )

    def convert_flash_attn_S_to_softmax(
        self,
        S,
        seqlen_q,
        seqlen_k,
        query_padding_mask,
        key_padding_mask,
        causal=False,
        window_size=(-1, -1),  # -1 means infinite window size
    ):
        """FlashAttention stores the S matrix in a different way.
        Arguments:
            S: (batch_size, nheads, seqlen_q, seqlen_k)
            query_padding_mask: (batch_size, seqlen_q)
            key_padding_mask: (batch_size, seqlen_k)
        """
        if TEST_WITH_ROCM:
            return S
        b = S.shape[0]

        if causal:
            window_size = (window_size[0], 0)
        seqlen_q_rounded, seqlen_k_rounded = S.shape[-2:]
        S_converted = S
        if window_size[0] >= 0 or window_size[1] >= 0:
            local_mask = self.construct_local_mask(
                seqlen_q,
                seqlen_k,
                window_size,
                query_padding_mask,
                key_padding_mask,
                S.device,
            )
            local_mask = F.pad(
                local_mask,
                (0, seqlen_k_rounded - seqlen_k, 0, seqlen_q_rounded - seqlen_q),
                value=True,
            )
            S_converted = S_converted.masked_fill(local_mask, 0.0)

        # Need to zero out things not in attention_mask in case S was initialized with random values
        # and some of those values aren't overwritten.
        seqlen_q_og = (
            query_padding_mask.shape[-1] if query_padding_mask is not None else seqlen_q_rounded
        )
        if query_padding_mask is not None:
            query_padding_mask = F.pad(query_padding_mask, (0, seqlen_q_rounded - seqlen_q_og))
            # S_converted = S_converted.masked_fill(rearrange(~query_padding_mask, "b s -> b 1 s 1"), 0.0)
            S_converted = S_converted.masked_fill(~query_padding_mask.view(b, 1, -1, 1), 0.0)
        seqlen_k_og = key_padding_mask.shape[-1] if key_padding_mask is not None else seqlen_k
        if key_padding_mask is not None:
            key_padding_mask = F.pad(key_padding_mask, (0, seqlen_k_rounded - seqlen_k_og))
            S_converted = S_converted.masked_fill(~key_padding_mask.view(b, 1, 1, -1), 0.0)
            # S_converted = S_converted.masked_fill(rearrange(~key_padding_mask, "b s -> b 1 1 s"), 0.0)
        S_converted = F.pad(S_converted, (0, 0, 0, seqlen_q_og - seqlen_q_rounded))
        S_converted = F.pad(S_converted, (0, seqlen_k_og - seqlen_k_rounded))
        return S_converted[:, :, :seqlen_q, :seqlen_k]

    @skipIfRocm  # No cuDNN Attention
    @unittest.skipIf(not PLATFORM_SUPPORTS_CUDNN_ATTENTION, "cuDNN Attention is not supported on this system")
    def test_cudnn_attention_different_dk_dv(self, device):
        dtype = torch.bfloat16
        make_tensor = partial(torch.rand, device=device, dtype=dtype, requires_grad=True)
        batch, num_heads, head_dim_k, head_dim_v = 32, 16, 128, 64
        seq_len = 640
        q_shape = SdpaShape(batch, num_heads, seq_len, head_dim_k)
        k_shape = SdpaShape(batch, num_heads, seq_len, head_dim_k)
        v_shape = SdpaShape(batch, num_heads, seq_len, head_dim_v)
        query, key, value = make_tensor(q_shape), make_tensor(k_shape), make_tensor(v_shape)

        with sdpa_kernel(backends=[SDPBackend.CUDNN_ATTENTION]):
            actual = torch.nn.functional.scaled_dot_product_attention(
                query, key, value, attn_mask=None, dropout_p=0.0, is_causal=False)
        with sdpa_kernel(backends=[SDPBackend.MATH]):
            math_ref = torch.nn.functional.scaled_dot_product_attention(
                query.contiguous().to(torch.float32),
                key.contiguous().to(torch.float32),
                value.contiguous().to(torch.float32),
                attn_mask=None, dropout_p=0.0, is_causal=False)

        self.assertEqual(actual.contiguous(), math_ref.contiguous().to(dtype), atol=1e-3, rtol=1e-2)

    @skipIfRocm  # No cuDNN Attention
    @unittest.skipIf(not PLATFORM_SUPPORTS_CUDNN_ATTENTION, "cuDNN Attention is not supported on this system")
    def test_cudnn_attention_fail_d128(self, device):
        # Test that cuDNN attention dispatching correctly bails out on d > 128
        b, h = 1, 2
        s_q, s_kv = 128, 128
        d_qk, d_v = 128, 144

        q = torch.randn(b, h, s_q, d_qk, device=device, dtype=torch.bfloat16)
        k = torch.randn(b, h, s_kv, d_qk, device=device, dtype=torch.bfloat16)
        v = torch.randn(b, h, s_kv, d_v, device=device, dtype=torch.bfloat16)

        with sdpa_kernel(backends=[SDPBackend.CUDNN_ATTENTION]):
            with self.assertRaisesRegex(RuntimeError, "No available kernel."):
                o = torch.nn.functional.scaled_dot_product_attention(q, k, v)

    @unittest.skipIf(not PLATFORM_SUPPORTS_MEM_EFF_ATTENTION, "Fused SDPA was not built for this system")
    @parametrize("mask_dim", [1, 2, 3, 4])
    def test_mem_efficient_attention_mask_variants(self, device, mask_dim: List[int]):
        dtype = torch.float16
        make_tensor = partial(torch.rand, device=device, dtype=dtype, requires_grad=True)
        batch, num_heads, head_dim = 8, 8, 64
        seq_len_q, seq_len_kv = 64, 32
        query = make_tensor(SdpaShape(batch, num_heads, seq_len_q, head_dim))
        kv_shape = SdpaShape(batch, num_heads, seq_len_kv, head_dim)
        key, value = make_tensor(kv_shape), make_tensor(kv_shape)

        if mask_dim == 1:
            mask = torch.randn((seq_len_kv,), device=device, dtype=dtype)
        elif mask_dim == 2:
            mask = torch.randn((seq_len_q, seq_len_kv), device=device, dtype=dtype)
        elif mask_dim == 3:
            mask = torch.randn((num_heads, seq_len_q, seq_len_kv), device=device, dtype=dtype)
        elif mask_dim == 4:
            mask = torch.randn((batch, num_heads, seq_len_q, seq_len_kv), device=device, dtype=dtype)
        with sdpa_kernel(backends=[SDPBackend.EFFICIENT_ATTENTION]):
            out = F.scaled_dot_product_attention(query, key, value, mask)
        out.sum().backward()

    @unittest.skipIf(not PLATFORM_SUPPORTS_MEM_EFF_ATTENTION, "Fused SDPA was not built for this system")
    @parametrize("dtype", [torch.float, torch.float16])
    def test_mem_eff_attention_pad_mask(self, device, dtype):
        make_tensor = partial(torch.rand, device=device, dtype=dtype, requires_grad=True)
        batch, num_heads, head_dim = 8, 8, 64
        seq_len_q, seq_len_kv = 64, 15
        query = make_tensor(SdpaShape(batch, num_heads, seq_len_q, head_dim))
        kv_shape = SdpaShape(batch, num_heads, seq_len_kv, head_dim)
        key, value = make_tensor(kv_shape), make_tensor(kv_shape)
        mask = torch.randn((batch, num_heads, seq_len_q, seq_len_kv), device=device, dtype=dtype)
        with sdpa_kernel(backends=[SDPBackend.EFFICIENT_ATTENTION]):
            out = F.scaled_dot_product_attention(query, key, value, mask)
        out.sum().backward()

    @unittest.skipIf(not PLATFORM_SUPPORTS_MEM_EFF_ATTENTION, "Fused SDPA was not built for this system")
    @parametrize("dtype", [torch.float, torch.float16])
    def test_mem_eff_attention_non_contiguous_mask(self, device, dtype):
        make_tensor = partial(torch.rand, device=device, dtype=dtype, requires_grad=True)
        batch, num_heads, head_dim = 8, 8, 64
        seq_len_q, seq_len_kv = 64, 16
        query = make_tensor(SdpaShape(batch, num_heads, seq_len_q, head_dim))
        kv_shape = SdpaShape(batch, num_heads, seq_len_kv, head_dim)
        key, value = make_tensor(kv_shape), make_tensor(kv_shape)
        mask = torch.randn((batch, num_heads, seq_len_q, seq_len_kv), device=device, dtype=dtype)
        mask = torch.as_strided(mask, (batch, num_heads, seq_len_q, seq_len_kv), (0, 0, 0, 1))
        with sdpa_kernel(backends=[SDPBackend.EFFICIENT_ATTENTION]):
            out = F.scaled_dot_product_attention(query, key, value, mask)
        out.sum().backward()

    @unittest.skipIf(not PLATFORM_SUPPORTS_MEM_EFF_ATTENTION, "Fused SDPA was not built for this system")
    @parametrize("dtype", [torch.float, torch.float16])
    def test_mem_eff_attention_long_sequence_mask(self, device, dtype):
        if torch.cuda.get_device_properties('cuda').total_memory < 80 * 2**30:
            unittest.skip("This test requires substatnial GPU memory.")
            return
        make_tensor = partial(torch.rand, device=device, dtype=dtype, requires_grad=True)
        batch, num_heads, head_dim = 1, 32, 64
        seq_len_q, seq_len_kv = 8192, 8192
        query = make_tensor(SdpaShape(batch, num_heads, seq_len_q, head_dim))
        kv_shape = SdpaShape(batch, num_heads, seq_len_kv, head_dim)
        key, value = make_tensor(kv_shape), make_tensor(kv_shape)
        mask = torch.randn((batch, num_heads, seq_len_q, seq_len_kv), device=device, dtype=dtype)
        with sdpa_kernel(backends=[SDPBackend.EFFICIENT_ATTENTION]):
            out = F.scaled_dot_product_attention(query, key, value, mask)
        out.sum().backward()

    @unittest.skipIf(not PLATFORM_SUPPORTS_MEM_EFF_ATTENTION, "Fused SDPA was not built for this system")
    def test_mem_eff_attention_non_contig_mask_bug(self, device):
        # Without the fix this produces `AssertionError: assert 0.07352933287620544 < 1e-07`
        # Shapes taken from repro
        query_size = (3, 16, 1, 128)
        query_strides = (2304, 128, 2048, 1)
        key_size = (3, 16, 14, 128)
        key_strides = (3584, 0, 256, 1)
        value_size = (3, 16, 14, 128)
        value_strides = (3584, 0, 256, 1)
        attention_mask_size = (3, 1, 1, 14)
        attn_mask_strides = (14, 14, 14, 1)

        # Calculate the number of elements needed for each tensor
        query_num_elements = max(size * stride for size, stride in zip(query_size, query_strides))
        key_num_elements = max(size * stride for size, stride in zip(key_size, key_strides))
        value_num_elements = max(size * stride for size, stride in zip(value_size, value_strides))
        attention_mask_num_elements = max(size * stride for size, stride in zip(attention_mask_size, attn_mask_strides))

        # Create the tensors with the specified sizes and strides
        query = torch.randn(query_num_elements, device=device).as_strided(query_size, query_strides)
        key = torch.randn(key_num_elements, device=device).as_strided(key_size, key_strides)
        value = torch.randn(value_num_elements, device=device).as_strided(value_size, value_strides)
        bias = torch.randn(attention_mask_num_elements, device=device).as_strided(attention_mask_size, attn_mask_strides)

        with sdpa_kernel(backends=[SDPBackend.EFFICIENT_ATTENTION]):
            out = F.scaled_dot_product_attention(query, key, value, bias)
            out_contig = F.scaled_dot_product_attention(query, key, value, bias.contiguous())

        max_diff = (out - out_contig).abs().mean()
        self.assertTrue(max_diff.item() < 1e-7)

    @unittest.skipIf(not PLATFORM_SUPPORTS_FLASH_ATTENTION, "Fused SDPA was not built for this system")
    def test_singelton_head_dim_stride_ne_1(self, device):
        query = torch.tensor([[[[1, 2]]]], dtype=torch.float16, device=device)
        query = query.transpose(-1, -2)
        key = torch.tensor([[[[1]]]], dtype=torch.float16, device=device)
        value = torch.tensor([[[[1]]]], dtype=torch.float16, device=device)

        with torch.backends.cuda.sdp_kernel(enable_math=False, enable_flash=True, enable_mem_efficient=False):
            scaled_dot_product_attention(query, key, value)

    @unittest.skipIf(not PLATFORM_SUPPORTS_MEM_EFF_ATTENTION, "Fused SDPA was not built for this system")
    @parametrize("type", ["dense", "nested"])
    @parametrize("is_contiguous", [True, False])
    def test_scaled_dot_product_attention_fused_kernels_packed(self, device, type: str, is_contiguous: bool):
        if TEST_WITH_ROCM and type == 'nested':
            self.skipTest("ROCM does not support efficient attention on nested tensors, for now")
        make_tensor = partial(rand_sdpa_tensor, type=type, device=device, dtype=torch.float16, packed=True)

        batch_size, seq_len, num_heads, head_dim = 32, 64, 16, 64
        shape = SdpaShape(batch_size, num_heads, seq_len, head_dim)

        # Test Packed
        qkv = make_tensor(shape)
        query, key, value = qkv.chunk(3, dim=-1)

        query = query.view(batch_size, -1, num_heads, head_dim).transpose(1, 2)
        value = value.view(batch_size, -1, num_heads, head_dim).transpose(1, 2)
        key = key.view(batch_size, -1, num_heads, head_dim).transpose(1, 2)

        if is_contiguous:
            query = query.contiguous()
            key = key.contiguous()
            value = value.contiguous()

        with sdpa_kernel(backends=[SDPBackend.EFFICIENT_ATTENTION]):
            actual = torch.nn.functional.scaled_dot_product_attention(
                query, key, value, attn_mask=None, dropout_p=0.0, is_causal=False)
        with sdpa_kernel(backends=[SDPBackend.MATH]):
            math_ref = torch.nn.functional.scaled_dot_product_attention(
                query.contiguous(), key.contiguous(), value.contiguous(),
                attn_mask=None, dropout_p=0.0, is_causal=False)

        self.assertEqual(actual.contiguous(), math_ref.contiguous(), atol=2e-3, rtol=1e-2)

    @skipIfRocm  # Missing nested and EFFICIENT_ATTENTION
    @unittest.skipIf(not PLATFORM_SUPPORTS_FUSED_ATTENTION, "Fused SDPA was not built for this system")
    @parametrize("type", ["dense", "nested"])
    @parametrize("fused_kernel", [SDPBackend.FLASH_ATTENTION, SDPBackend.EFFICIENT_ATTENTION] if
                 PLATFORM_SUPPORTS_FLASH_ATTENTION else [SDPBackend.EFFICIENT_ATTENTION])
    def test_scaled_dot_product_attention_fused_kernels_packed_accuracy(self, device, type: str, fused_kernel: str):
        def rand_nt(shape):
            batch, seq_len, num_heads, head_dim = shape
            tensors = [6 * torch.rand((seq_len, 3 * num_heads * head_dim), device=device, dtype=torch.float32) - 3
                       for _ in range(batch)]
            return (torch.nested.nested_tensor(tensors, device=device, dtype=torch.float32),
                    torch.nested.nested_tensor(tensors, device=device, dtype=torch.float16))

        def rand_tensor(shape):
            batch, seq_len, num_heads, head_dim = shape
            tensor = 6 * torch.rand((batch, seq_len, 3 * num_heads * head_dim), device=device, dtype=torch.float32) - 3
            return tensor, tensor.to(dtype=torch.float16)

        batch_size, seq_len, num_heads, head_dim = 16, 8, 4, 64
        shape = (batch_size, seq_len, num_heads, head_dim)

        # Test Packed
        qkv, qkv_low_precision = rand_tensor(shape) if type == "dense" else rand_nt(shape)
        query, key, value = qkv.chunk(3, dim=-1)
        query_lp, key_lp, value_lp = qkv_low_precision.chunk(3, dim=-1)

        query = query.view(batch_size, -1, num_heads, head_dim).transpose(1, 2)
        key = key.view(batch_size, -1, num_heads, head_dim).transpose(1, 2)
        value = value.view(batch_size, -1, num_heads, head_dim).transpose(1, 2)

        query_lp = query_lp.view(batch_size, -1, num_heads, head_dim).transpose(1, 2)
        key_lp = key_lp.view(batch_size, -1, num_heads, head_dim).transpose(1, 2)
        value_lp = value_lp.view(batch_size, -1, num_heads, head_dim).transpose(1, 2)

        with sdpa_kernel(backends=[fused_kernel]):
            actual = torch.nn.functional.scaled_dot_product_attention(
                query_lp, key_lp, value_lp, attn_mask=None, dropout_p=0.0, is_causal=False)

        with sdpa_kernel(backends=[SDPBackend.MATH]):
            math_ref_lp = torch.nn.functional.scaled_dot_product_attention(
                query_lp.contiguous(), key_lp.contiguous(), value_lp.contiguous(),
                attn_mask=None, dropout_p=0.0, is_causal=False)

            math_query = query.contiguous()
            math_key = key.contiguous()
            math_value = value.contiguous()

            math_ref = torch.nn.functional.scaled_dot_product_attention(
                math_query, math_key, math_value, attn_mask=None, dropout_p=0.0, is_causal=False)

        actual_test = actual
        math_ref_test = math_ref
        math_ref_lp_test = math_ref_lp

        if actual_test.is_nested:
            actual_test = torch.nested.to_padded_tensor(actual_test.contiguous(), padding=0.0)
            math_ref_test = torch.nested.to_padded_tensor(math_ref_test, padding=0.0)
            math_ref_lp_test = torch.nested.to_padded_tensor(math_ref_lp_test, padding=0.0)

        actual_test = actual_test.to(dtype=torch.float32).contiguous()
        math_ref_test = math_ref_test.to(dtype=torch.float32).contiguous()
        math_ref_lp_test = math_ref_lp_test.to(dtype=torch.float32).contiguous()

        self.assertEqual(math_ref_test, math_ref_lp_test, atol=7e-3, rtol=7e-3)
        self.assertEqual(actual_test, math_ref_test, atol=7e-3, rtol=7e-3)

    @unittest.skipIf(not PLATFORM_SUPPORTS_MEM_EFF_ATTENTION, "Efficient Attention was not built for this system")
    @parametrize("contiguous_inputs", [True, False])
    @parametrize("is_causal", [True, False])
    def test_sdp_mem_efficient_grad_against_math(self, device, contiguous_inputs: bool, is_causal: bool):
        batch_size, seq_len, num_heads, head_dim = 4, 4, 2, 16
        make_tensor = partial(rand_sdpa_tensor, type="dense", device=device,
                              dtype=torch.float64, requires_grad=True, packed=True)

        qkv = make_tensor(SdpaShape(batch_size, num_heads, seq_len, head_dim))
        qkv_lp = qkv.detach().clone().to(torch.float32).requires_grad_()

        query, key, value = qkv.chunk(3, dim=-1)
        query_lp, key_lp, value_lp = qkv_lp.chunk(3, dim=-1)

        query = query.view(batch_size, -1, num_heads, head_dim).transpose(1, 2)
        key = key.view(batch_size, -1, num_heads, head_dim).transpose(1, 2)
        value = value.view(batch_size, -1, num_heads, head_dim).transpose(1, 2)

        query_lp = query_lp.view(batch_size, -1, num_heads, head_dim).transpose(1, 2)
        key_lp = key_lp.view(batch_size, -1, num_heads, head_dim).transpose(1, 2)
        value_lp = value_lp.view(batch_size, -1, num_heads, head_dim).transpose(1, 2)

        if contiguous_inputs:
            query = query.contiguous()
            key = key.contiguous()
            value = value.contiguous()

            query_lp = query_lp.contiguous()
            key_lp = key_lp.contiguous()
            value_lp = value_lp.contiguous()

        with sdpa_kernel(backends=[SDPBackend.MATH]):
            out = torch.nn.functional.scaled_dot_product_attention(query, key, value, None, 0.0, is_causal)

        with sdpa_kernel(backends=[SDPBackend.EFFICIENT_ATTENTION]):
            out_lp = torch.nn.functional.scaled_dot_product_attention(
                query_lp, key_lp, value_lp, None, 0.0, is_causal)

        rand_upward = torch.rand_like(out)
        rand_upward_lp = rand_upward.to(torch.float32)

        out.backward(rand_upward)
        out_lp.backward(rand_upward_lp)

        # Cast up and compare
        self.assertEqual(qkv.grad, qkv_lp.grad.to(torch.float64), atol=1e-5, rtol=1e-5)

    @unittest.skipIf(not PLATFORM_SUPPORTS_FLASH_ATTENTION, "Flash Attention was not built for this system")
    @parametrize("contiguous_inputs", [True, False])
    @parametrize("is_causal", [True, False])
    @parametrize("dtype", [torch.float16, torch.bfloat16])
    def test_sdp_flash_attention_grad_against_math(self, device, contiguous_inputs: bool, is_causal: bool, dtype: torch.dtype):
        batch_size, seq_len, num_heads, head_dim = 4, 4, 2, 16
        make_tensor = partial(rand_sdpa_tensor, type="dense", device=device,
                              dtype=torch.float64, requires_grad=True, packed=True)

        qkv = make_tensor(SdpaShape(batch_size, num_heads, seq_len, head_dim))
        qkv_lp = qkv.detach().clone().to(dtype).requires_grad_()

        query, key, value = qkv.chunk(3, dim=-1)
        query_lp, key_lp, value_lp = qkv_lp.chunk(3, dim=-1)

        query = query.view(batch_size, -1, num_heads, head_dim).transpose(1, 2)
        key = key.view(batch_size, -1, num_heads, head_dim).transpose(1, 2)
        value = value.view(batch_size, -1, num_heads, head_dim).transpose(1, 2)

        query_lp = query_lp.view(batch_size, -1, num_heads, head_dim).transpose(1, 2)
        key_lp = key_lp.view(batch_size, -1, num_heads, head_dim).transpose(1, 2)
        value_lp = value_lp.view(batch_size, -1, num_heads, head_dim).transpose(1, 2)

        if contiguous_inputs:
            query = query.contiguous()
            key = key.contiguous()
            value = value.contiguous()

            query_lp = query_lp.contiguous()
            key_lp = key_lp.contiguous()
            value_lp = value_lp.contiguous()

        with sdpa_kernel(backends=[SDPBackend.MATH]):
            out = torch.nn.functional.scaled_dot_product_attention(query, key, value, None, 0.0, is_causal)

        with sdpa_kernel(backends=[SDPBackend.FLASH_ATTENTION]):
            out_lp = torch.nn.functional.scaled_dot_product_attention(
                query_lp, key_lp, value_lp, None, 0.0, is_causal)

        rand_upward = torch.rand_like(out)
        rand_upward_lp = rand_upward.to(dtype)

        out.backward(rand_upward)
        out_lp.backward(rand_upward_lp)

        # Cast up and compare
        # Since we are doing the compute on fp16 we have to bump the tolerance
        # Bump down the tolearnce for blfoat16
        atol = 7e-4 if dtype == torch.float16 else 7e-3
        rtol = 7e-4 if dtype == torch.float16 else 7e-3
        if TEST_WITH_ROCM:
            atol = 9e-4 if dtype == torch.float16 else 9e-3
        self.assertEqual(qkv.grad, qkv_lp.grad.to(torch.float64), atol=atol, rtol=rtol)

    @skipIfRocm  # Missing nested and EFFICIENT_ATTENTION
    @unittest.skipIf(not PLATFORM_SUPPORTS_FUSED_ATTENTION, "Platform does not support fused SDPA")
    @parametrize("type", ["dense", "nested"])
    def test_fused_sdp_choice(self, device, type: str):
        batch_size, seq_len, num_heads, head_dim = 2, 128, 8, 64
        shape = SdpaShape(batch_size, num_heads, seq_len, head_dim)
        make_tensor = partial(rand_sdpa_tensor, device=device, dtype=torch.float16, packed=True, requires_grad=True)

        qkv = make_tensor(shape, type=type)
        query, key, value = qkv.chunk(3, dim=-1)

        query = query.view(batch_size, -1, num_heads, head_dim).transpose(1, 2)
        value = value.view(batch_size, -1, num_heads, head_dim).transpose(1, 2)
        key = key.view(batch_size, -1, num_heads, head_dim).transpose(1, 2)

        if type != "nested" and PLATFORM_SUPPORTS_CUDNN_ATTENTION and SM90OrLater:
            self.assertEqual(torch._fused_sdp_choice(query, key, value), SDPBackend.CUDNN_ATTENTION.value)
        elif PLATFORM_SUPPORTS_FLASH_ATTENTION:
            self.assertEqual(torch._fused_sdp_choice(query, key, value), SDPBackend.FLASH_ATTENTION.value)
        elif type != "nested" and PLATFORM_SUPPORTS_CUDNN_ATTENTION:  # e.g., we're on Windows
            self.assertEqual(torch._fused_sdp_choice(query, key, value), SDPBackend.CUDNN_ATTENTION.value)
        else:
            self.assertEqual(torch._fused_sdp_choice(query, key, value), SDPBackend.EFFICIENT_ATTENTION.value)

        # Change dtype to float32 so that efficient attention should get chosen
        make_tensor = partial(rand_sdpa_tensor, device=device, dtype=torch.float32, packed=True)

        qkv = make_tensor(shape, type=type)
        query, key, value = qkv.chunk(3, dim=-1)

        query = query.view(batch_size, -1, num_heads, head_dim).transpose(1, 2)
        value = value.view(batch_size, -1, num_heads, head_dim).transpose(1, 2)
        key = key.view(batch_size, -1, num_heads, head_dim).transpose(1, 2)

        assert torch._fused_sdp_choice(query, key, value) == SDPBackend.EFFICIENT_ATTENTION.value

    @skipIfRocm  # Missing triton.float32 ("triton" prefix is to locate skipped UTs), and deterministic algo
    @unittest.skipIf(not PLATFORM_SUPPORTS_MEM_EFF_ATTENTION, "Platform does not support fused SDPA")
    @parametrize("warn_only", [True, False])
    def test_sdp_choice_with_determinism(self, device, warn_only):
        batch_size, seq_len, num_heads, head_dim = 1, 64, 8, 64
        shape = SdpaShape(batch_size, num_heads, seq_len, head_dim)
        make_tensor = partial(rand_sdpa_tensor, type="dense", device=device, dtype=torch.float32, packed=False)
        query, key, value = make_tensor(shape), make_tensor(shape), make_tensor(shape)

        with use_deterministic_algorithims(True, warn_only=warn_only):
            with sdpa_kernel(backends=[SDPBackend.EFFICIENT_ATTENTION, SDPBackend.MATH]):
                assert torch._fused_sdp_choice(query, key, value) == SDPBackend.EFFICIENT_ATTENTION.value

    @skipIfRocm  # Missing deterministic algo
    @unittest.skipIf(not PLATFORM_SUPPORTS_FUSED_ATTENTION, "Fused SDPA was not built for this system")
    @parametrize("fused_kernel", PLATFORM_SPECIFIC_SDPA)
    @parametrize("warn_only", [True, False])
    def test_fused_backwards_throws_determinism_warning(self, device, warn_only, fused_kernel):
        batch_size, seq_len, num_heads, head_dim = 1, 64, 8, 64
        shape = SdpaShape(batch_size, num_heads, seq_len, head_dim)
        make_tensor = partial(rand_sdpa_tensor, type="dense", device=device, dtype=torch.float16, packed=False, requires_grad=True)
        query, key, value = make_tensor(shape), make_tensor(shape), make_tensor(shape)

        kernel_name = "Memory Efficient attention" if fused_kernel == SDPBackend.EFFICIENT_ATTENTION else \
            "Flash Attention" if fused_kernel == SDPBackend.FLASH_ATTENTION else "cuDNN Attention"
        warning_context = (
            self.assertWarnsRegex(
                UserWarning,
                f"{kernel_name} defaults to a non-deterministic algorithm.",
            )
            if warn_only
            else contextlib.nullcontext()
        )
        with use_deterministic_algorithims(True, warn_only=warn_only):
            with sdpa_kernel(backends=[fused_kernel]):
                with warning_context:
                    if warn_only or fused_kernel != SDPBackend.CUDNN_ATTENTION:
                        torch.nn.functional.scaled_dot_product_attention(query, key, value).sum().backward()
                    else:
                        # cuDNN attention has no deterministic fallback
                        self.assertRaises(RuntimeError, lambda:
                                          torch.nn.functional.scaled_dot_product_attention(query, key, value).sum().backward())

    @unittest.skip("This test is not behaving deterministaclly non-deterministaclly on CI/CD")
    @unittest.skipIf(not PLATFORM_SUPPORTS_FLASH_ATTENTION, "Platform does not support fused SDPA")
    def test_mem_eff_backwards_determinism(self, device):
        # Need big seq_len to ensure that num_splits > 1
        dtype = torch.float32
        batch_size, seq_len, n_heads, head_dim = 1, 1024, 8, 64
        query = torch.rand(batch_size, n_heads, seq_len, head_dim,
                           device=device, dtype=dtype, requires_grad=True)
        key = torch.rand(batch_size, n_heads, seq_len, head_dim, device=device,
                         dtype=dtype, requires_grad=True)
        value = torch.rand(batch_size, n_heads, seq_len, head_dim,
                           device=device, dtype=dtype, requires_grad=True)

        with sdpa_kernel(backends=[SDPBackend.EFFICIENT_ATTENTION]):
            # Run once to establish baseline
            out = F.scaled_dot_product_attention(query, key, value)
            upward_grad = torch.rand_like(out)
            out.backward(upward_grad)
            intial_query_grad = query.grad

            # Re-run the op with the same upward grad and check that the backward is
            # not deterministic
            diff_anwser_once = False
            for _ in range(100):
                query.grad = None
                out = F.scaled_dot_product_attention(query, key, value)
                out.backward(upward_grad)
                if not torch.equal(intial_query_grad, query.grad):
                    diff_anwser_once = True
                    break
            self.assertTrue(diff_anwser_once)

        with use_deterministic_algorithims(True, warn_only=False):
            query.grad = None
            out = F.scaled_dot_product_attention(query, key, value)
            upward_grad = torch.rand_like(out)
            out.backward(upward_grad)
            intial_query_grad = query.grad

            # Re-run the op with the same upward grad and check that the backward is
            # deterministic now that we have enforced it
            diff_anwser_once = False
            for _ in range(100):
                query.grad = None
                out = F.scaled_dot_product_attention(query, key, value)
                out.backward(upward_grad)
                if not torch.equal(intial_query_grad, query.grad):
                    diff_anwser_once = True
                    break
            self.assertFalse(diff_anwser_once)

    # verified passing successfully on H100
    @unittest.skipIf(not PLATFORM_SUPPORTS_MEM_EFF_ATTENTION, "Does not support SDPA")
    @unittest.skipIf(IS_JETSON, "causing sigkill on Jetson")
    @parametrize("batch_size", [1, 8])
    @parametrize("seq_len_q", [4, 8, 64, 128, 256, 512, 1024, 2048] if MEM_EFF_CAPABILITY_MATCHES_SM80
                 else [4, 8, 64, 128, 256, 512])
    @parametrize("seq_len_k", [4, 8, 64, 128, 256, 512, 1024, 2048] if MEM_EFF_CAPABILITY_MATCHES_SM80
                 else [4, 8, 64, 128, 256, 512])
    @parametrize("head_dim", [8, 16, 32, 64, 72, 96, 128] if MEM_EFF_CAPABILITY_MATCHES_SM80
                 else [8, 16, 32, 64])
    @parametrize("is_causal", [False, True])
    @parametrize("dropout_p", [0.0, 0.22])
    @parametrize("dtype", [torch.float16, torch.bfloat16, torch.float32] if MEM_EFF_CAPABILITY_MATCHES_SM80
                 else [torch.float16, torch.float32])
    @parametrize("scale", [None, "l1"])
    def test_mem_efficient_attention_vs_math_ref_grads(self, device, batch_size: int, seq_len_q: int, seq_len_k: int,
                                                       head_dim: int, is_causal: bool, dropout_p: float, dtype: torch.dtype,
                                                       scale: str):
        def _get_mem_eff_drop_mask(batch_size, n_heads, q_len, kv_len, p, seed, offset, device=device):
            mask = torch.empty((batch_size, n_heads, q_len, kv_len), device=device, dtype=torch.float32)
            rand_uniform = torch._fill_mem_eff_dropout_mask_(mask, p, seed, offset)
            mask = (rand_uniform > p).to(torch.float32)
            return mask
        if max(seq_len_q, seq_len_k) >= 2048 and torch.cuda.get_device_properties('cuda').total_memory < 40 * 2**30:
            unittest.skip("Reference implementation OOM")
            return
        if TEST_WITH_ROCM and seq_len_q * seq_len_k * head_dim * batch_size > 1024 * 1024 * 128:
            torch.cuda.empty_cache()  # Prevent memory fragmentation
        seed = 42
        scale = scale if scale is None else (1 / head_dim)
        n_heads = 4
        query = torch.rand(batch_size, n_heads, seq_len_q, head_dim,
                           device=device, dtype=dtype, requires_grad=True)
        key = torch.rand(batch_size, n_heads, seq_len_k, head_dim, device=device,
                         dtype=dtype, requires_grad=True)
        value = torch.rand(batch_size, n_heads, seq_len_k, head_dim,
                           device=device, dtype=dtype, requires_grad=True)

        higher_precision_dtype = torch.float64
        query_ref, key_ref, value_ref = query_key_value_clones(query, key, value, dtype=higher_precision_dtype)

        # Create real output
        with sdpa_kernel(backends=[SDPBackend.EFFICIENT_ATTENTION]):
            # Set the seed and run the kernel
            torch.manual_seed(seed)
            out = F.scaled_dot_product_attention(query, key, value, dropout_p=dropout_p, is_causal=is_causal, scale=scale)

        if dropout_p == 0.0:
            with sdpa_kernel(backends=[SDPBackend.MATH]):
                # High Precision Math Reference
                out_ref = F.scaled_dot_product_attention(query_ref, key_ref, value_ref,
                                                         dropout_p=dropout_p, is_causal=is_causal, scale=scale)
                # Low Precision Math Reference
                out_lp_ref = F.scaled_dot_product_attention(query, key, value,
                                                            dropout_p=dropout_p, is_causal=is_causal, scale=scale)
        else:
            if seq_len_q > 1024:
                self.skipTest("Will call _fill_mem_eff_dropout_mask with too many threads!")
            # Create the dropout_mask
            torch.manual_seed(seed)
            dropout_mask = _get_mem_eff_drop_mask(batch_size, n_heads, seq_len_q, seq_len_k, dropout_p, seed, 0, device=device)
            # High Precision Math Reference
            out_ref = torch.ops.aten._scaled_dot_product_attention_math(
                query_ref, key_ref, value_ref, dropout_p=dropout_p, is_causal=is_causal, scale=scale, dropout_mask=dropout_mask)[0]
            # Low Precision Math Reference
            out_lp_ref = torch.ops.aten._scaled_dot_product_attention_math(
                query, key, value, dropout_p=dropout_p, is_causal=is_causal, scale=scale,
                dropout_mask=dropout_mask)[0]

        upstream_grad = torch.rand_like(out, requires_grad=False)

        grads = torch.autograd.grad(out, (query, key, value), upstream_grad)
        grads_ref_lp = torch.autograd.grad(out_lp_ref, (query, key, value), upstream_grad)
        grads_ref = torch.autograd.grad(out_ref, (query_ref, key_ref, value_ref), upstream_grad)

        check_out_and_grad(
            (out_ref, out_lp_ref, out),
            *zip(grads_ref, grads_ref_lp, grads),
            fudge_factors={
                'out': 2.0 ,
                'grad_query': 18.0 ,
                'grad_key': 25.0,
                'grad_value': 8.5,
            }
        )

    @unittest.skipIf(not PLATFORM_SUPPORTS_MEM_EFF_ATTENTION, "Does not support SDPA")
    @unittest.skipIf(IS_JETSON, "causing sigkill on Jetson")
    @parametrize("batch_size", [1, 8])
    @parametrize("seq_len_q", [4, 8, 64, 128, 256, 312, 512, 1024, 2048] if MEM_EFF_CAPABILITY_MATCHES_SM80
                 else [4, 8, 64, 128, 152, 256, 512])
    @parametrize("seq_len_k", [4, 8, 64, 65, 128, 256, 408, 512, 1024, 2048] if MEM_EFF_CAPABILITY_MATCHES_SM80
                 else [4, 8, 37, 64, 128, 256, 512])
    @parametrize("head_dim", [8, 16, 32, 64, 72, 96, 128] if MEM_EFF_CAPABILITY_MATCHES_SM80
                 else [8, 16, 32, 64])
    @parametrize("is_causal", [False])
    @parametrize("dropout_p", [0.0, 0.22])
    @parametrize("dtype", [torch.float16, torch.bfloat16, torch.float32] if MEM_EFF_CAPABILITY_MATCHES_SM80
                 else [torch.float16, torch.float32])
    @parametrize("scale", [None, "l1"])
    def test_mem_efficient_attention_attn_mask_vs_math_ref_grads(self, device, batch_size: int, seq_len_q: int,
                                                                 seq_len_k: int, head_dim: int, is_causal: bool,
                                                                 dropout_p: float, dtype: torch.dtype,
                                                                 scale: str):
        def _get_mem_eff_drop_mask(batch_size, n_heads, q_len, kv_len, p, seed, offset, device=device):
            mask = torch.empty((batch_size, n_heads, q_len, kv_len), device=device, dtype=torch.float32)
            rand_uniform = torch._fill_mem_eff_dropout_mask_(mask, p, seed, offset)
            mask = (rand_uniform > p).to(torch.float32)
            return mask
        if max(seq_len_q, seq_len_k) >= 2048 and torch.cuda.get_device_properties('cuda').total_memory < 40 * 2**30:
            unittest.skip("Reference implementation OOM")
            return
        if TEST_WITH_ROCM and dtype == torch.float32:
            unittest.skip("Skip fp32 attn_mask gradients on ROCM, for now.")
            return
        if TEST_WITH_ROCM and seq_len_q * seq_len_k * head_dim * batch_size > 1024 * 1024 * 128:
            torch.cuda.empty_cache()  # Prevent memory fragmentation
        seed = 42
        scale = scale if scale is None else (1 / head_dim)
        n_heads = 4
        query = torch.rand(batch_size, n_heads, seq_len_q, head_dim,
                           device=device, dtype=dtype, requires_grad=True)
        key = torch.rand(batch_size, n_heads, seq_len_k, head_dim, device=device,
                         dtype=dtype, requires_grad=True)
        value = torch.rand(batch_size, n_heads, seq_len_k, head_dim,
                           device=device, dtype=dtype, requires_grad=True)

        attn_mask = torch.rand(seq_len_q, seq_len_k, device=device, dtype=dtype, requires_grad=True)


        higher_precision_dtype = torch.float64 if dtype == torch.float32 else torch.float32
        query_ref, key_ref, value_ref = query_key_value_clones(query, key, value, dtype=higher_precision_dtype)
        attn_mask_ref = attn_mask.detach().to(higher_precision_dtype).requires_grad_(True)

        # Create real output
        with sdpa_kernel(backends=[SDPBackend.EFFICIENT_ATTENTION]):
            # Set the seed and run the kernel
            torch.manual_seed(seed)
            out = F.scaled_dot_product_attention(query, key, value, attn_mask, dropout_p=dropout_p,
                                                 is_causal=is_causal, scale=scale)

        if dropout_p == 0.0:
            with sdpa_kernel(backends=[SDPBackend.MATH]):
                # High Precision Math Reference
                out_ref = F.scaled_dot_product_attention(query_ref, key_ref, value_ref, attn_mask_ref,
                                                         dropout_p=dropout_p, is_causal=is_causal, scale=scale)
                # Low Precision Math Reference
                out_lp_ref = F.scaled_dot_product_attention(query, key, value, attn_mask,
                                                            dropout_p=dropout_p, is_causal=is_causal, scale=scale)
        else:
            if seq_len_q > 1024:
                self.skipTest("Will call _fill_mem_eff_dropout_mask with too many threads!")
            # Create the dropout_mask
            torch.manual_seed(seed)
            dropout_mask = _get_mem_eff_drop_mask(batch_size, n_heads, seq_len_q,
                                                  seq_len_k, dropout_p, seed, 0, device=device)
            # High Precision Math Reference
            out_ref = torch.ops.aten._scaled_dot_product_attention_math(
                query_ref, key_ref, value_ref, attn_mask_ref, dropout_p=dropout_p, is_causal=is_causal,
                scale=scale, dropout_mask=dropout_mask)[0]
            # Low Precision Math Reference
            out_lp_ref = torch.ops.aten._scaled_dot_product_attention_math(
                query, key, value, attn_mask,
                dropout_p=dropout_p, is_causal=is_causal, scale=scale,
                dropout_mask=dropout_mask)[0]

        upstream_grad = torch.rand_like(out, requires_grad=False)

        grads = torch.autograd.grad(out, (query, key, value, attn_mask), upstream_grad)
        grads_ref_lp = torch.autograd.grad(out_lp_ref, (query, key, value, attn_mask), upstream_grad)
        grads_ref = torch.autograd.grad(out_ref, (query_ref, key_ref, value_ref, attn_mask_ref), upstream_grad)

        check_out_and_grad(
            (out_ref, out_lp_ref, out),
            *zip(grads_ref, grads_ref_lp, grads),
            fudge_factors={
                "out": 1.75,
                "grad_query": 18.0,
                "grad_key": 25.0,
                "grad_value": 8.0,
                "grad_attn_mask": 45.0,
            },
        )

    @unittest.skipIf(not PLATFORM_SUPPORTS_FLASH_ATTENTION, "Does not support SDPA or pre-SM80 hardware")
    @unittest.skipIf(IS_JETSON, "causing sigkill on Jetson")
    @parametrize("batch_size", [1, 8])
    @parametrize("seq_len_q", [4, 8, 64, 143, 256, 512, 1024, 2048])
    @parametrize("seq_len_k", [4, 8, 64, 128, 256, 587, 1024, 2048])
    @parametrize("head_dim", [8, 16, 21, 32, 64, 72, 96, 128, 160, 192, 203, 256])
    @parametrize("is_causal", [True, False])
    @parametrize("dropout_p", [0.0, 0.22, 0.48])
    @parametrize("dtype", [torch.float16, torch.bfloat16])
    @parametrize("scale", [None, "l1"])
    @parametrize("enable_gqa", [True, False])
    @parametrize("n_heads", [[16, 8], [10, 2]])
    def test_flash_attention_vs_math_ref_grads(self, device, batch_size: int, seq_len_q: int, seq_len_k: int,
                                               head_dim: int, is_causal: bool, dropout_p: float, dtype: torch.dtype,
                                               scale: str, enable_gqa: bool, n_heads: List[int]):
        if isSM8XDevice and head_dim in range(193, 256 + 1):
            self.skipTest("Flash attention on sm86, sm87, and sm89 for headdim > 192 currently disabled")
        if is_causal and seq_len_q != seq_len_k:
            self.skipTest("Flash V2 does not accept is_casual when seq_len_q != seq_len_k")
        if TEST_WITH_ROCM and seq_len_q >= 1024 and seq_len_k >= 1024 and batch_size > 1:
            torch.cuda.empty_cache()  # Prevent memory fragmentation
        if max(seq_len_q, seq_len_k) >= 2048 and torch.cuda.get_device_properties('cuda').total_memory < 40 * 2**30:
            unittest.skip("Reference implementation OOM")
            return

        scale = scale if scale is None else (1 / head_dim)
        num_heads_q = num_heads_kv = 4
        if enable_gqa:
            num_heads_q = n_heads[0]
            num_heads_kv = n_heads[1]

        query = torch.rand(batch_size, num_heads_q, seq_len_q, head_dim,
                           device=device, dtype=dtype, requires_grad=True)
        key = torch.rand(batch_size, num_heads_kv, seq_len_k, head_dim, device=device,
                         dtype=dtype, requires_grad=True)
        value = torch.rand(batch_size, num_heads_kv, seq_len_k, head_dim,
                           device=device, dtype=dtype, requires_grad=True)

        higher_precision_dtype = torch.float64 if dtype == torch.float32 else torch.float32
        query_ref, key_ref, value_ref = query_key_value_clones(query, key, value, dtype=higher_precision_dtype)

        is_dropout = dropout_p > 0.0

        if not is_dropout:
            with sdpa_kernel(backends=[SDPBackend.FLASH_ATTENTION]):
                out = F.scaled_dot_product_attention(
                    query, key, value, dropout_p=dropout_p, is_causal=is_causal, scale=scale, enable_gqa=enable_gqa)
            with sdpa_kernel(backends=[SDPBackend.MATH]):
                # High Precision Math Reference
                out_ref = F.scaled_dot_product_attention(
                    query_ref, key_ref, value_ref, is_causal=is_causal, scale=scale, enable_gqa=enable_gqa)
                # Low Precision Math Reference
                out_lp_ref = F.scaled_dot_product_attention(
                    query, key, value, is_causal=is_causal, scale=scale, enable_gqa=enable_gqa)
        else:
            # Problem: We pad sizes in the composite region of the top level SDPA. But we need the
            # Debug mask when have dropout. So I am going to manualy pad up here when testing dropout
            q_padded, q_og_size = pad_last_dim(query, 8)
            k_padded, k_og_size = pad_last_dim(key, 8)
            v_padded, v_og_size = pad_last_dim(value, 8)
            # scale needs to be calculated on the og head_size
            if scale is None:
                scale = 1 / math.sqrt(q_og_size)
            output_tuple = torch.ops.aten._scaled_dot_product_flash_attention(
                q_padded, k_padded, v_padded, dropout_p=dropout_p, is_causal=is_causal, scale=scale, return_debug_mask=is_dropout)
            out = output_tuple[0]
            out = out[..., :v_og_size]
            # Build dropout_mask
            dbug_mask = output_tuple[-1]
            query_padding_mask = torch.ones(
                batch_size, seq_len_q, device=device, dtype=torch.bool)
            key_padding_mask = torch.ones(
                batch_size, seq_len_k, device=device, dtype=torch.bool)

            softmax_mask = self.convert_flash_attn_S_to_softmax(
                dbug_mask, seq_len_q, seq_len_k, query_padding_mask, key_padding_mask,
                causal=is_causal)[:, :, :seq_len_q, :seq_len_k]
            dropout_mask = softmax_mask >= 0
            # High Precision Math Reference
            out_ref = torch.ops.aten._scaled_dot_product_attention_math(
                query_ref, key_ref, value_ref, dropout_p=dropout_p, is_causal=is_causal,
                scale=scale, dropout_mask=dropout_mask, enable_gqa=enable_gqa)[0]
            # Low Precision Math Reference
            out_lp_ref = torch.ops.aten._scaled_dot_product_attention_math(
                query, key, value, dropout_p=dropout_p, is_causal=is_causal, scale=scale,
                dropout_mask=dropout_mask, enable_gqa=enable_gqa)[0]

        upstream_grad = torch.rand_like(out, requires_grad=False)

        # backward for flash attention on sm86, sm87, and sm89 for headdim >= 193 currently disabled
        if isSM8XDevice and head_dim in range(193, 256):
            self.assertRaises(RuntimeError, lambda: out.backward(upstream_grad))
            return

        grads = torch.autograd.grad(out, (query, key, value), upstream_grad)
        grads_ref_lp = torch.autograd.grad(out_lp_ref, (query, key, value), upstream_grad)
        grads_ref = torch.autograd.grad(out_ref, (query_ref, key_ref, value_ref), upstream_grad)

        check_out_and_grad(
            (out_ref, out_lp_ref, out),
            *zip(grads_ref, grads_ref_lp, grads),
            fudge_factors={
                'out': 1.5,
                'grad_query': 13.0,
                'grad_key': 2.0,
                'grad_value': 1.75,
            }
        )

    @skipIfRocm  # FIXME: "capturing stream has unjoined work"
    @unittest.skipIf(not PLATFORM_SUPPORTS_FLASH_ATTENTION, "Does not support SDPA or pre-SM80 hardware")
    @parametrize("batch_size", [1, 8])
    @parametrize("sequence_legnths", [(512, 512), (256, 512), (128, 1024)])
    @parametrize("head_dim", [32, 64])
    @parametrize("is_causal", [True, False])
    @parametrize("dropout_p", [0.0, 0.22])
    @parametrize("dtype", [torch.float16,])
    @parametrize("fused_kernel", PLATFORM_SPECIFIC_SDPA)
    def test_fused_attention_vs_math_ref_grads_cudagraph(self, device, batch_size: int, sequence_legnths: Tuple[int, int],
                                                         head_dim: int,
                                                         is_causal: bool,
                                                         dropout_p: float,
                                                         dtype: torch.dtype,
                                                         fused_kernel: SDPBackend):
        def _get_mem_eff_drop_mask(batch_size, n_heads, q_len, kv_len, dropout_p, seed, offset, device=device):
            mask = torch.empty((batch_size, n_heads, q_len, kv_len), device=device, dtype=torch.float32)
            rand_uniform = torch._fill_mem_eff_dropout_mask_(mask, dropout_p, seed, offset)
            mask = (rand_uniform > dropout_p).to(torch.float32)
            return mask

        def get_dropout_mask(output, fused_kernel, batch_size, n_heads, q_len, kv_len, dropout_p, device=device):
            if fused_kernel == SDPBackend.EFFICIENT_ATTENTION:
                output_seed, output_offset = output_tuple[2], output_tuple[3]
                output_seed = output_seed.item()
                output_offset = output_offset.item()
                return _get_mem_eff_drop_mask(batch_size, n_heads, q_len, kv_len,
                                              dropout_p, output_seed, output_offset, device=device)
            else:
                # Build dropout_mask
                dbug_mask = output_tuple[-1]
                query_padding_mask = torch.ones(
                    batch_size, seq_len_q, device=device, dtype=torch.bool)
                key_padding_mask = torch.ones(
                    batch_size, seq_len_k, device=device, dtype=torch.bool)

                softmax_mask = self.convert_flash_attn_S_to_softmax(
                    dbug_mask, seq_len_q, seq_len_k, query_padding_mask, key_padding_mask,
                    causal=is_causal)[:, :, :seq_len_q, :seq_len_k]
                dropout_mask = softmax_mask >= 0
                return dropout_mask

        seq_len_q, seq_len_k = sequence_legnths
        if fused_kernel == SDPBackend.FLASH_ATTENTION and is_causal and seq_len_q != seq_len_k:
            self.skipTest("Flash V2 does not accept is_casual when seq_len_q != seq_len_k")

        seed = 42
        n_heads = 4
        query = torch.rand(batch_size, n_heads, seq_len_q, head_dim,
                           device=device, dtype=dtype, requires_grad=True)
        key = torch.rand(batch_size, n_heads, seq_len_k, head_dim, device=device,
                         dtype=dtype, requires_grad=True)
        value = torch.rand(batch_size, n_heads, seq_len_k, head_dim,
                           device=device, dtype=dtype, requires_grad=True)

        fused_op = (torch.ops.aten._scaled_dot_product_efficient_attention
                    if fused_kernel == SDPBackend.EFFICIENT_ATTENTION else torch.ops.aten._scaled_dot_product_flash_attention
                    if fused_kernel == SDPBackend.FLASH_ATTENTION else torch.ops.aten._scaled_dot_product_cudnn_attention)

        higher_precision_dtype = torch.float64 if dtype == torch.float32 else torch.float32
        query_ref, key_ref, value_ref = query_key_value_clones(query, key, value, dtype=higher_precision_dtype)

        # warmup
        s = torch.cuda.Stream()
        s.wait_stream(torch.cuda.current_stream())
        # Set the global seed before capture
        torch.manual_seed(seed)
        kwargs = {"dropout_p": dropout_p, "is_causal": is_causal}
        if fused_kernel == SDPBackend.EFFICIENT_ATTENTION:
            kwargs["compute_log_sumexp"] = True
            kwargs["attn_bias"] = None
        if fused_kernel == SDPBackend.FLASH_ATTENTION:
            kwargs['return_debug_mask'] = dropout_p > 0.0
        if fused_kernel == SDPBackend.CUDNN_ATTENTION:
            kwargs["compute_log_sumexp"] = True
            kwargs["attn_bias"] = None
            if "return_debug_mask" in kwargs:
                kwargs.pop("return_debug_mask")
        with torch.cuda.stream(s):
            # Create real output
            output_tuple = fused_op(query, key, value, **kwargs)

        torch.cuda.current_stream().wait_stream(s)
        out = output_tuple[0]
        upstream_grad = torch.rand_like(out, requires_grad=False)
        s.wait_stream(torch.cuda.current_stream())
        with torch.cuda.stream(s):
            out.backward(upstream_grad)
        for x in (query, key, value):
            x.grad = None
        g = torch.cuda.CUDAGraph()
        # Create real output
        with torch.cuda.graph(g):
            tmp = torch.rand_like(query, device=query.device)  # test non-zero intragraph offset
            # Create real output
            output_tuple = fused_op(query, key, value, **kwargs)
            assert all(not isinstance(o, torch.Tensor) or o.is_cuda for o in output_tuple)
        g.replay()
        out_first = output_tuple[0].clone()
        g.replay()
        out = output_tuple[0]
        if dropout_p == 0.0:
            self.assertEqual(out_first, out, atol=0, rtol=0)
        else:
            # replays produce different results
            self.assertNotEqual(out_first, out)

        with sdpa_kernel(backends=[SDPBackend.MATH]):
            if dropout_p == 0.0:
                # High Precision Math Reference
                out_ref = F.scaled_dot_product_attention(query_ref, key_ref, value_ref,
                                                         dropout_p=dropout_p, is_causal=is_causal)
                # Low Precision Math Reference
                out_lp_ref = F.scaled_dot_product_attention(query, key, value,
                                                            dropout_p=dropout_p, is_causal=is_causal)
            # cuDNN attention doesn't support returning dropout mask
            elif fused_kernel != SDPBackend.CUDNN_ATTENTION:
                # Create the dropout_mask
                dropout_mask = get_dropout_mask(output_tuple, fused_kernel, batch_size,
                                                n_heads, seq_len_q, seq_len_k, dropout_p, device)
                # High Precision Math Reference
                out_ref = torch.ops.aten._scaled_dot_product_attention_math(
                    query_ref, key_ref, value_ref, dropout_p=dropout_p, is_causal=is_causal,
                    dropout_mask=dropout_mask)[0]
                # Low Precision Math Reference
                out_lp_ref = torch.ops.aten._scaled_dot_product_attention_math(
                    query, key, value, dropout_p=dropout_p, is_causal=is_causal,
                    dropout_mask=dropout_mask)[0]

        g1 = torch.cuda.CUDAGraph()
        with torch.cuda.graph(g1):
            grads = torch.autograd.grad(out, (query, key, value), upstream_grad)
        g1.replay()
        if fused_kernel != SDPBackend.CUDNN_ATTENTION or dropout_p == 0.0:
            grads_ref_lp = torch.autograd.grad(out_lp_ref, (query, key, value), upstream_grad)
            grads_ref = torch.autograd.grad(out_ref, (query_ref, key_ref, value_ref), upstream_grad)

            check_out_and_grad(
                (out_ref, out_lp_ref, out),
                *zip(grads_ref, grads_ref_lp, grads),
                fudge_factors={
                    'out': 2.0,
                    'grad_query': 12.0,
                    'grad_key': 2.0,
                    'grad_value': 2.0,
                }
            )


    @skipIfRocm  # Nested Tensor
    @unittest.skipIf(not PLATFORM_SUPPORTS_FUSED_ATTENTION, "Fused SDPA was not built for this system")
    @parametrize("fused_kernel", [SDPBackend.FLASH_ATTENTION, SDPBackend.EFFICIENT_ATTENTION] if
                 PLATFORM_SUPPORTS_FLASH_ATTENTION else [SDPBackend.EFFICIENT_ATTENTION])
    def test_fused_kernels_seq_len_1_inputs(self, device, fused_kernel):
        rand_nested_tensor = partial(rand_sdpa_tensor, type="nested", device=device, dtype=torch.float16)
        batch, num_heads, head_dim = 32, 16, 64
        seq_lens = torch.randint(low=1, high=32, size=(batch,))
        # make sure some seq_lens are 1
        num_ones = 10
        indices = torch.randint(low=0, high=batch, size=(num_ones,))
        seq_lens.scatter_(0, indices, 1)

        shape = SdpaShape(batch, num_heads, seq_lens.tolist(), head_dim)
        query = rand_nested_tensor(shape)
        key = rand_nested_tensor(shape)
        value = rand_nested_tensor(shape)

        query = query.transpose(1, 2)
        key = key.transpose(1, 2)
        value = value.transpose(1, 2)

        with sdpa_kernel(backends=[fused_kernel]):
            actual = torch.nn.functional.scaled_dot_product_attention(
                query, key, value, attn_mask=None, dropout_p=0.0, is_causal=False)
        with sdpa_kernel(backends=[SDPBackend.MATH]):
            math_ref = torch.nn.functional.scaled_dot_product_attention(
                query.contiguous().to(torch.float32),
                key.contiguous().to(torch.float32),
                value.contiguous().to(torch.float32),
                attn_mask=None, dropout_p=0.0, is_causal=False)

        self.assertEqual(actual.contiguous(), math_ref.contiguous().to(torch.float16), atol=1e-3, rtol=1e-2)

    @skipIfRocm  # Nested tensor
    @unittest.skipIf(not PLATFORM_SUPPORTS_FUSED_ATTENTION, "Fused SDPA was not built for this system")
    @parametrize("kernel", [SDPBackend.FLASH_ATTENTION, SDPBackend.EFFICIENT_ATTENTION] if
                 PLATFORM_SUPPORTS_FLASH_ATTENTION else [SDPBackend.EFFICIENT_ATTENTION])
    @parametrize("expand_q_batch", [True, False])
    @parametrize("expand_k_batch", [True, False])
    @parametrize("expand_v_batch", [True, False])
    @parametrize("expand_q_num_heads", [True, False])
    @parametrize("expand_k_num_heads", [True, False])
    @parametrize("expand_v_num_heads", [True, False])
    def test_fused_kernels_nested_broadcasting(
        self,
        device,
        kernel,
        expand_q_batch,
        expand_k_batch,
        expand_v_batch,
        expand_q_num_heads,
        expand_k_num_heads,
        expand_v_num_heads,
    ):
        is_efficient = kernel == SDPBackend.EFFICIENT_ATTENTION
        dtype = torch.float32 if is_efficient else torch.float16
        rand_nested_tensor = partial(rand_sdpa_tensor, type="nested", device=device, dtype=dtype)
        batch, num_heads, head_dim = 32, 8, 64
        head_dim_v = 32 if is_efficient else head_dim
        seq_lens_q = (torch.randint(low=1, high=5, size=(1,)).item()
                      if expand_q_batch
                      else torch.randint(low=1, high=32, size=(batch,)).tolist())
        seq_lens_kv = (torch.randint(low=1, high=5, size=(1,)).item()
                       if (expand_k_batch or expand_v_batch)
                       else torch.randint(low=1, high=32, size=(batch,)).tolist())

        batch_q = 1 if expand_q_batch else batch
        batch_k = 1 if expand_k_batch else batch
        batch_v = 1 if expand_v_batch else batch

        # handle case where all batch_sizes are 1
        batch = max(batch_q, batch_k, batch_v)

        num_heads_q = 1 if expand_q_num_heads else num_heads
        num_heads_k = 1 if expand_k_num_heads else num_heads
        num_heads_v = 1 if expand_v_num_heads else num_heads

        # handle case where all num_heads are 1
        num_heads = max(num_heads_q, num_heads_k, num_heads_v)

        q_shape = SdpaShape(batch_q, num_heads_q, seq_lens_q, head_dim)
        k_shape = SdpaShape(batch_k, num_heads_k, seq_lens_kv, head_dim)
        v_shape = SdpaShape(batch_v, num_heads_v, seq_lens_kv, head_dim_v)

        query = rand_nested_tensor(q_shape)
        key = rand_nested_tensor(k_shape)
        value = rand_nested_tensor(v_shape)

        def _broadcast(t, batch_broadcasted, num_heads_broadcasted):
            if batch_broadcasted and num_heads_broadcasted:
                # (1, seq_len, 1, head_dim) -> (batch, seq_len, num_heads, head_dim)
                result = torch.nested.nested_tensor(
                    [t[0].expand(-1, num_heads, t.size(-1)) for _ in range(batch)], dtype=torch.float32)
            elif batch_broadcasted:
                # (1, seq_len, num_heads, head_dim) -> (batch, seq_len, num_heads, head_dim)
                result = torch.nested.nested_tensor([t[0] for _ in range(batch)], dtype=torch.float32)
            elif num_heads_broadcasted:
                # (batch, seq_len, 1, head_dim) -> (batch, seq_len, num_heads, head_dim)
                result = torch.nested.nested_tensor([x.expand(-1, num_heads, t.size(-1))
                                                    for x in t.unbind()], dtype=torch.float32)
            else:
                result = t.to(torch.float32)
            return result

        query_expanded = _broadcast(query, expand_q_batch, expand_q_num_heads).transpose(1, 2)
        key_expanded = _broadcast(key, expand_k_batch, expand_k_num_heads).transpose(1, 2)
        value_expanded = _broadcast(value, expand_v_batch, expand_v_num_heads).transpose(1, 2)

        query = query.transpose(1, 2)
        key = key.transpose(1, 2)
        value = value.transpose(1, 2)

        with sdpa_kernel(backends=[kernel]):
            actual = torch.nn.functional.scaled_dot_product_attention(
                query, key, value, attn_mask=None, dropout_p=0.0, is_causal=False)
        with sdpa_kernel(backends=[SDPBackend.MATH]):
            math_ref = torch.nn.functional.scaled_dot_product_attention(
                query_expanded.contiguous(), key_expanded.contiguous(), value_expanded.contiguous(),
                attn_mask=None, dropout_p=0.0, is_causal=False)

        self.assertEqual(actual.contiguous(), math_ref.contiguous().to(dtype), atol=1.5e-3, rtol=1e-2)

    @skipIfRocm  # Nested tensor
    @unittest.skipIf(not PLATFORM_SUPPORTS_MEM_EFF_ATTENTION, "Fused SDPA was not built for this system")
    def test_fused_kernels_nested_broadcasting_query_dense(self, device):
        rand_nested_tensor = partial(rand_sdpa_tensor, type="nested", device=device, dtype=torch.float32)
        batch, num_heads, head_dim, head_dim_v = 32, 16, 64, 96
        seq_lens = torch.randint(low=1, high=32, size=(batch,)).tolist()
        q_shape = (1, 1, num_heads, head_dim)
        k_shape = SdpaShape(batch, num_heads, seq_lens, head_dim)
        v_shape = SdpaShape(batch, 1, seq_lens, head_dim_v)

        # create a dense query
        query = torch.randn(q_shape, device=device, dtype=torch.float32)
        key = rand_nested_tensor(k_shape)
        value = rand_nested_tensor(v_shape)

        # (1, 1, num_heads, head_dim) -> (batch, 1, num_heads, head_dim)
        query_expanded = torch.nested.nested_tensor([query.squeeze(0) for _ in range(batch)]).transpose(1, 2)
        # (batch, seq_lens, 1, head_dim) -> (batch, seq_lens, num_heads, head_dim)
        value_expanded = torch.nested.nested_tensor(
            [t.expand(-1, num_heads, head_dim_v) for t in value.unbind()]).transpose(1, 2)

        query = query.transpose(1, 2)
        key = key.transpose(1, 2)
        value = value.transpose(1, 2)

        with sdpa_kernel(backends=[SDPBackend.EFFICIENT_ATTENTION]):
            actual = torch.nn.functional.scaled_dot_product_attention(
                query, key, value, attn_mask=None, dropout_p=0.0, is_causal=False)
        with sdpa_kernel(backends=[SDPBackend.MATH]):
            math_ref = torch.nn.functional.scaled_dot_product_attention(
                query_expanded.contiguous(), key.contiguous(), value_expanded.contiguous(),
                attn_mask=None, dropout_p=0.0, is_causal=False)

        self.assertEqual(actual.contiguous(), math_ref.contiguous(), atol=1e-3, rtol=1e-2)

    @onlyCUDA
    @skipIfRocm  # Nested tensor
    @unittest.skipIf(not PLATFORM_SUPPORTS_FLASH_ATTENTION, "Does not support SDPA or pre-SM80 hardware")
    @parametrize("batch_size", [8, 32])
    @parametrize("max_seq_len_q", [32, 256])
    @parametrize("max_seq_len_kv", [32, 256])
    @parametrize("head_dim", [8, 64])
    @parametrize("dropout_p", [0.0, 0.1])
    @parametrize("dtype", [torch.float16])
    @parametrize("scale", [None, "l1"])
    @parametrize("is_causal", [True, False])
    def test_flash_attention_vs_math_ref_grads_nestedtensor(self, device, batch_size: int, max_seq_len_q: int, max_seq_len_kv: int,
                                                            head_dim: int, dropout_p: float, dtype: torch.dtype,
                                                            scale: str, is_causal: bool):
        if is_causal:
            # TODO we should support this
            self.assertRaisesRegex(RuntimeError, "Nested tensors for query / key are not supported when is_causal=True")
            return
        scale = scale if scale is None else (1 / head_dim)
        n_heads = 4
        seq_lens_q = torch.randint(low=1, high=max_seq_len_q, size=(batch_size,))
        # Set one entry to max length
        seq_lens_q[torch.randint(0, batch_size, size=(1,))] = max_seq_len_q
        seq_lens_kv = torch.randint(low=1, high=max_seq_len_kv, size=(batch_size,))
        seq_lens_kv[torch.randint(0, batch_size, size=(1,))] = max_seq_len_kv

        def rand_nt(sequence_list, num_heads, head_dim):
            tensors = [torch.rand((num_heads, seq_len, head_dim)) for seq_len in sequence_list]
            return torch.nested.nested_tensor(tensors, requires_grad=True, device=device, dtype=dtype)

        query = rand_nt(seq_lens_q, n_heads, head_dim)
        key = rand_nt(seq_lens_kv, n_heads, head_dim)
        value = rand_nt(seq_lens_kv, n_heads, head_dim)

        # Run the math kernel on low precision references
        query_ref_lp = query.clone().detach().requires_grad_(True)
        key_ref_lp = key.clone().detach().requires_grad_(True)
        value_ref_lp = value.clone().detach().requires_grad_(True)

        query_ref = query.clone().detach().to(torch.float32).requires_grad_(True)
        key_ref = key.clone().detach().to(torch.float32).requires_grad_(True)
        value_ref = value.clone().detach().to(torch.float32).requires_grad_(True)

        is_dropout = dropout_p > 0.0

        if not is_dropout:
            with sdpa_kernel(backends=[SDPBackend.FLASH_ATTENTION]):
                out = F.scaled_dot_product_attention(query, key, value, dropout_p=dropout_p, is_causal=is_causal, scale=scale)
            with sdpa_kernel(backends=[SDPBackend.MATH]):
                # High Precision Math Reference
                out_ref = F.scaled_dot_product_attention(
                    query_ref, key_ref, value_ref, is_causal=is_causal, scale=scale)
                # Low Precision Math Reference
                out_lp_ref = F.scaled_dot_product_attention(
                    query_ref_lp, key_ref_lp, value_ref_lp, is_causal=is_causal, scale=scale)
        else:
            # Create real output
            output_tuple = torch.ops.aten._scaled_dot_product_flash_attention(
                query, key, value, dropout_p=dropout_p, is_causal=is_causal,
                scale=scale, return_debug_mask=is_dropout)
            out = output_tuple[0]
            dbug_mask = output_tuple[-1]

            query_padding_mask = torch.arange(max_seq_len_q).unsqueeze(0).expand(
                batch_size, max_seq_len_q
            ) < seq_lens_q.unsqueeze(-1)
            query_padding_mask = query_padding_mask.to("cuda")

            key_padding_mask = torch.arange(max_seq_len_kv).unsqueeze(0).expand(
                batch_size, max_seq_len_kv
            ) < seq_lens_kv.unsqueeze(-1)
            key_padding_mask = key_padding_mask.to("cuda")

            softmax_mask = self.convert_flash_attn_S_to_softmax(
                dbug_mask, max_seq_len_q, max_seq_len_kv, query_padding_mask, key_padding_mask, causal=is_causal)
            dropout_mask = softmax_mask >= 0
            nt_stack = []
            for tensor_component in range(batch_size):
                batch_stack = []
                for head in range(n_heads):
                    batch_stack.append(dropout_mask[tensor_component, head,
                                                    0:seq_lens_q[tensor_component],
                                                    0:seq_lens_kv[tensor_component]].unsqueeze(0))
                nt_stack.append(torch.cat(batch_stack))
            nested_dropout_mask = torch.nested.nested_tensor(nt_stack)
            # High Precision Math Reference
            out_ref = torch.ops.aten._scaled_dot_product_attention_math(
                query_ref, key_ref, value_ref, dropout_p=dropout_p,
                is_causal=is_causal, scale=scale, dropout_mask=nested_dropout_mask)[0]
            # Low Precision Math Reference
            out_lp_ref = torch.ops.aten._scaled_dot_product_attention_math(
                query_ref_lp, key_ref_lp, value_ref_lp, dropout_p=dropout_p, is_causal=is_causal, scale=scale,
                dropout_mask=nested_dropout_mask)[0]

        upstream_grad = out.detach().clone().contiguous()

        out.backward(upstream_grad)
        out_ref.backward(upstream_grad.to(out_ref.dtype))
        out_lp_ref.backward(upstream_grad.to(out_lp_ref.dtype))

        dropout_fudge_factor = 1.0 if dropout_p == 0.0 else 2.0
        check_out_and_grad(
            (out_ref, out_lp_ref, out),
            (query_ref, query_ref_lp, query),
            (key_ref, key_ref_lp, key),
            (value_ref, value_ref_lp, value),
            fudge_factors={
                'out': 1.5 * dropout_fudge_factor,
                'grad_query': 12.0 * dropout_fudge_factor,
                'grad_key': 1.5 * dropout_fudge_factor,
                'grad_value': 2.0 * dropout_fudge_factor,
            }
        )


class TestAttnBias(NNTestCase):

    def run_test(
        self,
        device,
        make_q,
        make_kv,
        attn_bias=None,
        forw_tolerances: Optional[Tolerances] = None,
        grad_tolerances: Optional[Tolerances] = None,
        backend=None,
        causal_variant=None,
    ):
        if backend is not None:
            torch._dynamo.reset()

        query, key, value = make_q(), make_kv(), make_kv()
        query_prototype, key_prototype, value_prototype = query_key_value_clones(query, key, value)

        realized = attn_bias._materialize(device) if attn_bias is not None else None
        pytorch_output = scaled_dot_product_attention(
            query, key, value, attn_mask=realized, dropout_p=0.0, is_causal=False
        )

        sdpa_op = (
            torch.compile(scaled_dot_product_attention, backend=backend)
            if backend is not None
            else scaled_dot_product_attention
        )
        sdpa_output = sdpa_op(
            query_prototype,
            key_prototype,
            value_prototype,
            attn_mask=attn_bias,
            dropout_p=0.0,
            is_causal=False,
            scale=None,
        )

        dOut = torch.randn_like(pytorch_output)
        pytorch_output.backward(dOut)
        sdpa_output.backward(dOut)

        # Use default assert_close tolerances for dtypes
        if forw_tolerances is None:
            forw_tolerances = Tolerances(atol=None, rtol=None)
        if grad_tolerances is None:
            grad_tolerances = Tolerances(atol=None, rtol=None)

        torch.testing.assert_close(pytorch_output, sdpa_output, rtol=forw_tolerances.rtol, atol=forw_tolerances.atol)
        torch.testing.assert_close(query.grad, query_prototype.grad, rtol=grad_tolerances.rtol, atol=grad_tolerances.atol)
        torch.testing.assert_close(key.grad, key_prototype.grad, rtol=grad_tolerances.rtol, atol=grad_tolerances.atol)
        torch.testing.assert_close(value.grad, value_prototype.grad, rtol=grad_tolerances.rtol, atol=grad_tolerances.atol)

    @skipIfRocm  # No support for the second variant for now
    @parametrize("causal_variant", [CausalVariant.UPPER_LEFT, CausalVariant.LOWER_RIGHT])
    @parametrize(
        "shape",
        [(16, 16, 128, 128, 16), (16, 16, 128, 256, 32), (16, 16, 256, 128, 32), (1, 1, 23, 56, 15)],
    )
    def test_causal_variants(self, device, causal_variant: CausalVariant, shape: List[Tuple[int]]):
        make_tensor = partial(
            torch.rand, device=device, dtype=torch.float16, requires_grad=True
        )

        bsz, num_heads, seq_len_q, seq_len_kv, head_dim = shape
        make_q_tensor = partial(make_tensor, SdpaShape(bsz, num_heads, seq_len_q, head_dim))
        make_kv_tensor = partial(make_tensor, SdpaShape(bsz, num_heads, seq_len_kv, head_dim))
        if causal_variant == CausalVariant.LOWER_RIGHT and seq_len_q > seq_len_kv:
            self.skipTest(
                "Lower right causal mask will produce NaNs in the output when seq_len_q > seq_len_kv!"
            )

        forw_tol = Tolerances(1e-3, 1e-3)
        grad_tol = Tolerances(5e-3, 5e-3)

        if causal_variant == CausalVariant.UPPER_LEFT:
            attn_bias = causal_upper_left(seq_len_q, seq_len_kv)
        else:
            attn_bias = causal_lower_right(seq_len_q, seq_len_kv)

        with sdpa_kernel(backends=[SDPBackend.EFFICIENT_ATTENTION,
                                   SDPBackend.FLASH_ATTENTION,
                                   SDPBackend.MATH,
                                   SDPBackend.CUDNN_ATTENTION]):
            self.run_test(device, make_q_tensor, make_kv_tensor, attn_bias, forw_tol, grad_tol, backend=None)

    @skipIfRocm  # CausalVariant
    @parametrize("causal_variant", [CausalVariant.UPPER_LEFT, CausalVariant.LOWER_RIGHT])
    @parametrize(
        "shape",
        [(16, 16, 128, 128, 16), (16, 16, 128, 256, 32), (16, 16, 256, 128, 32), (1, 1, 23, 56, 15)],
    )
    @unittest.skipIf(IS_WINDOWS, "torch.compile is not supported on windows")
    @skipIfTorchDynamo("This function already calls torch.compile.")
    def test_causal_variants_compile(self, device, causal_variant: CausalVariant, shape: List[Tuple[int]]):
        cnts = CompileCounterWithBackend("aot_eager")
        make_tensor = partial(
            torch.rand, device=device, dtype=torch.float16, requires_grad=True
        )

        bsz, num_heads, seq_len_q, seq_len_kv, head_dim = shape
        make_q_tensor = partial(make_tensor, SdpaShape(bsz, num_heads, seq_len_q, head_dim))
        make_kv_tensor = partial(make_tensor, SdpaShape(bsz, num_heads, seq_len_kv, head_dim))
        if causal_variant == CausalVariant.LOWER_RIGHT and seq_len_q > seq_len_kv:
            self.skipTest(
                "Lower right causal mask will produce NaNs in the output when seq_len_q > seq_len_kv!"
            )
        forw_tol = Tolerances(1e-3, 1e-3)
        grad_tol = Tolerances(5e-3, 5e-3)

        if causal_variant == CausalVariant.UPPER_LEFT:
            attn_bias = causal_upper_left(seq_len_q, seq_len_kv)
        else:
            attn_bias = causal_lower_right(seq_len_q, seq_len_kv)

        with sdpa_kernel(backends=[SDPBackend.EFFICIENT_ATTENTION,
                                   SDPBackend.FLASH_ATTENTION,
                                   SDPBackend.MATH,
                                   SDPBackend.CUDNN_ATTENTION]):
            self.run_test(device, make_q_tensor, make_kv_tensor, attn_bias, forw_tol, grad_tol, backend=cnts)
        self.assertEqual(cnts.frame_count, 1, "Compiled graph should have 1 frame!")

    @parametrize("shape", [(16, 16, 128, 128, 16), (16, 16, 128, 256, 32), (16, 16, 256, 128, 32), (1, 1, 23, 56, 15)])
    def test_is_causal_equals_upper_left(self, device, shape: List[Tuple[int]]):
        make_tensor = partial(
            torch.rand, device=device, dtype=torch.float16, requires_grad=True
        )

        bsz, num_heads, seq_len_q, seq_len_kv, head_dim = shape
        make_q_tensor = partial(make_tensor, SdpaShape(bsz, num_heads, seq_len_q, head_dim))
        make_kv_tensor = partial(make_tensor, SdpaShape(bsz, num_heads, seq_len_kv, head_dim))

        forw_tol = Tolerances(1e-3, 1e-3)
        grad_tol = Tolerances(5e-3, 5e-3)

        query = make_q_tensor()
        key = make_kv_tensor()
        value = make_kv_tensor()
        attn_bias = causal_upper_left(seq_len_q, seq_len_kv)

        out_attn_bias = scaled_dot_product_attention(query, key, value, attn_mask=attn_bias, dropout_p=0.0)
        out_is_causal = scaled_dot_product_attention(query, key, value, is_causal=True, dropout_p=0.0)
        torch.testing.assert_close(out_attn_bias, out_is_causal, rtol=forw_tol.rtol, atol=forw_tol.atol)

    def test_is_causal_and_mask_fails(self, device):
        make_tensor = partial(
            torch.rand, device=device, dtype=torch.float16, requires_grad=True
        )
        make_q_tensor = partial(make_tensor, SdpaShape(16, 16, 128, 16))
        make_kv_tensor = partial(make_tensor, SdpaShape(16, 16, 128, 16))

        query = make_q_tensor()
        key = make_kv_tensor()
        value = make_kv_tensor()
        attn_bias = causal_upper_left(128, 128)

        with self.assertRaisesRegex(ValueError, "CausalBias should not be used with causal=True"):
            scaled_dot_product_attention(query, key, value, attn_mask=attn_bias, is_causal=True, dropout_p=0.0)

@unittest.skipIf(TEST_XPU, "XPU does not support cppextension currently")
@unittest.skipIf(IS_FBCODE, "Ninja is required to load C++ extensions and it's not compatible with Buck ")
class TestSDPAPrivateUse1Only(NNTestCase):
    @classmethod
    def setUpClass(cls):
        remove_build_path()
        cls.module = torch.utils.cpp_extension.load(
            name="custom_device_extension",
            sources=[
                "cpp_extensions/open_registration_extension.cpp",
            ],
            extra_include_paths=["cpp_extensions"],
            extra_cflags=["-g"],
            verbose=True,
        )
        # register torch.foo module and foo device to torch
        torch.utils.rename_privateuse1_backend("foo")
        torch.utils.generate_methods_for_privateuse1_backend(for_storage=True)
        torch._register_device_module("foo", generate_faked_module())

    @skipIfTorchDynamo()
    def test_fused_sdp_choice_privateuseone(self):
        batch_size, seq_len, num_heads, head_dim = 4, 256, 2, 128
        make_tensor = partial(torch.rand, device="cpu", dtype=torch.float16)
        shape = SdpaShape(batch_size, num_heads, seq_len, head_dim)
        q_cpu, k_cpu, v_cpu = make_tensor(shape), make_tensor(shape), make_tensor(shape)
        q_privateuse1 = q_cpu.to("foo")
        k_privateuse1 = k_cpu.to("foo")
        v_privateuse1 = v_cpu.to("foo")
        assert torch._fused_sdp_choice(q_privateuse1, k_privateuse1, v_privateuse1) == SDPBackend.OVERRIDEABLE.value

    def test_scaled_dot_product_fused_attention_overrideable(self):
        batch_size, seq_len, num_heads, head_dim = 4, 256, 2, 128
        make_tensor = partial(torch.rand, device="cpu", dtype=torch.float16)
        shape = SdpaShape(batch_size, num_heads, seq_len, head_dim)
        q_cpu, k_cpu, v_cpu = make_tensor(shape), make_tensor(shape), make_tensor(shape)
        q_privateuse1 = q_cpu.to("foo")
        k_privateuse1 = k_cpu.to("foo")
        v_privateuse1 = v_cpu.to("foo")
        actual = torch.nn.functional.scaled_dot_product_attention(
            q_privateuse1, k_privateuse1, v_privateuse1, attn_mask=None, dropout_p=0.0)

    def test_scaled_dot_product_fused_attention_overrideable_backward(self):
        batch_size, seq_len, num_heads, head_dim = 4, 256, 2, 128
        make_tensor = partial(torch.rand, device="cpu", dtype=torch.float16, requires_grad=True)
        shape = (batch_size, num_heads, seq_len, head_dim)
        q_cpu, k_cpu, v_cpu = make_tensor(shape), make_tensor(shape), make_tensor(shape)
        attn_mask = make_tensor((batch_size, num_heads, seq_len, seq_len))
        q_privateuse1 = q_cpu.to("foo")
        k_privateuse1 = k_cpu.to("foo")
        v_privateuse1 = v_cpu.to("foo")
        attn_mask_privateuse1 = attn_mask.to("foo")
        output, logsumexp, cum_seq_q, cum_seq_k, max_q, max_k, philox_seed, philox_offset, debug_attn_mask = \
            torch.ops.aten._scaled_dot_product_fused_attention_overrideable(
                q_privateuse1, k_privateuse1, v_privateuse1, attn_bias=attn_mask_privateuse1)

        rand_upward = torch.rand(shape, device="cpu", dtype=torch.float16, requires_grad=False)
        rand_upward_privateuse1 = rand_upward.to("foo")
        grad_input_mask = [True, True, True, True]
        grad_q, grad_k, grad_v, grad_attn_mask = torch.ops.aten._scaled_dot_product_fused_attention_overrideable_backward(
            rand_upward_privateuse1, q_privateuse1, k_privateuse1, v_privateuse1, attn_mask_privateuse1,
            grad_input_mask, output, logsumexp, cum_seq_q, cum_seq_k, max_q, max_k, dropout_p=0.0,
            is_causal=False, philox_seed=philox_seed, philox_offset=philox_offset)

if NOTEST_CPU:
    device_types = ("cuda", )
else:
    device_types = ("cpu", "cuda")

instantiate_device_type_tests(TestTransformers, globals(), only_for=device_types)
instantiate_device_type_tests(TestSDPAFailureModes, globals(), only_for=device_types)
instantiate_device_type_tests(TestSDPA, globals(), only_for=device_types)
instantiate_device_type_tests(TestSDPACudaOnly, globals(), only_for=("cuda"))
instantiate_device_type_tests(TestAttnBias, globals(), only_for=device_types)

if __name__ == '__main__':
    run_tests()<|MERGE_RESOLUTION|>--- conflicted
+++ resolved
@@ -2111,29 +2111,8 @@
             if dtype in [torch.bfloat16, torch.float16]:
                 math_ref = math_ref.to(dtype)
 
-<<<<<<< HEAD
-            # TODO WE NEED TO UNIFY THESE SEMANTICS
-            # This test the fully masked out rows case
-            self.assertFalse(torch.isnan(math_ref).any())
-            if torch.isnan(actual).any():
-                row_sums = attn_mask.sum(dim=-1)
-                masked_out_rows = (row_sums == 0)
-                if attn_mask.dim() == 2:
-                    masked_out_rows = masked_out_rows[None, None, :].expand(math_ref.shape[:-1])
-
-                # Slice out the fully masked rows from expected and actual
-                math_ref_masked_out = math_ref[masked_out_rows]
-                actual_masked_out = actual[masked_out_rows]
-
-                math_ref_all_zero = (math_ref_masked_out.abs().sum() == 0)
-                actual_all_nan = torch.isnan(actual_masked_out).all()
-                self.assertTrue(math_ref_all_zero)
-                self.assertTrue(actual_all_nan)
-                return
-=======
             self.assertFalse(torch.isnan(math_ref).any())
             self.assertFalse(torch.isnan(actual).any())
->>>>>>> 32242b3d
 
             self.assertEqual(actual, math_ref, atol=tol.atol, rtol=tol.rtol)
 
