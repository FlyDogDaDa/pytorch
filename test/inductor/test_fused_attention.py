--- conflicted
+++ resolved
@@ -6,6 +6,7 @@
 import torch
 import torch._inductor.config
 import torch.utils.checkpoint
+from torch._dynamo.debug_utils import aot_graph_input_parser
 from torch._dynamo.utils import counters
 from torch._inductor.test_case import run_tests, TestCase
 from torch._inductor.utils import run_and_get_code
@@ -131,8 +132,6 @@
                 rtol=rtol,
             )
 
-<<<<<<< HEAD
-=======
     @skipIfRocm
     @torch._inductor.config.patch("freezing", True)
     def _test_sdpa_rewriter_1_freezing(self):
@@ -240,7 +239,6 @@
         # dont compare philox_seed/offset
         torch.testing.assert_close(out_eager[0:2], out_c[0:2])
 
->>>>>>> 00dd4d55
     def _test_pattern_fails_with_reuse(self):
         """
         This test checks that the replacement is not done
@@ -917,6 +915,12 @@
         test_sdpa_rewriter_1_cuda = (
             TestSDPAPatternRewriterTemplate._test_sdpa_rewriter_1
         )
+        test_sdpa_rewriter_1_freezing = (
+            TestSDPAPatternRewriterTemplate._test_sdpa_rewriter_1_freezing
+        )
+        test_insignificant_strides = (
+            TestSDPAPatternRewriterTemplate._test_insignificant_strides
+        )
         test_pattern_fails_with_reuse_cuda = (
             TestSDPAPatternRewriterTemplate._test_pattern_fails_with_reuse
         )
