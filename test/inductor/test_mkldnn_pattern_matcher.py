# Owner(s): ["oncall: cpu inductor"]
import contextlib
import copy
import itertools
import unittest

import torch
import torch.ao.quantization.quantizer.x86_inductor_quantizer as xiq

from torch._dynamo import config as dynamo_config
from torch._dynamo.utils import counters
from torch._export import capture_pre_autograd_graph
from torch._inductor import config
from torch._inductor.test_case import run_tests, TestCase
from torch._inductor.utils import run_and_get_code
from torch.ao.quantization.quantize_pt2e import (
    convert_pt2e,
    prepare_pt2e,
    prepare_qat_pt2e,
)
from torch.ao.quantization.quantizer.x86_inductor_quantizer import X86InductorQuantizer
from torch.nn import functional as F
from torch.testing._internal.common_quantization import (
    skipIfNoDynamoSupport,
    skipIfNoONEDNN,
    skipIfNoONEDNNBF16,
)
from torch.testing._internal.common_utils import IS_LINUX, skipIfRocm, TEST_MKL
from torch.testing._internal.inductor_utils import _check_has_dynamic_shape, HAS_CPU


# The dict value is match_nodes(computation_op+unary_op)

unary_list = {
    torch.nn.ReLU(): 2,
    torch.nn.Sigmoid(): 2,
    torch.nn.Tanh(): 2,
    torch.nn.Hardswish(): 6,
    torch.nn.LeakyReLU(0.1, inplace=False): 4,
    torch.nn.Hardtanh(min_val=-0.5, max_val=4, inplace=False): 3,
    torch.nn.Hardtanh(min_val=-0.5, max_val=float("inf"), inplace=False): 3,
    torch.nn.GELU(approximate="none"): 6,
    torch.nn.GELU(approximate="tanh"): 10,
    torch.nn.ReLU6(): 3,
    torch.nn.SiLU(): 3,
    torch.nn.Hardsigmoid(): 5,
}

non_decomposed_unary_list = [
    torch.nn.ReLU,
    torch.nn.Sigmoid,
    torch.nn.Tanh,
]

# The dict value is (match_count, match_nodes, inplace)
binary_list = {
    lambda x, y: torch.add(x, y): (1, 2, False),  # call_function
    lambda x, y: torch.add(y, x): (1, 2, False),  # call_function
    lambda x, y: x.add(y): (1, 2, False),  # call_method
    lambda x, y: x.add_(y): (1, 2, True),  # call_method
    lambda x, y: torch.sub(x, y): (1, 2, False),  # call_function
    lambda x, y: x.sub(y): (1, 2, False),  # call_method
    lambda x, y: x.sub_(y): (1, 2, True),  # call_method
}

quantization_add_fn_list = [
    lambda x, y: torch.add(x, y),
    lambda x, y: x.add(y),
]

quantization_inplace_add_fn_list = [
    lambda x, y: x.add_(y),
]


def get_default_quantizer(is_qat, is_dynamic):
    quantizer = X86InductorQuantizer()
    quantizer.set_global(
        xiq.get_default_x86_inductor_quantization_config(
            is_qat=is_qat, is_dynamic=is_dynamic
        )
    )
    return quantizer


@config.patch({"freezing": True})
class TestPatternMatcherBase(TestCase):
    def _check_unary_is_decomposed(self, unary_fn):
        return not any(
            isinstance(unary_fn, fn)
            for fn in [torch.nn.ReLU, torch.nn.Sigmoid, torch.nn.Tanh]
        )

    def _clone_inputs(self, inputs):
        def clone(x):
            if not isinstance(x, torch.Tensor):
                return x
            return x.clone()

        return tuple(clone(x) for x in inputs)

    def _generate_qdq_quantized_model(
        self, mod, inputs, is_qat=False, is_dynamic=False, quantizer=None
    ):
        maybe_no_grad = contextlib.nullcontext() if is_qat else torch.no_grad()
        with maybe_no_grad:
            export_model = capture_pre_autograd_graph(
                mod,
                inputs,
            )
            quantizer = (
                quantizer if quantizer else get_default_quantizer(is_qat, is_dynamic)
            )
            prepare_model = (
                prepare_qat_pt2e(export_model, quantizer)
                if is_qat
                else prepare_pt2e(export_model, quantizer)
            )
            prepare_model(*inputs)
            convert_model = convert_pt2e(prepare_model)
            torch.ao.quantization.move_exported_model_to_eval(convert_model)
            return convert_model

    def _test_common(
        self,
        mod,
        inputs,
        matcher_count=None,
        matcher_nodes=None,
        atol=1e-5,
        rtol=1.3e-6,
        check_autocast=torch.float32,
        check_quantization=False,
        is_qat=False,
        matcher_check_fn=None,
        dtype=None,
        is_dynamic=False,
        quantizer=None,
    ):
        counters.clear()
        torch._dynamo.reset()
        assert matcher_check_fn is not None or (
            matcher_count is not None and matcher_nodes is not None
        )
        if (
            check_autocast == torch.bfloat16
            and torch.ops.mkldnn._is_mkldnn_bf16_supported()
        ):
            maybe_autocast = torch.cpu.amp.autocast(dtype=torch.bfloat16)
            atol, rtol = 1e-2, 1e-2
        elif (
            check_autocast == torch.float16
            and torch.ops.mkldnn._is_mkldnn_fp16_supported()
        ):
            maybe_autocast = torch.cpu.amp.autocast(dtype=torch.float16)
            atol, rtol = 1e-2, 1e-2
        else:
            assert check_autocast == torch.float32
            maybe_autocast = contextlib.nullcontext()

        if check_quantization:
            convert_model = self._generate_qdq_quantized_model(
                mod, inputs, is_qat, is_dynamic, quantizer
            )
            with torch.no_grad(), maybe_autocast:
                _ = torch.compile(convert_model)(*inputs)
                if matcher_count is not None:
                    self.assertEqual(
                        counters["inductor"]["pattern_matcher_count"], matcher_count
                    )
                if matcher_nodes is not None:
                    self.assertEqual(
                        counters["inductor"]["pattern_matcher_nodes"],
                        matcher_nodes,
                    )
                if matcher_check_fn is not None:
                    matcher_check_fn()
        else:
            with torch.no_grad(), maybe_autocast:
                clone_inputs = self._clone_inputs(inputs)
                expected = mod(*inputs)
                actual = torch.compile(mod)(*clone_inputs)
                torch.testing.assert_close(actual, expected, atol=atol, rtol=rtol)
                if matcher_count is not None:
                    self.assertEqual(
                        counters["inductor"]["pattern_matcher_count"], matcher_count
                    )
                if matcher_nodes is not None:
                    self.assertEqual(
                        counters["inductor"]["pattern_matcher_nodes"],
                        matcher_nodes,
                    )
                if matcher_check_fn is not None:
                    matcher_check_fn()

    def _test_code_common(
        self,
        mod,
        inputs,
        include_ops,
        exclude_ops,
        atol=1e-5,
        rtol=1.3e-6,
        check_quantization=False,
        check_dynamic=None,
    ):
        with torch.no_grad():
            clone_inputs = self._clone_inputs(inputs)
            if check_quantization:
                mod = self._generate_qdq_quantized_model(mod, inputs)
            expected = mod(*inputs)
            actual, (source_code,) = run_and_get_code(
                torch.compile(mod, fullgraph=True, dynamic=check_dynamic),
                *clone_inputs,
            )
            for op in include_ops:
                self.assertIn(op, source_code)
            for op in exclude_ops:
                self.assertNotIn(op, source_code)
            if check_dynamic is not None:
                _check_has_dynamic_shape(self, source_code)
            if not check_quantization:
                # Skip due to reduce range setting for Quantization on preCI system.
                torch.testing.assert_close(actual, expected, atol=atol, rtol=rtol)


class TestPatternMatcher(TestPatternMatcherBase):
    def _test_conv_unary_cpu_base(self, dim=4):
        assert dim == 4 or dim == 5

        class M(torch.nn.Module):
            def __init__(
                self,
                unary_fn,
                **kwargs,
            ):
                super().__init__()
                if dim == 4:
                    self.conv = torch.nn.Conv2d(3, 16, kernel_size=3, stride=1)
                else:
                    self.conv = torch.nn.Conv3d(3, 16, kernel_size=3, stride=1)
                self.unary_fn = unary_fn

            def forward(self, x):
                x = self.conv(x)
                return self.unary_fn(x)

        dtypes = [
            torch.float,
        ]
        if torch.ops.mkldnn._is_mkldnn_bf16_supported():
            dtypes.append(torch.bfloat16)
        if torch.ops.mkldnn._is_mkldnn_fp16_supported():
            dtypes.append(torch.float16)
        cl_format = torch.channels_last if dim == 4 else torch.channels_last_3d
        options = itertools.product(
            unary_list.keys(),
            [torch.contiguous_format, cl_format],
            dtypes,
        )

        for (
            unary_fn,
            memory_format,
            dtype,
        ) in options:
            if dim == 4:
                x_shape = (1, 3, 56, 56)
            else:
                x_shape = (1, 3, 20, 56, 56)
            mod = M(unary_fn).to(memory_format=memory_format).eval()

            v = (
                torch.randn(x_shape, dtype=torch.float32)
                .add(1)
                .to(memory_format=memory_format)
            )
            # Add 1 for weight packing pass.
            match_nodes = unary_list[unary_fn] + 1
            if dtype in (
                torch.float16,
                torch.bfloat16,
            ) and self._check_unary_is_decomposed(unary_fn):
                # Has extra dtype conversion nodes for autocast.
                match_nodes += 2
            self._test_common(mod, (v,), 2, match_nodes, check_autocast=dtype)

    def test_conv2d_unary_cpu(self):
        self._test_conv_unary_cpu_base(dim=4)

    def test_conv3d_unary_cpu(self):
        self._test_conv_unary_cpu_base(dim=5)

    def test_linear_unary(self):
        class M(torch.nn.Module):
            def __init__(
                self,
                unary_fn,
                in_features,
                out_features,
                bias,
                **kwargs,
            ):
                super().__init__()
                self.linear = torch.nn.Linear(
                    in_features,
                    out_features,
                    bias,
                    **kwargs,
                )
                self.unary_fn = unary_fn

            def forward(self, x):
                x = self.linear(x)
                return self.unary_fn(x)

        dtypes = []
        if torch.ops.mkldnn._is_mkldnn_bf16_supported():
            dtypes.append(torch.bfloat16)
        if torch.ops.mkldnn._is_mkldnn_fp16_supported():
            dtypes.append(torch.float16)
        options = itertools.product(unary_list, [True, False], dtypes)
        for unary_fn, bias, dtype in options:
            mod = M(unary_fn, 10, 30, bias=bias).eval()
            # only fuse for linear when the dtype is bf16
            mod = mod
            v = torch.randn(2, 10)
            # packing pass + unary fusion.
            matcher_count = 2
            # Add 1 for weight packing pass.
            matcher_nodes = unary_list[unary_fn] + 1
            if self._check_unary_is_decomposed(unary_fn):
                # Has extra dtype conversion nodes for autocast.
                matcher_nodes += 2
            self._test_common(
                mod, (v,), matcher_count, matcher_nodes, check_autocast=dtype
            )

    @unittest.skipIf(not TEST_MKL, "Test requires MKL")
    def test_linear_fp32(self):
        class M(torch.nn.Module):
            def __init__(self, bias):
                super().__init__()
                self.linear = torch.nn.Linear(10, 30, bias)

            def forward(self, x):
                return self.linear(x)

        for bias in [True, False]:
            mod = M(bias=bias).eval()
            v = torch.randn(2, 10)
            # packing pass.
            matcher_count = 1
            matcher_nodes = 1
            self._test_common(mod, (v,), matcher_count, matcher_nodes)

    def test_conv_transpose2d_unary(self):
        class M(torch.nn.Module):
            def __init__(
                self,
                unary_fn,
                **kwargs,
            ):
                super().__init__()
                self.conv_transpose2d = torch.nn.ConvTranspose2d(
                    3, 16, 3, stride=2, padding=1
                )
                self.unary_fn = unary_fn

            def forward(self, x):
                x = self.conv_transpose2d(x)
                return self.unary_fn(x)

        dtypes = [
            torch.float,
        ]
        if torch.ops.mkldnn._is_mkldnn_bf16_supported():
            dtypes.append(torch.bfloat16)
        if torch.ops.mkldnn._is_mkldnn_fp16_supported():
            dtypes.append(torch.float16)

        options = itertools.product(
            unary_list,
            [torch.contiguous_format, torch.channels_last],
            dtypes,
        )

        for unary_fn, memory_format, dtype in options:
            x_shape = (1, 3, 28, 28)
            mod = M(unary_fn).eval()

            v = torch.randn(x_shape, dtype=torch.float32).to(
                memory_format=memory_format
            )
            # Add 1 for weight packing pass.
            match_nodes = unary_list[unary_fn] + 1
            if dtype in (
                torch.float16,
                torch.bfloat16,
            ) and self._check_unary_is_decomposed(unary_fn):
                # Has extra dtype conversion nodes for autocast.
                match_nodes += 2
            self._test_common(mod, (v,), 2, match_nodes, check_autocast=dtype)

    def _test_conv_binary_base(self, dim=4):
        assert dim == 4 or dim == 5

        class M(torch.nn.Module):
            def __init__(
                self,
                binary_fn,
                has_relu,
                **kwargs,
            ):
                super().__init__()
                if dim == 4:
                    self.conv1 = torch.nn.Conv2d(3, 16, kernel_size=3, stride=1)
                    self.conv2 = torch.nn.Conv2d(3, 16, kernel_size=3, stride=1)
                else:
                    self.conv1 = torch.nn.Conv3d(3, 16, kernel_size=3, stride=1)
                    self.conv2 = torch.nn.Conv3d(3, 16, kernel_size=3, stride=1)
                self.binary_fn = binary_fn
                self.has_relu = has_relu

            def forward(self, x):
                x1 = self.conv1(x)
                x2 = self.conv2(x)
                if has_relu:
                    return self.binary_fn(x1, x2).relu()
                else:
                    return self.binary_fn(x1, x2)

        cl_format = torch.channels_last if dim == 4 else torch.channels_last_3d
        test_memory_format = [torch.contiguous_format, cl_format]
        options = itertools.product(
            binary_list,
            [True, False],
            test_memory_format,
        )

        for (
            binary_fn,
            has_relu,
            memory_format,
        ) in options:
            if dim == 4:
                x_shape = (1, 3, 56, 56)
            else:
                x_shape = (1, 3, 20, 56, 56)
            mod = M(binary_fn, has_relu).eval()
            v = (
                torch.randn(x_shape, dtype=torch.float32, requires_grad=True)
                .add(1)
                .to(memory_format=memory_format)
            )
            match_count = binary_list[binary_fn][0] + 2
            match_nodes = binary_list[binary_fn][1]
            if has_relu:
                match_nodes += 1
            self._test_common(mod, (v,), match_count, match_nodes + 2)

    def test_conv2d_binary(self):
        self._test_conv_binary_base(dim=4)

    def test_conv3d_binary(self):
        self._test_conv_binary_base(dim=5)

    def test_linear_binary(self):
        class M(torch.nn.Module):
            def __init__(self, binary_fn, in_channels, out_channels, bias, **kwargs):
                super().__init__()
                self.linear = torch.nn.Linear(
                    in_channels, out_channels, bias=bias, **kwargs
                )
                self.binary_fn = binary_fn

            def forward(self, x, y):
                x = self.linear(x)
                x = self.binary_fn(x, y.clone())
                return x

        dtypes = []
        if torch.ops.mkldnn._is_mkldnn_bf16_supported():
            dtypes.append(torch.bfloat16)
        if torch.ops.mkldnn._is_mkldnn_fp16_supported():
            dtypes.append(torch.float16)
        options = itertools.product(
            binary_list, [[2, 3, 10], [2, 10]], [True, False], dtypes
        )
        out_feature = 30
        for binary_fn, input_shape, bias, dtype in options:
            torch._dynamo.reset()
            # addmm(mm) + (linear+add)
            match_count = 2
            match_nodes = 3
            if len(input_shape) == 3:
                is_inplace = binary_list[binary_fn][2]
                # view + linear + view(joint_graph+freeze pass)
                match_count = match_count + 5 if is_inplace else match_count + 3
                match_nodes = match_nodes + 7 if is_inplace else match_nodes + 5
            mod = M(binary_fn, input_shape[-1], out_feature, bias).to(dtype).eval()
            v = torch.randn(input_shape).to(dtype)
            other = torch.randn(input_shape[:-1] + [out_feature]).to(dtype)
            mod_c = torch.compile(mod)
            out, code = run_and_get_code(mod_c, v, other)
            self.assertEqual(out, mod(v, other), rtol=1e-2, atol=1e-2)
            # TODO - assert fusions work code

    def test_multi_linear_share_same_input(self):
        # llama pattern.
        class M(torch.nn.Module):
            def __init__(
                self,
            ):
                super().__init__()
                self.w1 = torch.nn.Linear(16, 16, bias=False)
                self.w2 = torch.nn.Linear(16, 16, bias=False)

            def forward(self, x):
                return F.silu(self.w1(x)) * F.relu(self.w2(x))

        dtypes = []
        if torch.ops.mkldnn._is_mkldnn_bf16_supported():
            dtypes.append(torch.bfloat16)
        if torch.ops.mkldnn._is_mkldnn_fp16_supported():
            dtypes.append(torch.float16)
        for dtype in dtypes:
            mod = M().to(dtype).eval()
            v = torch.randn(2, 4, 16).to(dtype)
            # 1. view(match_count=4, match_nodes=4).
            # 2. mm to packed linear(match_count=2, match_nodes=2).
            # 3. view+linear+view to linear(match_count=2, match_nodes=6).
            # 4. linear+silu fusion(match_count=1, match_nodes=5)
            # 5. linear+relu fusion(match_count=1, match_nodes=2)

            match_count = 10
            match_nodes = 19
            self._test_common(mod, (v,), match_count, match_nodes, rtol=1e-2, atol=1e-2)

    def _qconv2d_cpu_test_helper(self, int8_mixed_bf16=False):
        class M(torch.nn.Module):
            def __init__(
                self,
                **kwargs,
            ):
                super().__init__()
                self.conv = torch.nn.Conv2d(3, 128, kernel_size=3, stride=1)
                self.conv2 = torch.nn.Conv2d(128, 128, kernel_size=3, stride=1)

            def forward(self, x):
                return self.conv2(self.conv(x))

        mod = M().eval()
        v = torch.randn((1, 3, 8, 8), dtype=torch.float32, requires_grad=False).add(1)

        def matcher_check_fn():
            # 1. Dequant-Conv2D pattern matched in QConv2D weight prepack * 1
            #    int8_mixed_fp32: [dequant_node, dequantize_per_channel, clone, convolution]
            #    int8_mixed_bf16: [dequant_node, optional(convert_element_type_4),
            #     dequantize_per_channel, optional(convert_element_type_3), clone, convolution]
            self.assertEqual(
                counters["inductor"]["qconv2d_weight_prepack_matcher_count"], 2
            )
            self.assertEqual(
                counters["inductor"]["qconv2d_weight_prepack_matcher_nodes"],
                12 if int8_mixed_bf16 else 8,
            )

        self._test_common(
            mod,
            (v,),
            check_quantization=True,
            check_autocast=torch.bfloat16 if int8_mixed_bf16 else torch.float,
            matcher_check_fn=matcher_check_fn,
        )

    @skipIfNoDynamoSupport
    @skipIfNoONEDNN
    @skipIfRocm
    def test_qconv2d_cpu(self):
        r"""
        This testcase will quantize a single Conv2d module.
        """
        self._qconv2d_cpu_test_helper()

    @skipIfNoDynamoSupport
    @skipIfNoONEDNNBF16
    @skipIfNoONEDNN
    @skipIfRocm
    def test_qconv2d_int8_mixed_bf16(self):
        r"""
        This testcase will quantize a single Conv2d module with int8_mixed_bf16 quantization.
        """
        self._qconv2d_cpu_test_helper(int8_mixed_bf16=True)

    def _qconv2d_unary_cpu_test_helper(
        self,
        int8_mixed_bf16=False,
        unary_op=torch.nn.ReLU(),
        qconv2d_unary_matcher_nodes=None,
    ):
        class M(torch.nn.Module):
            def __init__(
                self,
                **kwargs,
            ):
                super().__init__()
                self.conv = torch.nn.Conv2d(3, 128, kernel_size=3, stride=1)
                self.unary_fn = copy.deepcopy(unary_op)
                self.conv2 = torch.nn.Conv2d(128, 128, kernel_size=3, stride=1)
                self.unary_fn2 = copy.deepcopy(unary_op)

            def forward(self, x):
                tmp = self.unary_fn(self.conv(x))
                return self.unary_fn2(self.conv2(tmp))

        mod = M().eval()
        v = torch.randn((1, 3, 8, 8), dtype=torch.float32, requires_grad=False).add(1)

        def matcher_check_fn():
            # 1. Dequant-Conv2D pattern matched in quantization weight prepack * 2
            self.assertEqual(
                counters["inductor"]["qconv2d_weight_prepack_matcher_count"], 2
            )
            # 2. QConv2D Unary fusion in post-grad fusion pass * 2
            self.assertEqual(counters["inductor"]["qconv2d_unary_matcher_count"], 2)
            if qconv2d_unary_matcher_nodes:
                self.assertEqual(
                    counters["inductor"]["qconv2d_unary_matcher_nodes"],
                    qconv2d_unary_matcher_nodes,
                )

        self._test_common(
            mod,
            (v,),
            check_quantization=True,
            check_autocast=torch.bfloat16 if int8_mixed_bf16 else torch.float,
            matcher_check_fn=matcher_check_fn,
        )

    @skipIfNoDynamoSupport
    @skipIfNoONEDNN
    @skipIfRocm
    def test_qconv2d_relu_cpu(self):
        r"""
        This testcase will quantize Conv2d->ReLU pattern.
        """
        self._qconv2d_unary_cpu_test_helper()

    @skipIfNoDynamoSupport
    @skipIfNoONEDNNBF16
    @skipIfNoONEDNN
    @skipIfRocm
    def test_qconv2d_relu_int8_mixed_bf16(self):
        r"""
        This testcase will quantize Conv2d->ReLU pattern with int8_mixed_bf16 quantization.
        """
        self._qconv2d_unary_cpu_test_helper(int8_mixed_bf16=True)

    @skipIfNoDynamoSupport
    @skipIfNoONEDNN
    @skipIfRocm
    def test_qconv2d_relu6_cpu(self):
        r"""
        This testcase will quantize Conv2d->ReLU6 pattern.
        """
        self._qconv2d_unary_cpu_test_helper(unary_op=torch.nn.ReLU6())

    @skipIfNoDynamoSupport
    @skipIfNoONEDNN
    @skipIfRocm
    def test_qconv2d_hardtanh_cpu(self):
        r"""
        This testcase will quantize Conv2d->Hardtanh pattern.
        """
        self._qconv2d_unary_cpu_test_helper(unary_op=torch.nn.Hardtanh())

    @skipIfNoDynamoSupport
    @skipIfNoONEDNNBF16
    @skipIfNoONEDNN
    @skipIfRocm
    def test_qconv2d_hardtanh_int8_mixed_bf16_cpu(self):
        r"""
        This testcase will quantize Conv2d->Hardtanh pattern.
        Match.nodes:
            [qconv2d_pointwise_default, convert_element_type, clamp_min, clamp_max, convert_element_type, quantize_per_tensor]
            [qconv2d_pointwise_default, convert_element_type, clamp_min, clamp_max, convert_element_type]
        """
        self._qconv2d_unary_cpu_test_helper(
            unary_op=torch.nn.Hardtanh(),
            int8_mixed_bf16=True,
            qconv2d_unary_matcher_nodes=11,
        )

    @skipIfNoDynamoSupport
    @skipIfNoONEDNN
    @skipIfRocm
    def test_qconv2d_hardswish_cpu(self):
        r"""
        This testcase will quantize Conv2d->Hardswish pattern.
        """
        self._qconv2d_unary_cpu_test_helper(unary_op=torch.nn.Hardswish())

    @skipIfNoDynamoSupport
    @skipIfNoONEDNNBF16
    @skipIfNoONEDNN
    @skipIfRocm
    def test_qconv2d_hardswish_int8_mixed_bf16_cpu(self):
        r"""
        This testcase will quantize Conv2d->Hardswish pattern.
        Match.nodes:
            [qconv2d_pointwise_default, convert_element_type, add, clamp_min,
             clamp_max, mul, div, convert_element_type, quantize_per_tensor]
            [qconv2d_pointwise_default, convert_element_type, add, clamp_min, clamp_max, mul, div, convert_element_type]
        """
        self._qconv2d_unary_cpu_test_helper(
            unary_op=torch.nn.Hardswish(),
            int8_mixed_bf16=True,
            qconv2d_unary_matcher_nodes=17,
        )

    @skipIfNoDynamoSupport
    @skipIfNoONEDNN
    @skipIfRocm
    def test_qconv2d_silu_cpu(self):
        r"""
        This testcase will quantize Conv2d->SiLU pattern.
        """
        self._qconv2d_unary_cpu_test_helper(unary_op=torch.nn.SiLU())

    @skipIfNoDynamoSupport
    @skipIfNoONEDNNBF16
    @skipIfNoONEDNN
    @skipIfRocm
    def test_qconv2d_silu_int8_mixed_bf16_cpu(self):
        r"""
        This testcase will quantize Conv2d->SiLU pattern.
        Match.nodes:
            [qconv2d_pointwise_default, convert_element_type, sigmoid, mul,
             convert_element_type, quantize_per_tensor]
            [qconv2d_pointwise_default, convert_element_type, sigmoid, mul, convert_element_type]
        """
        self._qconv2d_unary_cpu_test_helper(
            unary_op=torch.nn.SiLU(),
            int8_mixed_bf16=True,
            qconv2d_unary_matcher_nodes=11,
        )

    def _qconv2d_add_cpu_test_helper(self, use_relu=False, int8_mixed_bf16=False):
        r"""
        This testcase will quantize a Conv2d->Add pattern as:
                 X
               /   \
        Conv1(X)   Conv2(X)
               \   /
                Add
                 |
           Optional(relu)
                 |
                 Y
        """

        class M(torch.nn.Module):
            def __init__(
                self,
                add_fn,
                use_relu,
                **kwargs,
            ):
                super().__init__()
                self.conv1 = torch.nn.Conv2d(3, 6, kernel_size=3, stride=1)
                self.conv2 = torch.nn.Conv2d(3, 6, kernel_size=3, stride=1)
                self.add_fn = add_fn
                self.relu = torch.nn.ReLU()
                self.conv3 = torch.nn.Conv2d(6, 6, kernel_size=3, stride=1)
                self.conv4 = torch.nn.Conv2d(6, 6, kernel_size=3, stride=1)
                self.add_fn2 = add_fn
                self.relu2 = torch.nn.ReLU()
                self.use_relu = use_relu

            def forward(self, x):
                x1 = self.conv1(x)
                x2 = self.conv2(x)
                tmp = self.add_fn(x1, x2)
                if self.use_relu:
                    tmp = self.relu(tmp)
                tmp1 = self.conv3(tmp)
                tmp2 = self.conv4(tmp)
                res = self.add_fn2(tmp1, tmp2)
                if self.use_relu:
                    res = self.relu2(res)
                return res

        for add_fn in quantization_add_fn_list + quantization_inplace_add_fn_list:
            mod = M(add_fn, use_relu).eval()
            v = torch.randn((1, 3, 8, 8), dtype=torch.float32, requires_grad=False).add(
                1
            )

            def matcher_check_fn():
                # 1. Dequant-Conv2D pattern matched in quantization weight prepack * 4
                self.assertEqual(
                    counters["inductor"]["qconv2d_weight_prepack_matcher_count"], 4
                )
                # 2. Qconv2d Binary Unary fusion in post-grad fusion pass * 2
                self.assertEqual(
                    counters["inductor"]["qconv2d_binary_matcher_count"], 2
                )

            self._test_common(
                mod,
                (v,),
                check_quantization=True,
                check_autocast=torch.bfloat16 if int8_mixed_bf16 else torch.float,
                matcher_check_fn=matcher_check_fn,
            )

    @skipIfNoDynamoSupport
    @skipIfNoONEDNN
    @skipIfRocm
    def test_qconv2d_add_cpu(self):
        self._qconv2d_add_cpu_test_helper()

    @skipIfNoDynamoSupport
    @skipIfNoONEDNNBF16
    @skipIfNoONEDNN
    @skipIfRocm
    def test_qconv2d_add_int8_mixed_bf16(self):
        self._qconv2d_add_cpu_test_helper(int8_mixed_bf16=True)

    @skipIfNoDynamoSupport
    @skipIfNoONEDNN
    @skipIfRocm
    def test_qconv2d_add_relu_cpu(self):
        self._qconv2d_add_cpu_test_helper(use_relu=True)

    @skipIfNoDynamoSupport
    @skipIfNoONEDNNBF16
    @skipIfNoONEDNN
    @skipIfRocm
    def test_qconv2d_add_relu_int8_mixed_bf16(self):
        self._qconv2d_add_cpu_test_helper(use_relu=True, int8_mixed_bf16=True)

    @skipIfNoDynamoSupport
    @skipIfNoONEDNN
    @skipIfRocm
    def test_qconv2d_add_broadcast_shapes_cpu(self):
        r"""
        This testcase will quantize Conv2d->add pattern using broadcast shape inputs.
        Conv2d->Add fusion will fail for the broadcast shape inputs case.
        """

        class M(torch.nn.Module):
            def __init__(self, use_bias):
                super().__init__()
                self.conv = torch.nn.Conv2d(32, 32, kernel_size=3, stride=1)

            def forward(self, x1, x2):
                return torch.add(self.conv(x1), x2)

        bias_list = [True, False]
        for bias in bias_list:
            mod = M(bias).eval()
            x1 = torch.randn((2, 32, 9, 9))
            x2 = torch.randn((2, 32, 1, 1))

            def matcher_check_fn():
                # 1. Dequant-Conv2D pattern matched in quantization weight prepack * 1
                self.assertEqual(
                    counters["inductor"]["qconv2d_weight_prepack_matcher_count"], 1
                )
                # 2. Qconv2d Binary Unary fusion in post-grad fusion pass * 0
                self.assertEqual(
                    counters["inductor"]["qconv2d_binary_matcher_count"], 0
                )

            self._test_common(
                mod,
                (x1, x2),
                check_quantization=True,
                matcher_check_fn=matcher_check_fn,
            )

    @skipIfNoDynamoSupport
    @skipIfNoONEDNN
    @skipIfRocm
    def test_qconv2d_add_2(self):
        r"""
        This testcase prevents this pattern be matched as a conv_binary fusion by mistake.
                Conv(X)  3
                    \   /
                     Add
        We see this pattern in Mobilenet v3 large which add is decomposed from torch.nn.Hardswish or torch.nn.Hardsigmoid.
        """

        class M(torch.nn.Module):
            def __init__(
                self,
                post_op,
            ):
                super().__init__()
                self.conv = torch.nn.Conv2d(3, 6, kernel_size=3, stride=1)
                self.post_op = post_op

            def forward(self, x):
                return self.post_op(self.conv(x))

        for post_op in [
            torch.nn.Hardswish(inplace=True),
            torch.nn.Hardsigmoid(inplace=True),
        ]:
            mod = M(post_op).eval()
            v = torch.randn((1, 3, 8, 8), dtype=torch.float32, requires_grad=False).add(
                1
            )

            def matcher_check_fn():
                # Shouldn't hit conv binary fusion
                self.assertEqual(
                    counters["inductor"]["qconv2d_binary_matcher_count"], 0
                )

            self._test_common(
                mod,
                (v,),
                check_quantization=True,
                matcher_check_fn=matcher_check_fn,
            )

    @skipIfNoDynamoSupport
    @skipIfNoONEDNN
    @skipIfRocm
    def test_qconv2d_add_3(self):
        r"""
        This testcase will test below model:
             x
           /   \
        conv1  maxpool
          \    /   \
           add    conv2
            \     /
              cat
        Based on default recipe of x86InductorQuantizer, we will see this pattern after convert:
        qconv1    maxpool
         \           |
          \         q1
           \       /   \
            \     dq1  qconv2
             \   /
              add
               |
               q2
        Since q1 has 2 users and qconv2 is not ancestor node of qconv1, we shouldn't fuse:
                int8
                 /
        qconv1 dq1
           \   /
            add
             |
             q2
             |
            int8
        Instead we can match and fuse this pattern into qconv_binary:
        qconv1  fp32
            \   /
             add
              |
             fp32
        """

        class M(torch.nn.Module):
            def __init__(
                self,
            ):
                super().__init__()
                self.conv1 = torch.nn.Conv2d(3, 3, kernel_size=3, stride=1)
                self.conv2 = torch.nn.Conv2d(3, 3, kernel_size=1, stride=1)
                self.maxpool = torch.nn.MaxPool2d(
                    kernel_size=3, stride=1, padding=0, dilation=1
                )

            def forward(self, x):
                tmp1 = self.conv1(x)
                tmp2 = self.maxpool(x)
                add = torch.add(tmp1, tmp2)
                tmp3 = self.conv2(tmp2)
                return torch.cat((add, tmp3), dim=1)

        mod = M().eval()
        v = torch.randn((1, 3, 8, 8), dtype=torch.float32, requires_grad=False).add(1)

        def matcher_check_fn():
            self.assertEqual(counters["inductor"]["qconv2d_binary_matcher_count"], 1)
            # The matched qconv binary pattern should have 2 nodes [qconv, add]
            # instead of 11 which has dequant in binary input and output quant
            self.assertEqual(counters["inductor"]["qconv2d_binary_matcher_nodes"], 2)

        self._test_common(
            mod,
            (v,),
            check_quantization=True,
            matcher_check_fn=matcher_check_fn,
        )

    @skipIfNoDynamoSupport
    @skipIfNoONEDNN
    @skipIfRocm
    def test_qat_qconv2d(self):
        r"""
        This testcase will quantize a single Conv2d module with qat flow.
        """

        class M(torch.nn.Module):
            def __init__(
                self,
                **kwargs,
            ):
                super().__init__()
                self.conv = torch.nn.Conv2d(3, 128, kernel_size=3, stride=1)
                self.bn = torch.nn.BatchNorm2d(128)

            def forward(self, x):
                return self.bn(self.conv(x))

        mod = M().train()
        v = torch.randn((1, 3, 8, 8), dtype=torch.float32, requires_grad=True).add(1)

        def matcher_check_fn():
            # 1. Dequant-conv pattern matched in quantization weight prepack * 1
            #    [dequantize_per_tensor, dequantize_per_channel, clone, convolution]
            self.assertEqual(
                counters["inductor"]["qconv2d_weight_prepack_matcher_count"], 1
            )
            self.assertEqual(
                counters["inductor"]["qconv2d_weight_prepack_matcher_nodes"], 4
            )
            # 2. QConv2D Unary fusion in post-grad fusion pass * 1
            #    [qconv2d_pointwise_default, quantize_per_tensor]
            self.assertEqual(counters["inductor"]["qconv2d_unary_matcher_count"], 1)
            self.assertEqual(counters["inductor"]["qconv2d_unary_matcher_nodes"], 2)

        self._test_common(
            mod,
            (v,),
            check_quantization=True,
            is_qat=True,
            matcher_check_fn=matcher_check_fn,
        )

    def _qat_qconv2d_unary_cpu_test_helper(
        self,
        unary_op=torch.nn.ReLU(),
    ):
        class M(torch.nn.Module):
            def __init__(
                self,
                **kwargs,
            ):
                super().__init__()
                self.conv = torch.nn.Conv2d(3, 3, kernel_size=3, stride=1)
                self.unary_fn = copy.deepcopy(unary_op)
                self.bn = torch.nn.BatchNorm2d(3)
                self.conv2 = torch.nn.Conv2d(3, 3, kernel_size=3, stride=1)
                self.unary_fn2 = copy.deepcopy(unary_op)
                self.bn2 = torch.nn.BatchNorm2d(3)

            def forward(self, x):
                tmp = self.unary_fn(self.bn(self.conv(x)))
                return self.unary_fn2(self.bn2(self.conv2(tmp)))

        mod = M()
        v = torch.randn((1, 3, 8, 8), dtype=torch.float32, requires_grad=True).add(1)

        def matcher_check_fn():
            # 1. Dequant-conv pattern matched in quantization weight prepack * 1
            #    [convert_element_type_1, sub, mul_1, dequantize_per_channel, clone, convolution]
            self.assertEqual(
                counters["inductor"]["qconv2d_weight_prepack_matcher_count"], 2
            )
            # 2. QConv2D Unary fusion in post-grad fusion pass * 1
            #    [qconv2d_pointwise_default, relu, div_1, round_2, add_1, clamp_min_1, clamp_max_1, convert_element_type_2]
            self.assertEqual(counters["inductor"]["qconv2d_unary_matcher_count"], 2)

        self._test_common(
            mod,
            (v,),
            check_quantization=True,
            is_qat=True,
            matcher_check_fn=matcher_check_fn,
        )

    @skipIfNoDynamoSupport
    @skipIfNoONEDNN
    @skipIfRocm
    def test_qat_qconv2d_relu(self):
        r"""
        This testcase will quantize Conv2d->ReLU pattern with qat flow.
        """

        self._qat_qconv2d_unary_cpu_test_helper()

    @skipIfNoDynamoSupport
    @skipIfNoONEDNN
    @skipIfRocm
    def test_qat_qconv2d_relu6(self):
        r"""
        This testcase will quantize Conv2d->ReLU6 pattern with qat flow.
        """
        self._qat_qconv2d_unary_cpu_test_helper(unary_op=torch.nn.ReLU6())

    @skipIfNoDynamoSupport
    @skipIfNoONEDNN
    @skipIfRocm
    def test_qat_qconv2d_hardtanh(self):
        r"""
        This testcase will quantize Conv2d->Hardtanh pattern with qat flow.
        """
        self._qat_qconv2d_unary_cpu_test_helper(unary_op=torch.nn.Hardtanh())

    @skipIfNoDynamoSupport
    @skipIfNoONEDNN
    @skipIfRocm
    def test_qat_qconv2d_silu(self):
        r"""
        This testcase will quantize Conv2d->SiLU pattern with qat flow.
        """
        self._qat_qconv2d_unary_cpu_test_helper(unary_op=torch.nn.SiLU())

    @skipIfNoDynamoSupport
    @skipIfNoONEDNN
    @skipIfRocm
    def test_qat_qconv2d_hardswish(self):
        r"""
        This testcase will quantize Conv2d->Hardswish pattern with qat flow.
        """
        self._qat_qconv2d_unary_cpu_test_helper(unary_op=torch.nn.Hardswish())

    @skipIfNoDynamoSupport
    @skipIfNoONEDNN
    @skipIfRocm
    def test_qat_qconv2d_add(self):
        r"""
        This testcase will quantize a Conv2d->Add pattern as:
                 X
               /   \
        Conv1(X)   Conv2(X)
               \   /
                Add
                 |
                 Y
        """

        class M(torch.nn.Module):
            def __init__(
                self,
                **kwargs,
            ):
                super().__init__()
                self.conv1 = torch.nn.Conv2d(3, 6, kernel_size=3, stride=1)
                self.bn1 = torch.nn.BatchNorm2d(6)
                self.conv2 = torch.nn.Conv2d(3, 6, kernel_size=3, stride=1)
                self.bn2 = torch.nn.BatchNorm2d(6)

            def forward(self, x):
                x1 = self.bn1(self.conv1(x))
                x2 = self.bn2(self.conv2(x))
                return x1 + x2

        mod = M().train()
        v = torch.randn((1, 3, 8, 8), dtype=torch.float32, requires_grad=True).add(1)

        def matcher_check_fn():
            # 1. Dequant-conv pattern matched in quantization weight prepack * 2
            #    [dequantize_per_tensor, dequantize_per_channel, clone, convolution]
            self.assertEqual(
                counters["inductor"]["qconv2d_weight_prepack_matcher_count"], 2
            )
            self.assertEqual(
                counters["inductor"]["qconv2d_weight_prepack_matcher_nodes"], 8
            )
            # 2. Qconv2d Binary fusion in post-grad fusion pass * 1
            #    [qconv2d_pointwise_default_1, dequantize_per_tensor, add_3, quantize_per_tensor]
            self.assertEqual(counters["inductor"]["qconv2d_binary_matcher_count"], 1)
            self.assertEqual(counters["inductor"]["qconv2d_binary_matcher_nodes"], 4)

        self._test_common(
            mod,
            (v,),
            check_quantization=True,
            is_qat=True,
            matcher_check_fn=matcher_check_fn,
        )

    @skipIfNoDynamoSupport
    @skipIfNoONEDNN
    @skipIfRocm
    def test_qat_qconv2d_add_relu(self):
        r"""
        This testcase will quantize a Conv2d->Add->ReLU pattern as:
                 X
               /   \
        Conv1(X)   Conv2(X)
               \   /
                Add
                 |
                ReLU
                 |
                 Y
        """

        class M(torch.nn.Module):
            def __init__(
                self,
                **kwargs,
            ):
                super().__init__()
                self.conv1 = torch.nn.Conv2d(3, 6, kernel_size=3, stride=1)
                self.bn1 = torch.nn.BatchNorm2d(6)
                self.conv2 = torch.nn.Conv2d(3, 6, kernel_size=3, stride=1)
                self.bn2 = torch.nn.BatchNorm2d(6)
                self.relu = torch.nn.ReLU()

            def forward(self, x):
                x1 = self.bn1(self.conv1(x))
                x2 = self.bn2(self.conv2(x))
                return self.relu(x1 + x2)

        mod = M().train()
        v = torch.randn((1, 3, 8, 8), dtype=torch.float32, requires_grad=True).add(1)

        def matcher_check_fn():
            # 1. Dequant-conv pattern matched in quantization weight prepack * 2
            #    [dequantize_per_tensor, dequantize_per_channel, clone, convolution]
            self.assertEqual(
                counters["inductor"]["qconv2d_weight_prepack_matcher_count"], 2
            )
            self.assertEqual(
                counters["inductor"]["qconv2d_weight_prepack_matcher_nodes"], 8
            )
            # 2. Qconv2d Binary fusion in post-grad fusion pass * 1
            #    [qconv2d_pointwise_default_1, dequantize_per_tensor, add_3, relu, quantize_per_tensor]
            self.assertEqual(counters["inductor"]["qconv2d_binary_matcher_count"], 1)
            self.assertEqual(counters["inductor"]["qconv2d_binary_matcher_nodes"], 5)

        self._test_common(
            mod,
            (v,),
            check_quantization=True,
            is_qat=True,
            matcher_check_fn=matcher_check_fn,
        )

    @skipIfNoDynamoSupport
    @skipIfNoONEDNN
    @skipIfRocm
    def test_qconv2d_dequant_promotion_cpu(self):
        r"""
        This testcase tests if dequant node before conv2d is promoted correctly:
                 X
                 |
              Conv1(X)
               /   \
        Conv2(X)   Conv3(X)
               \   /
                Add
                 |
                 Y
        """

        class M(torch.nn.Module):
            def __init__(
                self,
                **kwargs,
            ):
                super().__init__()
                self.conv1 = torch.nn.Conv2d(3, 6, kernel_size=3, stride=1)
                self.conv2 = torch.nn.Conv2d(6, 6, kernel_size=3, stride=1)
                self.conv3 = torch.nn.Conv2d(6, 6, kernel_size=3, stride=1)

            def forward(self, x):
                temp = self.conv1(x)
                temp = self.conv2(temp) + self.conv3(temp)
                return temp

        mod = M().eval()
        v = torch.randn((1, 3, 8, 8), dtype=torch.float32, requires_grad=False).add(1)

        def matcher_check_fn():
            # 1. Dequant pattern matcher for dequant promotion * 1
            #    [dequantize_per_tensor]
            self.assertEqual(counters["inductor"]["dequant_promotion_matcher_count"], 1)
            self.assertEqual(counters["inductor"]["dequant_promotion_matcher_nodes"], 1)
            # 2. Dequant-conv pattern matched in quantization weight prepack * 3
            #    [dequantize_per_tensor, dequantize_per_channel, clone, convolution]
            self.assertEqual(
                counters["inductor"]["qconv2d_weight_prepack_matcher_count"], 3
            )
            self.assertEqual(
                counters["inductor"]["qconv2d_weight_prepack_matcher_nodes"], 12
            )
            # 3. Qconv2d Binary fusion in post-grad fusion pass * 1
            #    [qconv2d_pointwise_default_1, add_3]
            self.assertEqual(counters["inductor"]["qconv2d_binary_matcher_count"], 1)
            self.assertEqual(counters["inductor"]["qconv2d_binary_matcher_nodes"], 2)

        self._test_common(
            mod,
            (v,),
            check_quantization=True,
            matcher_check_fn=matcher_check_fn,
        )

    def _qlinear_cpu_test_helper(
        self,
        inputs,
        int8_mixed_bf16=False,
        do_permute=False,
        matcher_check_fn=None,
        bias=True,
        is_dynamic=False,
        is_qat=False,
    ):
        class M(torch.nn.Module):
            def __init__(self, use_bias, do_permute=False):
                super().__init__()
                self.linear = torch.nn.Linear(4, 3, use_bias)
                self.linear2 = torch.nn.Linear(3, 4, use_bias)
                self.do_permute = do_permute

            def forward(self, x):
                if self.do_permute:
                    x = torch.reshape(torch.permute(x, (0, 2, 3, 1)), (2, 12, 4))
                return self.linear2(self.linear(x))

        mod = M(bias, do_permute=do_permute).eval()

        def _default_matcher_check_fn():
            self.assertEqual(
                counters["inductor"]["qlinear_weight_prepack_matcher_count"], 2
            )

        self._test_common(
            mod,
            inputs,
            check_autocast=torch.bfloat16 if int8_mixed_bf16 else torch.float,
            check_quantization=True,
            matcher_check_fn=matcher_check_fn
            if matcher_check_fn is not None
            else _default_matcher_check_fn,
            is_qat=is_qat,
            is_dynamic=is_dynamic,
        )

    @skipIfNoDynamoSupport
    @skipIfNoONEDNN
    @skipIfRocm
    def test_qlinear_cpu(self):
        r"""
        This testcase will quantize a single Linear Moduel.
        """
        for bias in [True, False]:
            self._qlinear_cpu_test_helper((torch.randn((2, 4)),), bias=bias)

    @skipIfNoDynamoSupport
    @skipIfNoONEDNN
    @skipIfRocm
    def test_dynamic_qlinear_cpu(self):
        r"""
        This testcase will quantize a single Linear Moduel.
        """
        for bias in [True, False]:
            self._qlinear_cpu_test_helper(
                (torch.randn((2, 4)),), bias=bias, is_dynamic=True
            )

    @skipIfNoDynamoSupport
    @skipIfNoONEDNN
    @skipIfRocm
    def test_dynamic_qlinear_qat_cpu(self):
        r"""
        This testcase will quantize a single Linear Moduel.
        """
        for bias in [True, False]:
            self._qlinear_cpu_test_helper(
                (torch.randn((2, 4)),), bias=bias, is_dynamic=True, is_qat=True
            )

    @skipIfNoDynamoSupport
    @skipIfNoONEDNN
    @skipIfRocm
    def test_dynamic_qlinear_input_dim_exceeds_2(self):
        r"""
        This testcase will quantize a single Linear Moduel.
        """
        for bias in [True, False]:
            self._qlinear_cpu_test_helper(
                (torch.randn((2, 3, 4)),), bias=bias, is_dynamic=True
            )

    @skipIfNoDynamoSupport
    @skipIfNoONEDNNBF16
    @skipIfNoONEDNN
    @skipIfRocm
    def test_qlinear_int8_mixed_bf16(self):
        r"""
        This testcase will quantize a single Linear Moduel with int8_mixed_bf16 quantization.
        """
        for bias in [True, False]:
            self._qlinear_cpu_test_helper(
                (torch.randn((2, 4)),), int8_mixed_bf16=True, bias=bias
            )

    @skipIfNoDynamoSupport
    @skipIfNoONEDNN
    @skipIfRocm
    def test_qlinear_input_dim_exceeds_2(self):
        r"""
        This testcase will quantize a single Linear Moduel.
        """
        for bias in [True, False]:
            self._qlinear_cpu_test_helper((torch.randn((2, 3, 4)),), bias=bias)

    @skipIfNoDynamoSupport
    @skipIfNoONEDNNBF16
    @skipIfNoONEDNN
    @skipIfRocm
    def test_qlinear_int8_mixed_bf16_input_dim_exceeds_2(self):
        r"""
        This testcase will quantize a single Linear Moduel with int8_mixed_bf16 quantization.
        """
        for bias in [True, False]:
            self._qlinear_cpu_test_helper(
                (torch.randn((2, 3, 4)),), int8_mixed_bf16=True, bias=bias
            )

    @skipIfNoDynamoSupport
    @skipIfNoONEDNN
    @skipIfRocm
    def test_qlinear_input_dim_exceeds_2_and_not_contiguous(self):
        r"""
        This testcase will quantize a single Linear Module.
        * Input dim exceeds 2
        * Input not contiguous
        """
        for bias in [True, False]:

            def matcher_check_fn():
                self.assertEqual(
                    counters["inductor"]["qlinear_weight_prepack_matcher_count"], 2
                )
                self.assertEqual(
                    counters["inductor"]["qlinear_weight_prepack_matcher_nodes"],
                    13 if bias else 12,
                )

            self._qlinear_cpu_test_helper(
                (torch.randn((2, 4, 3, 4)),),
                do_permute=True,
                matcher_check_fn=matcher_check_fn,
                bias=bias,
            )

    @skipIfNoDynamoSupport
    @skipIfNoONEDNNBF16
    @skipIfNoONEDNN
    @skipIfRocm
    def test_qlinear_int8_mixed_bf16_input_dim_exceeds_2_and_not_contiguous(self):
        r"""
        This testcase will quantize a single Linear Module for int8_bf16.
        * Input dim exceeds 2
        * Input not contiguous
        """
        for bias in [True, False]:

            def matcher_check_fn():
                self.assertEqual(
                    counters["inductor"]["qlinear_weight_prepack_matcher_count"], 2
                )
                self.assertEqual(
                    counters["inductor"]["qlinear_weight_prepack_matcher_nodes"],
                    17 if bias else 16,
                )

            self._qlinear_cpu_test_helper(
                (torch.randn((2, 4, 3, 4)),),
                int8_mixed_bf16=True,
                do_permute=True,
                matcher_check_fn=matcher_check_fn,
                bias=bias,
            )

    def _qlinear_unary_cpu_test_helper(
        self, inputs, unary_op=torch.nn.ReLU(), int8_mixed_bf16=False
    ):
        class M(torch.nn.Module):
            def __init__(self, use_bias):
                super().__init__()
                self.linear = torch.nn.Linear(4, 4, use_bias)
                self.unary_fn = copy.deepcopy(unary_op)
                self.linear2 = torch.nn.Linear(4, 4, use_bias)
                self.unary_fn2 = copy.deepcopy(unary_op)

            def forward(self, x):
                tmp = self.unary_fn(self.linear(x))
                return self.unary_fn2(self.linear2(tmp))

        bias_list = [True, False]
        for bias in bias_list:
            mod = M(bias).eval()

            def matcher_check_fn():
                # 1. dequant-linear pattern matched in quantization weight prepack
                self.assertEqual(
                    counters["inductor"]["qlinear_weight_prepack_matcher_count"], 2
                )
                # 2. QLinear Unary fusion in post-grad fusion pass
                self.assertEqual(counters["inductor"]["qlinear_unary_matcher_count"], 2)

            self._test_common(
                mod,
                inputs,
                check_autocast=torch.bfloat16 if int8_mixed_bf16 else torch.float,
                check_quantization=True,
                matcher_check_fn=matcher_check_fn,
            )

    @skipIfNoDynamoSupport
    @skipIfNoONEDNN
    @skipIfRocm
    def test_qlinear_relu_cpu(self):
        r"""
        This testcase will quantize a Linear->ReLU pattern.
        """
        self._qlinear_unary_cpu_test_helper((torch.randn((2, 4)),))

    @skipIfNoDynamoSupport
    @skipIfNoONEDNNBF16
    @skipIfNoONEDNN
    @skipIfRocm
    def test_qlinear_relu_int8_mixed_bf16(self):
        r"""
        This testcase will quantize a Linear->ReLU pattern with int8_mixed_bf16 quantization.
        """
        self._qlinear_unary_cpu_test_helper(
            (torch.randn((2, 4)),), int8_mixed_bf16=True
        )

    @skipIfNoDynamoSupport
    @skipIfNoONEDNN
    @skipIfRocm
    def test_qlinear_relu_input_dim_exceeds_2(self):
        r"""
        This testcase will quantize a Linear->ReLU pattern.
        """
        self._qlinear_unary_cpu_test_helper((torch.randn((2, 3, 4)),))

    @skipIfNoDynamoSupport
    @skipIfNoONEDNNBF16
    @skipIfNoONEDNN
    @skipIfRocm
    def test_qlinear_relu_int8_mixed_bf16_input_dim_exceeds_2(self):
        r"""
        This testcase will quantize a Linear->ReLU pattern with int8_mixed_bf16 quantization.
        """
        self._qlinear_unary_cpu_test_helper(
            (torch.randn((2, 3, 4)),), int8_mixed_bf16=True
        )

    @skipIfNoDynamoSupport
    @skipIfNoONEDNN
    @skipIfRocm
    def test_qlinear_gelu_cpu(self):
        r"""
        This testcase will quantize a Linear->GELU pattern.
        """
        for gelu in [torch.nn.GELU("none"), torch.nn.GELU("tanh")]:
            self._qlinear_unary_cpu_test_helper((torch.randn((2, 4)),), gelu)

    @skipIfNoDynamoSupport
    @skipIfNoONEDNNBF16
    @skipIfNoONEDNN
    @skipIfRocm
    def test_qlinear_gelu_int8_mixed_bf16(self):
        r"""
        This testcase will quantize a Linear->GELU pattern with int8_mixed_bf16 quantization.
        """
        for gelu in [torch.nn.GELU("none"), torch.nn.GELU("tanh")]:
            self._qlinear_unary_cpu_test_helper(
                (torch.randn((2, 4)),), gelu, int8_mixed_bf16=True
            )

    def _qlinear_add_cpu_test_helper(self, use_relu=False, int8_mixed_bf16=False):
        r"""
        This testcase will quantize two consecutive Linear->Add(->relu) patterns as:
                 X
               /   \
        linear(X)   linear(X)
               \   /
                Add
                 |
           Optional(relu)
               /   \
        linear(X)   linear(X)
               \   /
                Add
                 |
           Optional(relu)
                 |
                 Y
        """

        def fake_quant(x):
            # to produce a float32 result as extra input
            qlib = torch.ops.quantized_decomposed
            x = qlib.quantize_per_tensor.default(x, 0.0166785, 42, 0, 255, torch.uint8)
            x = qlib.dequantize_per_tensor.default(
                x, 0.0166785, 42, 0, 255, torch.uint8
            )
            return x

        class M(torch.nn.Module):
            def __init__(
                self,
                add_fn,
                use_relu,
                fake_quant_before_extra_input,
            ):
                super().__init__()
                self.linear1 = torch.nn.Linear(4, 4)
                self.linear2 = torch.nn.Linear(4, 4)
                self.add_fn = add_fn
                self.relu = torch.nn.ReLU()
                self.linear3 = torch.nn.Linear(4, 4)
                self.linear4 = torch.nn.Linear(4, 4)
                self.add_fn2 = add_fn
                self.relu2 = torch.nn.ReLU()
                self.use_relu = use_relu
                self.fake_quant_before_extra_input = fake_quant_before_extra_input

            def forward(self, x):
                x1 = self.linear1(x)
                x2 = self.linear2(x)
                if self.fake_quant_before_extra_input:
                    x2 = fake_quant(x2)
                tmp = self.add_fn(x1, x2)
                if self.use_relu:
                    tmp = self.relu(tmp)
                tmp1 = self.linear3(tmp)
                tmp2 = self.linear4(tmp)
                if self.fake_quant_before_extra_input:
                    tmp2 = fake_quant(tmp2)
                res = self.add_fn2(tmp1, tmp2)
                if self.use_relu:
                    res = self.relu2(res)
                return res

        add_fn_list = [
            lambda x, y: x + y,
            lambda x, y: y + x,
            lambda x, y: x.add_(y),
            lambda x, y: y.add_(x),
        ]
        fake_quant_x2_list = [False, True] if int8_mixed_bf16 else [False]
        cases = itertools.product(add_fn_list, fake_quant_x2_list)
        for add_fn, fq_x2 in cases:
            mod = M(add_fn, use_relu, fq_x2).eval()
            v = torch.randn((4, 4), dtype=torch.float32, requires_grad=False).add(1)

            def matcher_check_fn():
                # 1. Dequant-linear pattern matched in quantization weight prepack * 4
                self.assertEqual(
                    counters["inductor"]["qlinear_weight_prepack_matcher_count"], 4
                )
                # pattern = [dequant_per_tensor, (convert_dtype), dequant_per_channel, (convert_dtype), permute, addmm]
                nodes_per_match = 6 if int8_mixed_bf16 else 4
                self.assertEqual(
                    counters["inductor"]["qlinear_weight_prepack_matcher_nodes"],
                    4 * nodes_per_match,
                )
                # 2. Qlinear Binary Unary fusion in post-grad fusion pass * 2
                self.assertEqual(
                    counters["inductor"]["qlinear_binary_matcher_count"], 2
                )
                # Two linear-binary patterns are matched
<<<<<<< HEAD
                # For static quantization
                # - matched pattern1 = [qlinear, add, (convert dtype), (relu), (convert dtype), [quant patten]]
                # - matched pattern2 = [qlinear, add, (convert dtype), (relu)]
                # For dynamic quantization
                # - matched pattern1 = [qlinear, add, (relu)]
                # - matched pattern2 = [qlinear, add, (convert dtype), (relu)]
                # len(quant pattern) = 6
                # If add_fn is x.add_(y), x is bf16 and y is fp32, there is a to_bf16 node after binary
                # - int8_mixed_bf16 with relu
                #   - If fq_x2=True and add_fn != x.add_(y), there is no convert dtype node
                #   - If fq_x2=True and add_fn == x.add_(y), there are 2 convert nodes: after binary and before quant
                # - int8_mixed_bf16 without relu
                #   - If fq_x2=True, convert_before_quant = 0
                #   - If fq_x2=False, convert_before_quant = 1 before quant
                if use_relu:
                    convert_before_quant = (
                        0 if fq_x2 and add_fn != add_fn_list[2] else int8_mixed_bf16
                    )
                    to_bf16_after_binary = 2 * (add_fn == add_fn_list[2] and fq_x2)
                else:
                    convert_before_quant = int8_mixed_bf16 and not fq_x2
                    to_bf16_after_binary = (add_fn == add_fn_list[2] and fq_x2) * (
                        2 if is_dynamic else 1
                    )
                self.assertEqual(
                    counters["inductor"]["qlinear_binary_matcher_nodes"],
                    4 + 2 * use_relu + to_bf16_after_binary
                    if is_dynamic
                    else 10
                    + 2 * use_relu
                    + to_bf16_after_binary
                    + convert_before_quant,
=======
                # matched patter1 = [qlinear, add, (convert dtype), (relu), quantize_per_tensor]
                # matched patter2 = [qlinear, add, (convert dtype), (relu)]
                # If add_fn is x.add_(y), x is bf16 and y is fp32, there is a to_bf16 node after binary
                to_bf16_after_binary = 2 * (add_fn == add_fn_list[2] and fq_x2)
                self.assertEqual(
                    counters["inductor"]["qlinear_binary_matcher_nodes"],
                    5 + 2 * use_relu + to_bf16_after_binary,
>>>>>>> 464b89c9
                )

            is_qat_list = [False, True]
            is_dynamic_list = [False, True]
            cases = itertools.product(is_qat_list, is_dynamic_list)
            for is_qat, is_dynamic in cases:
                self._test_common(
                    mod,
                    (v,),
                    check_quantization=True,
                    check_autocast=torch.bfloat16 if int8_mixed_bf16 else torch.float,
                    matcher_check_fn=matcher_check_fn,
                    is_qat=is_qat,
                    is_dynamic=is_dynamic,
                )

    @skipIfNoDynamoSupport
    @skipIfNoONEDNN
    @skipIfRocm
    def test_qlinear_add_cpu(self):
        self._qlinear_add_cpu_test_helper()

    @skipIfNoDynamoSupport
    @skipIfNoONEDNNBF16
    @skipIfNoONEDNN
    @skipIfRocm
    def test_qlinear_add_int8_mixed_bf16(self):
        self._qlinear_add_cpu_test_helper(int8_mixed_bf16=True)

    @skipIfNoDynamoSupport
    @skipIfNoONEDNN
    @skipIfRocm
    def test_qlinear_add_relu_cpu(self):
        self._qlinear_add_cpu_test_helper(use_relu=True)

    @skipIfNoDynamoSupport
    @skipIfNoONEDNNBF16
    @skipIfNoONEDNN
    @skipIfRocm
    def test_qlinear_add_relu_int8_mixed_bf16(self):
        self._qlinear_add_cpu_test_helper(use_relu=True, int8_mixed_bf16=True)

    def _qlinear_dequant_promotion_cpu_test_helper(
        self,
        inputs,
        int8_mixed_bf16=False,
        is_dynamic=False,
        matcher_check_fn=None,
    ):
        class M(torch.nn.Module):
            def __init__(
                self,
                **kwargs,
            ):
                super().__init__()
                self.linear1 = torch.nn.Linear(4, 4)
                self.linear2 = torch.nn.Linear(4, 4)
                self.linear3 = torch.nn.Linear(4, 4)

            def forward(self, x):
                temp = self.linear1(x)
                temp = self.linear2(temp) + self.linear3(temp)
                return temp

        mod = M().eval()

        def default_matcher_check_fn():
            # 1. Dequant pattern matcher for dequant promotion * 1
            self.assertEqual(counters["inductor"]["dequant_promotion_matcher_count"], 1)
            # 2. dequant-linear pattern matched in quantization weight prepack * 3
            self.assertEqual(
                counters["inductor"]["qlinear_weight_prepack_matcher_count"], 3
            )
            # 3. QLinear Unary fusion in post-grad fusion pass * 1
            self.assertEqual(counters["inductor"]["qlinear_unary_matcher_count"], 1)

        self._test_common(
            mod,
            inputs,
            check_autocast=torch.bfloat16 if int8_mixed_bf16 else torch.float,
            check_quantization=True,
            matcher_check_fn=matcher_check_fn
            if matcher_check_fn is not None
            else default_matcher_check_fn,
            is_dynamic=is_dynamic,
        )

    @skipIfNoDynamoSupport
    @skipIfNoONEDNN
    @skipIfRocm
    def test_qlinear_dequant_promotion_cpu(self):
        r"""
        This testcase test if dequant node before linear is promoted correctly:
                  X
                  |
               Linear1(X)
                /   \
        Linear2(X)   Linear3(X)
                \   /
                 Add
                  |
                  Y
        """
        self._qlinear_dequant_promotion_cpu_test_helper((torch.randn((2, 4)),))

    @skipIfNoDynamoSupport
    @skipIfNoONEDNNBF16
    @skipIfNoONEDNN
    @skipIfRocm
    def test_qlinear_dequant_promotion_int8_mixed_bf16(self):
        r"""
        Test with int8_mixed_bf16 quantization.
        This testcase test if dequant node before linear is promoted correctly:
                  X
                  |
               Linear1(X)
                /   \
        Linear2(X)   Linear3(X)
                \   /
                 Add
                  |
                  Y
        """
        self._qlinear_dequant_promotion_cpu_test_helper(
            (torch.randn((2, 4)),), int8_mixed_bf16=True
        )

    @skipIfNoDynamoSupport
    @skipIfNoONEDNN
    @skipIfRocm
    def test_qlinear_dequant_promotion_cpu_input_dim_exceeds_2(self):
        r"""
        This testcase test if dequant node before linear is promoted correctly:
                  X
                  |
               Linear1(X)
                /   \
        Linear2(X)   Linear3(X)
                \   /
                 Add
                  |
                  Y
        """
        self._qlinear_dequant_promotion_cpu_test_helper((torch.randn((2, 3, 4)),))

    @skipIfNoDynamoSupport
    @skipIfNoONEDNNBF16
    @skipIfNoONEDNN
    @skipIfRocm
    def test_qlinear_dequant_promotion_int8_mixed_bf16_input_dim_exceeds_2(self):
        r"""
        Test with int8_mixed_bf16 quantization.
        This testcase test if dequant node before linear is promoted correctly:
                  X
                  |
               Linear1(X)
                /   \
        Linear2(X)   Linear3(X)
                \   /
                 Add
                  |
                  Y
        """
        self._qlinear_dequant_promotion_cpu_test_helper(
            (torch.randn((2, 3, 4)),), int8_mixed_bf16=True
        )

    @skipIfNoDynamoSupport
    @skipIfNoONEDNN
    @skipIfRocm
    def test_qlinear_dequant_promotion_dynamic_cpu(self):
        r"""
        This testcase test if dequant node before linear is promoted correctly:
                  X
                  |
               Linear1(X)
                /   \
        Linear2(X)   Linear3(X)
                \   /
                 Add
                  |
                  Y
        """

        def matcher_check_fn():
            # 1. Dequant pattern matcher for dequant promotion * 1
            self.assertEqual(counters["inductor"]["dequant_promotion_matcher_count"], 1)
            # 2. dequant-linear pattern matched in quantization weight prepack * 3
            self.assertEqual(
                counters["inductor"]["qlinear_weight_prepack_matcher_count"], 3
            )

        self._qlinear_dequant_promotion_cpu_test_helper(
            (torch.randn((2, 4)),),
            matcher_check_fn=matcher_check_fn,
            is_dynamic=True,
        )

    @skipIfNoDynamoSupport
    @skipIfNoONEDNN
    @skipIfRocm
    def test_qlinear_mul_cpu(self):
        r"""
        This testcase will quantize a Linear->Mul pattern.
        """

        class M(torch.nn.Module):
            def __init__(self, use_bias):
                super().__init__()
                self.linear = torch.nn.Linear(4, 5, use_bias)

            def forward(self, x1, x2):
                return torch.mul(self.linear(x1), x2)

        bias_list = [True, False]
        for bias in bias_list:
            mod = M(bias).eval()
            x1 = torch.randn((2, 4))
            x2 = torch.randn((2, 5))

            def matcher_check_fn():
                self.assertEqual(
                    counters["inductor"]["qlinear_weight_prepack_matcher_count"], 1
                )

            self._test_common(
                mod,
                (x1, x2),
                check_quantization=True,
                matcher_check_fn=matcher_check_fn,
            )

    @skipIfNoDynamoSupport
    @skipIfRocm
    def test_qmaxpool2d(self):
        r"""
        This testcase will quantize Conv2d->ReLU->MaxPool2d pattern.
        """

        class M(torch.nn.Module):
            def __init__(
                self,
                kwargs,
            ):
                super().__init__()
                self.conv = torch.nn.Conv2d(
                    3, 64, 7, bias=True, stride=2, padding=3, dilation=1
                )
                self.relu = torch.nn.ReLU()
                self.maxpool = torch.nn.MaxPool2d(3, **kwargs)

            def forward(self, x):
                return self.maxpool(self.relu(self.conv(x)))

        kwargs_list = [
            {"stride": 2},
            {"stride": 2, "padding": 1},
            {"stride": 2, "padding": 1, "dilation": 1},
            {"stride": 2, "padding": 1, "dilation": 1, "ceil_mode": False},
        ]
        for kwargs in kwargs_list:
            mod = M(kwargs).eval()
            v = torch.randn((1, 3, 8, 8), dtype=torch.float32, requires_grad=False).add(
                1
            )

            def matcher_check_fn():
                self.assertEqual(counters["inductor"]["qmaxpool2d_matcher_count"], 1)
                self.assertEqual(
                    counters["inductor"]["qconv2d_weight_prepack_matcher_count"], 1
                )
                self.assertEqual(counters["inductor"]["qconv2d_unary_matcher_count"], 1)

            self._test_common(
                mod,
                (v,),
                check_quantization=True,
                matcher_check_fn=matcher_check_fn,
            )

    @skipIfNoDynamoSupport
    @skipIfRocm
    def test_qflatten(self):
        r"""
        This testcase will quantize Conv2d->AdaptiveAvgPool2d->flatten pattern.
        """

        class M(torch.nn.Module):
            def __init__(
                self,
            ):
                super().__init__()
                self.conv = torch.nn.Conv2d(
                    3, 64, 7, bias=True, stride=2, padding=3, dilation=1
                )
                self.relu = torch.nn.ReLU()
                self.adaptive_avg_pool2d = torch.nn.AdaptiveAvgPool2d((1, 1))

            def forward(self, x):
                return torch.flatten(
                    self.adaptive_avg_pool2d(self.relu(self.conv(x))), 1
                )

        mod = M().eval()
        v = torch.randn((1, 3, 8, 8), dtype=torch.float32, requires_grad=False).add(1)

        def matcher_check_fn():
            self.assertEqual(counters["inductor"]["qreshape_matcher_count"], 1)

        self._test_common(
            mod,
            (v,),
            check_quantization=True,
            matcher_check_fn=matcher_check_fn,
        )

    @skipIfNoDynamoSupport
    @skipIfRocm
    def test_qcat(self):
        r"""
        This testcase will quantize cat based pattern:
                X
             /     \
        Conv1(X)  Pow(x)
            \        \
             \     Conv2(X)
              \    /
               Cat
                |
                Y
        """

        class M(torch.nn.Module):
            def __init__(
                self,
            ):
                super().__init__()
                self.conv = torch.nn.Conv2d(
                    3, 64, 7, bias=True, stride=2, padding=3, dilation=1
                )
                self.conv2 = torch.nn.Conv2d(
                    3, 64, 7, bias=True, stride=2, padding=3, dilation=1
                )

            def forward(self, x):
                temp1 = self.conv(x)
                temp2 = self.conv2(torch.pow(x, 2))
                return torch.cat((temp1, temp2), 1)

        mod = M().eval()
        v = torch.randn((1, 3, 8, 8), dtype=torch.float32, requires_grad=False).add(1)

        def matcher_check_fn():
            self.assertEqual(counters["inductor"]["qcat_matcher_count"], 1)
            self.assertEqual(
                counters["inductor"]["qconv2d_weight_prepack_matcher_count"], 2
            )
            self.assertEqual(counters["inductor"]["qconv2d_unary_matcher_count"], 2)

        self._test_common(
            mod,
            (v,),
            check_quantization=True,
            matcher_check_fn=matcher_check_fn,
        )

    # https://github.com/pytorch/pytorch/issues/99841.
    def test_hardtanh_pattern_fallback(self):
        class Model(torch.nn.Module):
            def __init__(self):
                super().__init__()
                self.conv_transpose = torch.nn.ConvTranspose2d(
                    in_channels=3, out_channels=32, kernel_size=3, stride=1, padding=1
                )

            def forward(self, x, min_value, max_value):
                conv_transpose_output = self.conv_transpose(x)
                clamp_min_output = torch.clamp_min(conv_transpose_output, min_value)
                clamp_max_output = torch.clamp_max(clamp_min_output, max_value)
                return clamp_max_output

        # check works for min_value > max_value.
        min_values = [3, torch.randn(1, 32, 28, 28)]
        max_values = [0, torch.randn(1, 32, 28, 28)]
        v = torch.randn(1, 3, 28, 28)
        for min_value, max_value in zip(min_values, max_values):
            mod = Model().eval()
            self._test_common(mod, (v, min_value, max_value), 2, 4)

    def test_leaky_relu_pattern_fallback(self):
        class Model(torch.nn.Module):
            def __init__(self):
                super().__init__()
                self.conv = torch.nn.Conv2d(
                    in_channels=3, out_channels=32, kernel_size=3, stride=1, padding=1
                )

            def forward(self, x, negative_slope):
                conv_out = self.conv(x)
                return torch.where(conv_out > 0, conv_out, conv_out * negative_slope)

        negative_slopes = [0.1, torch.randn(1, 32, 28, 28)]
        with torch.no_grad():
            v = torch.randn(1, 3, 28, 28)
            for negative_slope in negative_slopes:
                mod = Model().eval()
                self._test_common(mod, (v, negative_slope), 2, 5)

    # https://github.com/pytorch/pytorch/issues/99838.
    def test_conv2d_add_scalar(self):
        class Model(torch.nn.Module):
            def __init__(self):
                super().__init__()
                self.conv = torch.nn.Conv2d(
                    in_channels=3, out_channels=32, kernel_size=3, stride=1, padding=1
                )

            def forward(self, x):
                out_conv = self.conv(x)
                out = torch.add(out_conv, 1.0)
                return out

        with torch.no_grad():
            mod = Model().eval()
            v = torch.randn(1, 3, 28, 28)
            self._test_common(mod, (v,), 1, 1)

    def test_conv2d_binary_inplace_fusion_pass_cpu(
        self, include_ops=None, exclude_ops=None
    ):
        class Model_v1(torch.nn.Module):
            def __init__(self):
                super().__init__()
                self.conv = torch.nn.Conv2d(
                    in_channels=3, out_channels=32, kernel_size=3, stride=1, padding=1
                )

            def forward(self, x, other):
                conv_out = self.conv(x)
                return torch.add(conv_out, other.relu())

        class Model_v2(torch.nn.Module):
            def __init__(self):
                super().__init__()
                self.conv = torch.nn.Conv2d(
                    in_channels=3, out_channels=32, kernel_size=3, stride=1, padding=1
                )
                self.conv2 = torch.nn.Conv2d(
                    in_channels=32, out_channels=32, kernel_size=3, stride=1, padding=1
                )
                self.conv3 = torch.nn.Conv2d(
                    in_channels=32, out_channels=32, kernel_size=3, stride=1, padding=1
                )

            def forward(self, x, _):
                conv_out1 = self.conv(x)
                pow_out = torch.pow(conv_out1, 2)
                conv_out2 = self.conv2(pow_out)
                conv_out3 = self.conv3(conv_out2)
                res = torch.add(conv_out3, pow_out)
                return res

        input = torch.randn(1, 3, 28, 28).to(memory_format=torch.channels_last)
        others = [
            torch.randn(1, 32, 28, 28).to(memory_format=torch.channels_last),
            torch.randn(1, 32, 28, 28).to(memory_format=torch.channels_last),
        ]
        mod_v1 = Model_v1().to(memory_format=torch.channels_last).eval()
        mod_v2 = Model_v2().to(memory_format=torch.channels_last).eval()

        if include_ops is None:
            include_ops = ["mkldnn._convolution_pointwise_.binary"]
        if exclude_ops is None:
            exclude_ops = ["mkldnn._convolution_pointwise.binary"]

        for other, mod in zip(others, [mod_v1, mod_v2]):
            self._test_code_common(mod, (input, other), include_ops, exclude_ops)

    def test_conv2d_binary_inplace_fusion_failed_cpu(
        self, include_ops=None, exclude_ops=None
    ):
        # Written buffer is graph input, we can't fuse inplace.
        class Model_v1(torch.nn.Module):
            def __init__(self):
                super().__init__()
                self.conv = torch.nn.Conv2d(
                    in_channels=3, out_channels=32, kernel_size=3, stride=1, padding=1
                )

            def forward(self, x, other):
                conv_out = self.conv(x)
                return torch.add(conv_out, other)

        # Written buffer is an alias tensor, we can't fuse inplace.
        class Model_v2(torch.nn.Module):
            def __init__(self):
                super().__init__()
                self.conv = torch.nn.Conv2d(
                    in_channels=3, out_channels=32, kernel_size=3, stride=1, padding=1
                )

            def forward(self, x, other):
                conv_out = self.conv(x)
                return torch.add(conv_out, other[1:2, :, :, :]), other

        class Model_v3(torch.nn.Module):
            def __init__(self):
                super().__init__()
                self.conv = torch.nn.Conv2d(
                    in_channels=3, out_channels=32, kernel_size=3, stride=1, padding=1
                )
                self.conv2 = torch.nn.Conv2d(
                    in_channels=32, out_channels=32, kernel_size=3, stride=1, padding=1
                )

            def forward(self, x, _):
                pow_out = torch.pow(self.conv(x), 2)
                other2 = F.relu(pow_out)
                conv_out2 = self.conv2(pow_out)
                res = torch.add(conv_out2, pow_out)
                res = res + other2
                return res

        # Written buffer is an ReinterpretView, we can't fuse inplace.
        class Model_v4(torch.nn.Module):
            def __init__(self):
                super().__init__()
                self.conv = torch.nn.Conv2d(3, 32, 3, padding=1, bias=True)
                self.linear = torch.nn.Linear(32 * 28, 32 * 28)
                self.relu = torch.nn.ReLU()

            def forward(self, x, y):
                x = self.conv(self.relu(x))
                y = self.linear(y)
                y = torch.cat((y, y), 1)
                y = torch.ops.aten.permute.default(y, [0, 2, 1]).reshape(1, 32, 28, 28)
                return x + y

        class Model_v5(torch.nn.Module):
            def __init__(self):
                super().__init__()
                self.conv = torch.nn.Conv2d(32, 32, 3, padding=1, bias=True)
                self.relu = torch.nn.ReLU()

            def forward(self, _, x):
                x1 = self.relu(x)
                return self.conv(x1) + x1

        input = torch.randn(1, 3, 28, 28).to(memory_format=torch.channels_last)
        others = [
            torch.randn(1, 32, 28, 28).to(memory_format=torch.channels_last),
            torch.randn(2, 32, 28, 28).to(memory_format=torch.channels_last),
            torch.randn(1, 32, 28, 28).to(memory_format=torch.channels_last),
            torch.randn(1, 14, 32 * 28),
            torch.randn(1, 32, 28, 28).to(memory_format=torch.channels_last),
        ]
        mod_v1 = Model_v1().to(memory_format=torch.channels_last).eval()
        mod_v2 = Model_v2().to(memory_format=torch.channels_last).eval()
        mod_v3 = Model_v3().to(memory_format=torch.channels_last).eval()
        mod_v4 = Model_v4().to(memory_format=torch.channels_last).eval()
        mod_v5 = Model_v5().to(memory_format=torch.channels_last).eval()

        if include_ops is None:
            include_ops = ["mkldnn._convolution_pointwise.binary"]
        if exclude_ops is None:
            exclude_ops = ["mkldnn._convolution_pointwise_.binary"]

        for other, mod in zip(others, [mod_v1, mod_v2, mod_v3, mod_v4, mod_v5]):
            self._test_code_common(mod, (input, other), include_ops, exclude_ops)

    def test_conv2d_binary_fusion_failed(self):
        # we don't support alpha !=1 case or other has different size with conv's output.
        class Model(torch.nn.Module):
            def __init__(self):
                super().__init__()
                self.conv = torch.nn.Conv2d(
                    in_channels=3, out_channels=32, kernel_size=3, stride=1, padding=1
                )

            def forward(self, x, other, alpha):
                conv_out = self.conv(x)
                return torch.add(conv_out, other, alpha=alpha)

        # https://github.com/pytorch/pytorch/issues/100802.
        # we can't do the fusion when add's inputs are same tensor.
        class Model2(torch.nn.Module):
            def __init__(self):
                super().__init__()
                self.conv = torch.nn.Conv2d(
                    in_channels=3, out_channels=16, kernel_size=3, stride=1, padding=1
                )

            def forward(self, x):
                out = self.conv(x)
                out = torch.add(out, out)
                return out

        # https://github.com/pytorch/pytorch/issues/101374.
        # we can't do the fusion when add's inputs are mixed dtype.
        class Model3(torch.nn.Module):
            def __init__(self):
                super().__init__()
                self.conv = torch.nn.Conv2d(
                    in_channels=3, out_channels=16, kernel_size=3, stride=1, padding=1
                )

            def forward(self, x):
                temp = self.conv(x)
                other = torch.ones(temp.shape, dtype=torch.double)
                out = torch.add(temp, other)
                return out

        input = torch.randn(1, 3, 28, 28).to(memory_format=torch.channels_last)
        others = [
            torch.randn(1, 32, 28, 28).to(memory_format=torch.channels_last),
            torch.randn(32, 28, 28),
        ]
        include_ops = ["mkldnn._convolution_pointwise"]
        exclude_ops = [
            "mkldnn._convolution_pointwise.binary",
            "mkldnn._convolution_pointwise_.binary",
        ]

        # case1
        for other, alpha in zip(others, [0.1, 1.0]):
            mod = Model().to(memory_format=torch.channels_last).eval()
            self._test_code_common(mod, (input, other, alpha), include_ops, exclude_ops)
        # case2:
        mod = Model2().to(memory_format=torch.channels_last).eval()
        self._test_code_common(mod, (input,), include_ops, exclude_ops)
        # case3:
        mod = Model3().to(memory_format=torch.channels_last).eval()
        self._test_code_common(mod, (input,), include_ops, exclude_ops)

    def test_reproduce_99842_issue(self):
        class Model(torch.nn.Module):
            def __init__(self):
                super().__init__()
                self.conv = torch.nn.Conv2d(3, 64, kernel_size=3, stride=1, padding=1)

            def forward(self, input_tensor):
                x = self.conv(input_tensor)
                x = F.relu(x + torch.ones(x.size()))
                return x

        input = torch.randn(1, 3, 14, 14)
        mod = Model().eval()
        include_ops = ["mkldnn._convolution_pointwise_.binary"]
        self._test_code_common(mod, (input,), include_ops, [])

    def test_reproduce_113440_issue_1(self):
        class Mod(torch.nn.Module):
            def __init__(
                self,
                add_fn,
                **kwargs,
            ):
                super().__init__()
                self.conv1 = torch.nn.Conv2d(3, 6, kernel_size=3, stride=1)
                self.conv2 = torch.nn.Conv2d(3, 6, kernel_size=3, stride=1)
                self.add_fn = add_fn
                self.relu = torch.nn.ReLU(inplace=True)
                self.conv3 = torch.nn.Conv2d(6, 6, kernel_size=3, stride=1)
                self.conv4 = torch.nn.Conv2d(6, 6, kernel_size=3, stride=1)
                self.add_fn2 = add_fn
                self.relu2 = torch.nn.ReLU(inplace=True)
                self.use_relu = True

            def forward(self, x):
                x1 = self.conv1(x)
                x2 = self.conv2(x)
                tmp = self.add_fn(x1, x2)
                if self.use_relu:
                    tmp = self.relu(tmp)
                tmp1 = self.conv3(tmp)
                tmp2 = self.conv4(tmp)
                res = self.add_fn2(tmp1, tmp2)
                if self.use_relu:
                    res = self.relu2(res)
                return res

        with torch.no_grad():
            example_inputs = (
                torch.randn((1, 3, 8, 8), dtype=torch.float32, requires_grad=False).add(
                    1
                ),
            )
            example_inputs[0].get_device()
            m = Mod(
                lambda x, y: x.add_(y),
            ).eval()
            om = torch.compile(m)
            om(*example_inputs)
            om(*example_inputs)

    def test_reproduce_113440_issue_2(self):
        class Mod(torch.nn.Module):
            def __init__(
                self,
                add_fn,
                **kwargs,
            ):
                super().__init__()
                self.conv1 = torch.nn.Conv2d(3, 6, kernel_size=3, stride=1)
                self.conv2 = torch.nn.Conv2d(3, 6, kernel_size=3, stride=1)
                self.add_fn = add_fn
                self.relu = torch.nn.ReLU(inplace=True)
                self.conv3 = torch.nn.Conv2d(6, 6, kernel_size=3, stride=1)
                self.conv4 = torch.nn.Conv2d(6, 6, kernel_size=3, stride=1)
                self.add_fn2 = add_fn
                self.relu2 = torch.nn.ReLU(inplace=True)

                self.conv5 = torch.nn.Conv2d(6, 6, kernel_size=3, stride=1)
                self.conv6 = torch.nn.Conv2d(6, 6, kernel_size=3, stride=1)
                self.conv7 = torch.nn.Conv2d(6, 6, kernel_size=1, stride=1)
                self.add_fn3 = add_fn
                self.relu3 = torch.nn.ReLU(inplace=True)

                self.use_relu = True

            def forward(self, x):
                x1 = self.conv1(x)
                x2 = self.conv2(x)
                tmp = self.add_fn(x1, x2)
                if self.use_relu:
                    tmp = self.relu(tmp)

                tmp1 = self.conv3(tmp)
                res = self.relu2(tmp1)

                return res

        with torch.no_grad():
            example_inputs = (
                torch.randn((1, 3, 8, 8), dtype=torch.float32, requires_grad=False).add(
                    1
                ),
            )
            m = Mod(
                lambda x, y: x.add_(y),
            ).eval()
            om = torch.compile(m)
            om(*example_inputs)
            om(*example_inputs)

    def test_reproduce_121253_issue(self):
        class Mod(torch.nn.Module):
            def __init__(self, weight, bias, beta, alpha):
                super().__init__()
                self.weight = weight
                self.bias = bias
                self.beta = beta
                self.alpha = alpha

            def forward(self, x):
                return torch.addmm(
                    self.bias, x, self.weight, beta=self.beta, alpha=self.alpha
                )

        dtypes = [torch.float32]
        if torch.ops.mkldnn._is_mkldnn_bf16_supported():
            dtypes.append(torch.bfloat16)
        for dtype in dtypes:
            linear_op = (
                "mkl._mkl_linear"
                if dtype == torch.float32
                else "mkldnn._linear_pointwise"
            )
            for beta, alpha in zip([1.0, 0.1, 0.0], [1.0, 0.1, 1.0]):
                weight = torch.randn(64, 64, dtype=dtype)
                bias = torch.randn(64, dtype=dtype)
                mod = Mod(weight, bias, beta, alpha).to(dtype).eval()
                with torch.no_grad():
                    x = torch.randn(1, 64, dtype=dtype)
                    include_ops = []
                    exclude_ops = []
                    if (beta != 1.0 and beta != 0.0) or alpha != 1.0:
                        exclude_ops = [linear_op]
                    else:
                        include_ops = [linear_op]
                    self._test_code_common(mod, (x,), include_ops, exclude_ops)

    @skipIfNoDynamoSupport
    @skipIfRocm
    def test_woq_int8(self):
        class M(torch.nn.Module):
            def forward(self, x, weight, scales):
                return torch.nn.functional.linear(x, weight.to(dtype=x.dtype)) * scales

        mod = M().eval()
        x_shape = (1, 1, 256)
        w_shape = (12, 256)
        s_shape = 12
        x_strides = [
            (256, 256, 1),  # linear dispatching to mm
            (256, 32, 1),  # linear dispatching to bmm
        ]
        for x_stride in x_strides:
            x = torch.randn(x_shape, dtype=torch.bfloat16).as_strided(x_shape, x_stride)
            w = torch.randint(-128, 127, w_shape, dtype=torch.int8)
            s = torch.randn(s_shape, dtype=torch.bfloat16)

            def matcher_check_fn():
                self.assertEqual(counters["inductor"]["woq_matcher_count"], 1)

            self._test_common(
                mod,
                (x, w, s),
                matcher_check_fn=matcher_check_fn,
                check_quantization=False,
                atol=0.001,
                rtol=0.07,
            )


@dynamo_config.patch({"dynamic_shapes": True, "assume_static_by_default": False})
class TestDynamicPatternMatcher(TestPatternMatcherBase):
    _test_conv_unary_cpu_base = TestPatternMatcher._test_conv_unary_cpu_base
    test_conv2d_unary_dynamic_shapes = TestPatternMatcher.test_conv2d_unary_cpu
    test_conv3d_unary_dynamic_shapes = TestPatternMatcher.test_conv3d_unary_cpu
    _test_conv_binary_base = TestPatternMatcher._test_conv_binary_base
    test_conv2d_binary_dynamic_shapes = TestPatternMatcher.test_conv2d_binary
    test_conv3d_binary_dynamic_shapes = TestPatternMatcher.test_conv3d_binary
    test_linear_unary_dynamic_shapes = TestPatternMatcher.test_linear_unary

    def test_conv_transpose2d_dynamic_shapes(self):
        # We don't support conv_transpose2d for now.
        class M(torch.nn.Module):
            def __init__(self):
                super().__init__()
                self.conv_transpose2d = torch.nn.ConvTranspose2d(
                    3, 16, 3, stride=2, padding=1
                )

            def forward(self, x):
                return self.conv_transpose2d(x)

        x_shape = (1, 3, 28, 28)
        mod = M().eval()
        v = torch.randn(x_shape, dtype=torch.float32)
        self._test_common(mod, (v,), 0, 0)

    def test_multi_linear_share_same_input_dynamic(self):
        # llama pattern.
        class M(torch.nn.Module):
            def __init__(
                self,
            ):
                super().__init__()
                self.w1 = torch.nn.Linear(16, 16, bias=False)
                self.w2 = torch.nn.Linear(16, 16, bias=False)

            def forward(self, x):
                return F.silu(self.w1(x)) * F.relu(self.w2(x))

        dtypes = []
        if torch.ops.mkldnn._is_mkldnn_bf16_supported():
            dtypes.append(torch.bfloat16)
        if torch.ops.mkldnn._is_mkldnn_fp16_supported():
            dtypes.append(torch.float16)
        for dtype in dtypes:
            mod = M().to(dtype).eval()
            v = torch.randn(2, 4, 16).to(dtype)
            # 1. view(match_count=4, match_nodes=4).
            # 2. mm to packed linear(match_count=2, match_nodes=2).
            # 3. view+linear+view to linear(match_count=2, match_nodes=6).
            # 4. linear to linear+swish(match_count=1, match_nodes=2).
            # 5. linear to linear+relu(match_count=1, match_nodes=5).

            match_count = 10
            match_nodes = 19
            self._test_common(mod, (v,), match_count, match_nodes, rtol=1e-2, atol=1e-2)

    def test_qconv2d_maxpool2d_linear_dynamic_cpu(self, include_ops=None):
        r"""
        This testcase will quantize a single Conv2d->Maxpool2d->Linear module
        with dynamic batch size input.
        """

        class M(torch.nn.Module):
            def __init__(
                self,
                **kwargs,
            ):
                super().__init__()
                self.conv = torch.nn.Conv2d(
                    3, 16, (2, 2), stride=(1, 1), padding=(1, 1)
                )
                self.relu = torch.nn.ReLU()
                self.maxpool2d = torch.nn.MaxPool2d(kernel_size=3, stride=2, padding=1)
                self.avgpool = torch.nn.AdaptiveAvgPool2d((1, 1))
                self.linear = torch.nn.Linear(16, 16)

            def forward(self, x):
                temp = self.relu(self.conv(x))
                temp = self.maxpool2d(temp)
                temp = self.avgpool(temp)
                temp = torch.flatten(temp, 1)
                return self.linear(temp)

        mod = M().eval()
        v = torch.randn((2, 3, 8, 8), dtype=torch.float32, requires_grad=False).add(1)
        if include_ops is None:
            include_ops = [
                "torch.ops.onednn.qconv2d_pointwise",
                "torch.ops.quantized.max_pool2d",
                "torch.ops.onednn.qlinear_pointwise",
            ]
        exclude_ops = []
        self._test_code_common(
            mod,
            (v,),
            include_ops,
            exclude_ops,
            check_quantization=True,
            check_dynamic=True,
        )

    @skipIfNoDynamoSupport
    @skipIfNoONEDNN
    @skipIfRocm
    def test_qat_bn_conv2d(self):
        r"""
        This testcase will quantize a single BN Conv2d module with qat flow.
        """

        class M(torch.nn.Module):
            def __init__(
                self,
            ):
                super().__init__()
                self.conv = torch.nn.Conv2d(3, 3, 3)
                self.bn1 = torch.nn.BatchNorm2d(3)
                self.bn2 = torch.nn.BatchNorm2d(3)

            def forward(self, x):
                x = self.conv(self.bn1(x))
                return self.bn2(x)

        mod = M().train()
        v = torch.randn((1, 3, 8, 8), dtype=torch.float32, requires_grad=True).add(1)

        def matcher_check_fn():
            self.assertEqual(
                counters["inductor"]["qconv2d_weight_prepack_matcher_count"], 1
            )

        self._test_common(
            mod,
            (v,),
            check_quantization=True,
            is_qat=True,
            matcher_check_fn=matcher_check_fn,
        )

    @skipIfNoDynamoSupport
    @skipIfNoONEDNN
    @skipIfRocm
    def test_q_attention_block(self):
        class SelfAttnLikeModule(torch.nn.Module):
            def __init__(
                self,
                input_dim,
                transpose_for_score=False,
                num_attention_heads=None,
                attention_head_size=None,
            ) -> None:
                super().__init__()
                self.input_dim = input_dim
                self.q_proj = torch.nn.Linear(input_dim, input_dim, bias=False)
                self.k_proj = torch.nn.Linear(input_dim, input_dim, bias=False)
                self.v_proj = torch.nn.Linear(input_dim, input_dim, bias=False)
                self.softmax = torch.nn.Softmax(dim=-1)
                self.transpose_for_score = transpose_for_score
                if self.transpose_for_score:
                    assert num_attention_heads is not None
                    assert attention_head_size is not None
                    self.num_attention_heads = num_attention_heads
                    self.attention_head_size = attention_head_size

            def transpose_for_scores(self, x: torch.Tensor) -> torch.Tensor:
                new_x_shape = x.size()[:-1] + (
                    self.num_attention_heads,
                    self.attention_head_size,
                )
                x = x.view(new_x_shape)
                return x.permute(0, 2, 1, 3)

            def forward(self, x):
                q = self.q_proj(x)
                k = self.k_proj(x)
                v = self.v_proj(x)
                if self.transpose_for_score:
                    q = self.transpose_for_scores(q)
                    k = self.transpose_for_scores(k)
                    v = self.transpose_for_scores(v)
                scores = torch.matmul(q, k.transpose(-1, -2)) / (self.input_dim**0.5)
                attention = self.softmax(scores)
                weighted = torch.matmul(attention, v)
                return weighted

        for annotate_matmul in [False, True]:
            mod = SelfAttnLikeModule(
                input_dim=64 * 16,
                transpose_for_score=True,
                num_attention_heads=16,
                attention_head_size=64,
            ).eval()
            v = torch.randn(2, 384, 1024)

            def matcher_check_fn():
                self.assertEqual(
                    counters["inductor"]["qlinear_weight_prepack_matcher_count"], 3
                )
                self.assertEqual(
                    counters["inductor"]["qlinear_unary_matcher_count"],
                    3 if annotate_matmul else 0,
                )

            quantizer = X86InductorQuantizer()
            quantizer.set_global(xiq.get_default_x86_inductor_quantization_config())
            if annotate_matmul:
                quantizer.set_function_type_qconfig(
                    torch.matmul, quantizer.get_global_quantization_config()
                )

            self._test_common(
                mod,
                (v,),
                check_quantization=True,
                matcher_check_fn=matcher_check_fn,
                quantizer=quantizer,
            )


if __name__ == "__main__":
    if IS_LINUX and HAS_CPU and torch.backends.mkldnn.is_available():
        run_tests()<|MERGE_RESOLUTION|>--- conflicted
+++ resolved
@@ -1682,48 +1682,13 @@
                     counters["inductor"]["qlinear_binary_matcher_count"], 2
                 )
                 # Two linear-binary patterns are matched
-<<<<<<< HEAD
-                # For static quantization
-                # - matched pattern1 = [qlinear, add, (convert dtype), (relu), (convert dtype), [quant patten]]
-                # - matched pattern2 = [qlinear, add, (convert dtype), (relu)]
-                # For dynamic quantization
-                # - matched pattern1 = [qlinear, add, (relu)]
-                # - matched pattern2 = [qlinear, add, (convert dtype), (relu)]
-                # len(quant pattern) = 6
-                # If add_fn is x.add_(y), x is bf16 and y is fp32, there is a to_bf16 node after binary
-                # - int8_mixed_bf16 with relu
-                #   - If fq_x2=True and add_fn != x.add_(y), there is no convert dtype node
-                #   - If fq_x2=True and add_fn == x.add_(y), there are 2 convert nodes: after binary and before quant
-                # - int8_mixed_bf16 without relu
-                #   - If fq_x2=True, convert_before_quant = 0
-                #   - If fq_x2=False, convert_before_quant = 1 before quant
-                if use_relu:
-                    convert_before_quant = (
-                        0 if fq_x2 and add_fn != add_fn_list[2] else int8_mixed_bf16
-                    )
-                    to_bf16_after_binary = 2 * (add_fn == add_fn_list[2] and fq_x2)
-                else:
-                    convert_before_quant = int8_mixed_bf16 and not fq_x2
-                    to_bf16_after_binary = (add_fn == add_fn_list[2] and fq_x2) * (
-                        2 if is_dynamic else 1
-                    )
-                self.assertEqual(
-                    counters["inductor"]["qlinear_binary_matcher_nodes"],
-                    4 + 2 * use_relu + to_bf16_after_binary
-                    if is_dynamic
-                    else 10
-                    + 2 * use_relu
-                    + to_bf16_after_binary
-                    + convert_before_quant,
-=======
                 # matched patter1 = [qlinear, add, (convert dtype), (relu), quantize_per_tensor]
                 # matched patter2 = [qlinear, add, (convert dtype), (relu)]
                 # If add_fn is x.add_(y), x is bf16 and y is fp32, there is a to_bf16 node after binary
                 to_bf16_after_binary = 2 * (add_fn == add_fn_list[2] and fq_x2)
                 self.assertEqual(
                     counters["inductor"]["qlinear_binary_matcher_nodes"],
-                    5 + 2 * use_relu + to_bf16_after_binary,
->>>>>>> 464b89c9
+                    (4 if is_dynamic else 5) + 2 * use_relu + to_bf16_after_binary,
                 )
 
             is_qat_list = [False, True]
