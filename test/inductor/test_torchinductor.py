# Owner(s): ["module: inductor"]
import contextlib
import copy
import dataclasses
import functools
import gc
import importlib
import itertools
import math
import operator
import os
import random
import re
import subprocess
import sys
import threading
import time
import typing
import unittest
import unittest.mock
import weakref
from pathlib import Path
from typing import Tuple
from unittest.mock import patch

import numpy as np

import torch
import torch._dynamo.config as dynamo_config
import torch._inductor.aoti_eager
import torch.nn as nn
from torch._dispatch.python import enable_python_dispatcher
from torch._dynamo.debug_utils import aot_graph_input_parser
from torch._dynamo.testing import (
    CompileCounterWithBackend,
    expectedFailureCodegenDynamic,
    rand_strided,
    same,
    skipIfPy312,
)
from torch._dynamo.utils import ifdynstaticdefault
from torch._inductor.aoti_eager import (
    aoti_compile_with_persistent_cache,
    aoti_eager_cache_dir,
    load_aoti_eager_cache,
)
from torch._inductor.codegen.common import DataTypePropagation, OptimizationContext
from torch._inductor.fx_passes import pad_mm
from torch._inductor.test_case import TestCase as InductorTestCase
from torch._inductor.utils import (
    add_scheduler_init_hook,
    run_and_get_code,
    run_and_get_cpp_code,
    run_and_get_triton_code,
    run_fw_bw_and_get_code,
)
from torch._inductor.virtualized import V
from torch._prims_common import is_integer_dtype
from torch.fx.experimental.proxy_tensor import make_fx
from torch.library import _scoped_library
from torch.nn import functional as F
from torch.testing import FileCheck, make_tensor
from torch.testing._internal.common_cuda import (
    PLATFORM_SUPPORTS_FLASH_ATTENTION,
    PLATFORM_SUPPORTS_MEM_EFF_ATTENTION,
    SM80OrLater,
    TEST_CUDNN,
    with_tf32_off,
)
from torch.testing._internal.common_device_type import (
    _has_sufficient_memory,
    expectedFailureXPU,
)
from torch.testing._internal.common_dtype import all_types, get_all_dtypes
from torch.testing._internal.common_utils import (
    DeterministicGuard,
    instantiate_parametrized_tests,
    IS_FBCODE,
    IS_MACOS,
    IS_X86,
    parametrize,
    serialTest,
    skipIfNNModuleInlined,
    skipIfRocm,
    skipIfWindows,
    skipIfXpu,
    subtest,
    TEST_WITH_ASAN,
    TEST_WITH_ROCM,
)
from torch.utils import _pytree as pytree
from torch.utils._python_dispatch import TorchDispatchMode
from torch.utils._pytree import tree_flatten, tree_unflatten
from torch.utils.weak import WeakTensorKeyDictionary


DO_PERF_TEST = os.environ.get("DO_PERF_TEST") == "1"

importlib.import_module("functorch")
importlib.import_module("filelock")

from torch._inductor import config, test_operators
from torch._inductor.compile_fx import (
    compile_fx,
    compile_fx_inner,
    complex_memory_overlap,
)
from torch._inductor.utils import has_torchvision_roi_align
from torch.testing._internal.common_utils import slowTest
from torch.testing._internal.inductor_utils import (
    GPU_TYPE,
    HAS_CPU,
    HAS_GPU,
    HAS_MULTIGPU,
    requires_gpu,
    skipCPUIf,
    skipCUDAIf,
)


HAS_AVX2 = "fbgemm" in torch.backends.quantized.supported_engines

aten = torch.ops.aten

requires_multigpu = functools.partial(
    unittest.skipIf, not HAS_MULTIGPU, f"requires multiple {GPU_TYPE} devices"
)
skip_if_x86_mac = functools.partial(
    unittest.skipIf, IS_MACOS and IS_X86, "Does not work on x86 Mac"
)
vec_dtypes = [torch.float, torch.bfloat16, torch.float16]

libtest = torch.library.Library("test", "FRAGMENT")  # noqa: TOR901
ids = set()

f32 = torch.float32
i64 = torch.int64
i32 = torch.int32


def _large_cumprod_input(shape, dim, dtype, device):
    # Construct a cumprod input which guaruntees not to overflow or underflow
    if is_integer_dtype(dtype):
        # Large products don't fit in integers, the best we can do
        # is random +/-1 values to test the sign of the result
        x = torch.randint(0, 1, shape, dtype=dtype, device=device)
        return x * 2 - 1

    comp_dtype = torch._prims_common.get_computation_dtype(dtype)
    batch_size = 256
    if comp_dtype != dtype:
        batch_size = math.floor(math.log2(torch.finfo(dtype).max) / 3)

    # Create random values with a uniform magnitude and uniform exponent
    num_batches = (shape[dim] + 2 * batch_size - 1) // (2 * batch_size)
    batch_shape = (
        shape[:dim]
        + (
            num_batches,
            batch_size,
        )
        + shape[dim + 1 :]
    )
    magnitude = 1 + torch.rand(batch_shape, dtype=comp_dtype, device=device)
    exponent = torch.randint(-1, 1, batch_shape, device=device).to(comp_dtype)
    batch = magnitude * exponent.exp2()

    # Alternate each batch of values with their reciprocals so the product
    # never gets too far away from 1
    t = torch.cat((batch, batch.reciprocal()), dim=dim + 1)
    t = t.flatten(dim, dim + 1)
    t = aten.slice(t, dim=dim, start=0, end=shape[dim])

    # Randomize sign
    sign = torch.randint(0, 1, shape, device=device) * 2 - 1
    return (t * sign).to(dtype)


def define_custom_op_for_test(id_, fn_cpu, fn_cuda, fn_xpu, fn_meta, tags=()):
    global libtest
    global ids
    if id_ not in ids:
        libtest.define(f"{id_}(Tensor self) -> Tensor", tags=tags)
        libtest.impl(id_, fn_cpu, "CPU")
        libtest.impl(id_, fn_cuda, "CUDA")
        libtest.impl(id_, fn_xpu, "XPU")
        libtest.impl(id_, fn_meta, "Meta")
        ids.add(id_)


def define_custom_op_2_for_test(id_, fn_cpu, fn_cuda, fn_xpu, fn_meta, tags=()):
    global libtest
    global ids
    if id_ not in ids:
        libtest.define(
            f"{id_}(Tensor self, float scale) -> (Tensor, Tensor)", tags=tags
        )
        libtest.impl(id_, fn_cpu, "CPU")
        libtest.impl(id_, fn_cuda, "CUDA")
        libtest.impl(id_, fn_xpu, "XPU")
        libtest.impl(id_, fn_meta, "Meta")
        ids.add(id_)


def define_custom_op_3_for_test(id_, fn_cpu, fn_cuda, fn_xpu, fn_meta, tags=()):
    global libtest
    global ids
    if id_ not in ids:
        libtest.define(f"{id_}(Tensor[] x) -> Tensor", tags=tags)
        libtest.impl(id_, fn_cpu, "CPU")
        libtest.impl(id_, fn_cuda, "CUDA")
        libtest.impl(id_, fn_xpu, "XPU")
        libtest.impl(id_, fn_meta, "Meta")
        ids.add(id_)


f32 = torch.float32


def register_ops_with_aoti_compile(ns, op_set, dispatch_key, torch_compile_op_lib_impl):
    for _op_name in op_set:
        qualified_op_name = f"{ns}::{_op_name}"
        _, overload_names = torch._C._jit_get_operation(qualified_op_name)
        for overload_name in overload_names:
            try:
                reg_op_name = qualified_op_name
                schema = torch._C._get_schema(qualified_op_name, overload_name)
                if schema.overload_name:
                    reg_op_name = f"{qualified_op_name}.{schema.overload_name}"
                torch_compile_op_lib_impl._impl_with_aoti_compile(  # noqa: F821
                    reg_op_name, dispatch_key
                )
            except Exception as e:
                continue


class TestCase(InductorTestCase):
    @classmethod
    def setUpClass(cls):
        super().setUpClass()
        cls._stack = contextlib.ExitStack()
        cls._stack.enter_context(
            config.patch(
                {
                    "debug": True,
                    "debug_index_asserts": True,
                    "cpp.min_chunk_size": 1,
                    "triton.autotune_pointwise": False,  # too slow
                    "implicit_fallbacks": False,
                    "generate_intermediate_hooks": True,
                }
            )
        )

    @classmethod
    def tearDownClass(cls):
        cls._stack.close()
        super().tearDownClass()

    def setUp(self):
        torch._dynamo.reset()
        torch._inductor.metrics.reset()
        super().setUp()
        self._start = time.perf_counter()

    def tearDown(self):
        super().tearDown()
        torch._dynamo.reset()
        if os.environ.get("ERROR_ON_SLOW") == "1":
            elapsed = time.perf_counter() - self._start
            assert elapsed < 120


class ToTuple(torch.nn.Module):
    def forward(self, x):
        return (x,)


@dataclasses.dataclass
class InputGen:
    n: int
    device: str

    def dense(self):
        return torch.randn((self.n, self.n), device=self.device)

    def transposed(self):
        return self.dense().transpose(0, 1)

    def strided(self):
        return torch.randn((self.n * 2, self.n * 3), device=self.device)[
            self.n :, self.n :: 2
        ]

    def broadcast1(self):
        return torch.randn((self.n,), device=self.device)

    def broadcast2(self):
        return torch.randn((1, self.n, 1), device=self.device)

    def broadcast3(self):
        return torch.randn((1,), device=self.device)

    def double(self):
        return torch.randn((self.n, self.n), device=self.device, dtype=torch.double)

    def int(self):
        return torch.arange(self.n, device=self.device, dtype=torch.int32)


def compute_grads(args, kwrags, results, grads):
    def gather_leaf_tensors(args, kwargs):
        args = pytree.arg_tree_leaves(*args, **kwargs)
        leaf_tensors = [
            arg for arg in args if isinstance(arg, torch.Tensor) and arg.requires_grad
        ]
        return leaf_tensors

    flat_results = pytree.tree_leaves(results)
    flat_diff_results = [
        r for r in flat_results if isinstance(r, torch.Tensor) and r.requires_grad
    ]
    assert len(flat_diff_results) > 0

    leaf_tensors = gather_leaf_tensors(args, kwrags)
    assert len(leaf_tensors) > 0
    return torch.autograd.grad(
        flat_diff_results,
        leaf_tensors,
        grads,
        allow_unused=True,
        retain_graph=True,
    )


def clone_preserve_strides(x, device=None):
    if not isinstance(x, torch.Tensor):
        return x
    buffer = torch.as_strided(
        x, (x.untyped_storage().size() // x.element_size(),), (1,), 0
    )
    if not device:
        buffer = buffer.clone()
    else:
        buffer = buffer.to(device, copy=True)
    out = torch.as_strided(buffer, x.size(), x.stride(), x.storage_offset())
    return out


def check_model(
    self: TestCase,
    model,
    example_inputs,
    kwargs=None,
    *,
    atol=None,
    rtol=None,
    grad_atol=None,
    grad_rtol=None,
    check_lowp=True,
    exact_dtype=True,
    nopython=True,
    copy_to_gpu=True,
    reference_in_float=True,
    assert_equal=True,
    check_gradient=False,
    check_has_compiled=True,
    output_process_fn_grad=lambda x: x,
):
    kwargs = kwargs or {}
    torch._dynamo.reset()

    ref_inputs = [clone_preserve_strides(x) for x in example_inputs]
    ref_kwargs = kwargs
    has_lowp_args = False

    if reference_in_float and exact_dtype:
        # Store expected dtypes so we can check actual result gives the correct types
        torch.manual_seed(0)
        try:
            eager_result = model(*ref_inputs, **ref_kwargs)
        except RuntimeError:
            # Eager model may fail if the dtype is not supported
            eager_result = None

        ref_inputs = [clone_preserve_strides(x) for x in example_inputs]
        expect_dtypes = [
            x.dtype if isinstance(x, torch.Tensor) else None
            for x in pytree.tree_leaves(eager_result)
        ]
        del eager_result

    ref_model = model
    if reference_in_float:
        # check_lowp is ignored here, it's kept just to be able to call `common` with extra arg
        def upcast_fn(x):
            nonlocal has_lowp_args
            if isinstance(x, torch.Tensor) and (
                x.dtype == torch.float16 or x.dtype == torch.bfloat16
            ):
                has_lowp_args = True
                return x.float()
            else:
                return x

        ref_inputs = list(map(upcast_fn, example_inputs))
        ref_kwargs = {k: upcast_fn(v) for k, v in kwargs.items()}
        if has_lowp_args and hasattr(model, "to"):
            ref_model = copy.deepcopy(model).to(torch.float)

    torch.manual_seed(0)

    correct = ref_model(*ref_inputs, **ref_kwargs)

    torch._inductor.metrics.reset()

    called = False

    def compile_fx_wrapper(model_, example_inputs_):
        nonlocal called
        called = True
        return compile_fx(model_, example_inputs_)

    def run(*ex, **kwargs):
        return model(*ex, **kwargs)

    run = torch._dynamo.optimize(compile_fx_wrapper, nopython=nopython)(run)

    torch.manual_seed(0)
    actual = run(*example_inputs, **kwargs)
    # if not called:
    #     exp = torch._dynamo.explain(run)(*example_inputs)
    #     print("Explain:", exp[0])
    #     for graph in exp[2]:
    #         print("Graph", graph)
    if check_has_compiled:
        assert called, "Ran graph without calling compile_fx"
    assert type(actual) == type(correct)
    if isinstance(actual, (tuple, list)):
        assert len(actual) == len(correct)
        assert all(
            type(actual_item) == type(correct_item)
            for actual_item, correct_item in zip(actual, correct)
        )

    correct_flat, correct_spec = tree_flatten(correct)
    actual_flat = pytree.tree_leaves(actual)

    def reference_to_expect(actual_flat, correct_flat):
        return tuple(
            (
                y.to(x.dtype)
                if isinstance(y, torch.Tensor) and y.dtype.is_floating_point
                else y
            )
            for x, y in zip(actual_flat, correct_flat)
        )

    if reference_in_float and exact_dtype:
        for expect_dtype, actual_result in zip(expect_dtypes, actual_flat):
            if expect_dtype is not None:
                assert (
                    actual_result.dtype == expect_dtype
                ), f"dtype mismatch, expected {expect_dtype} but got {actual_result.dtype}"

    if reference_in_float:
        correct_flat = reference_to_expect(actual_flat, correct_flat)
        correct = tree_unflatten(correct_flat, correct_spec)

    if assert_equal:
        self.assertEqual(
            actual,
            correct,
            atol=atol,
            rtol=rtol,
            equal_nan=True,
            exact_dtype=exact_dtype,
        )
        # In case of input mutations, check that inputs are the same
        self.assertEqual(
            ref_inputs,
            example_inputs,
            atol=atol,
            rtol=rtol,
            equal_nan=True,
            # our testing sometimes uses higher precision inputs for the reference
            exact_dtype=False,
        )
    else:
        for correct_val, actual_val in zip(correct_flat, actual_flat):
            if isinstance(correct_val, torch.Tensor):
                assert correct_val.device == actual_val.device
                assert correct_val.size() == actual_val.size()
                strides_equal, _ = torch._prims_common.check_significant_strides(
                    correct_val, actual_val
                )
                assert strides_equal
                assert correct_val.layout == actual_val.layout
                if exact_dtype:
                    assert correct_val.dtype == actual_val.dtype

    if check_gradient:
        actual = output_process_fn_grad(actual)
        correct = output_process_fn_grad(correct)
        actual_flat = pytree.tree_leaves(actual)
        correct_flat = pytree.tree_leaves(correct)

        # generate random unit norm gradients
        grads = [
            torch.rand(r.shape, device=r.device, dtype=r.dtype)
            for r in correct_flat
            if isinstance(r, torch.Tensor) and r.requires_grad
        ]
        for g in grads:
            g /= g.norm()

        correct_grad = compute_grads(ref_inputs, ref_kwargs, correct, grads)
        all_none_grads = all(x is None for x in correct_grad)
        if all_none_grads:
            # See Note [Detaching inputs that never need gradients]
            # There are a handful of ops that can return None gradients, into of zero gradients.
            # If all inputs to an AOTAutograd graph are supposed to get None gradients,
            # AOTAutograd will end up forcing all of the outputs of the forward to not require grad.
            # There's no easy fix to this (see the note above), although one option is to
            # force any derivative formulas in core to return tensors of zeros instead of None.
            flat_results = pytree.tree_leaves(actual)
            results_that_require_grad = [
                x
                for x in flat_results
                if isinstance(x, torch.Tensor) and x.requires_grad
            ]
            self.assertEqual(len(results_that_require_grad), 0)
        else:
            actual_grad = compute_grads(example_inputs, kwargs, actual, grads)

            if reference_in_float:
                expect_grad = reference_to_expect(actual_grad, correct_grad)
            else:
                expect_grad = correct_grad

            self.assertEqual(
                actual_grad,
                expect_grad,
                atol=grad_atol or atol,
                rtol=grad_rtol or rtol,
                equal_nan=True,
                exact_dtype=exact_dtype,
            )

    torch._dynamo.reset()


@torch._inductor.config.patch("triton.cudagraphs", False)
def check_model_gpu(
    self: TestCase,
    model,
    example_inputs,
    kwargs=None,
    *,
    atol=None,
    rtol=None,
    grad_atol=None,
    grad_rtol=None,
    check_lowp=True,
    exact_dtype=True,
    nopython=True,
    copy_to_gpu=True,
    reference_in_float=True,
    assert_equal=True,
    check_gradient=False,
    check_has_compiled=True,
    output_process_fn_grad=lambda x: x,
):
    kwargs = kwargs or {}
    if hasattr(model, "to"):
        model = model.to(device=GPU_TYPE)

    if copy_to_gpu:
        example_inputs = tuple(
            clone_preserve_strides(x, device=GPU_TYPE) for x in example_inputs
        )

    check_model(
        self,
        model,
        example_inputs,
        kwargs,
        atol=atol,
        rtol=rtol,
        grad_atol=grad_atol,
        grad_rtol=grad_rtol,
        exact_dtype=exact_dtype,
        nopython=nopython,
        reference_in_float=reference_in_float,
        assert_equal=assert_equal,
        check_gradient=check_gradient,
        check_has_compiled=check_has_compiled,
        output_process_fn_grad=output_process_fn_grad,
    )

    if check_lowp:

        def downcast_fn(x):
            if not isinstance(x, torch.Tensor) or not x.dtype == torch.float:
                return x
            return torch.empty_strided(
                x.size(), x.stride(), device=GPU_TYPE, dtype=torch.half
            ).copy_(x)

        example_inputs = list(map(downcast_fn, example_inputs))
        if hasattr(model, "to"):
            model = model.to(torch.half)
        if rtol is not None:
            rtol = max(2e-3, rtol)
        check_model(
            self,
            model,
            example_inputs,
            kwargs,
            atol=atol,
            rtol=rtol,
            grad_atol=grad_atol,
            grad_rtol=grad_rtol,
            exact_dtype=exact_dtype,
            nopython=nopython,
            reference_in_float=reference_in_float,
            assert_equal=assert_equal,
            check_gradient=check_gradient,
            check_has_compiled=check_has_compiled,
            output_process_fn_grad=output_process_fn_grad,
        )


check_model_cuda = check_model_gpu


def _run_and_assert_no_indirect_indexing(
    test_case, func, *args, has_wrapping=None, has_assert=False, **kwargs
):
    result, source_codes = run_and_get_code(func, *args, **kwargs)

    for code in source_codes:
        for line in code.split("\n"):
            stmt = None
            # Find indexing expressions
            if ".load(" in line:
                stmt = line.split(".load")[-1]
            elif "tl.store" in line:
                stmt = line.split(".store")[-1]
                stmt = ",".join(stmt.split(",")[:-2])  # Remove store value and mask
            elif ".store" in line:
                stmt = line.split(".store")[-1]
            elif "[" in line:
                stmt = line.split("[")[-1].split("]")[0]
            if "tl.make_block_ptr(" in line:
                continue

            if stmt is None:
                continue

            # indirect indexing involves a `tmp` variable
            test_case.assertTrue(
                "tmp" not in stmt,
                msg=f"Found indirect indexing in statement '{stmt}' from code:\n{code}",
            )
        if has_wrapping is not None:
            test_case.assertTrue(
                ("where" in code or "?" in code) is has_wrapping,
                msg=f"Wanted {has_wrapping=} but got\n{code}",
            )
    test_case.assertTrue(
        any(
            ("device_assert" in code or "TORCH_CHECK" in code) is has_assert
            for code in source_codes
        )
    )
    return result


def assertGeneratedKernelCountEqual(self: TestCase, expected: int):
    if config.triton.multi_kernel:
        # when multi_kernel is enabled, we generated both persistent reduction
        # and non-persistent reduction kernels for the same node schedule.
        # That will mess up with the kernel count. Just don't check it.
        return
    if config.cpp_wrapper:
        expected *= 2
    self.assertEqual(torch._inductor.metrics.generated_kernel_count, expected)


class SweepInputs2:
    input_gen_types1 = [
        "dense",
        "transposed",
        "strided",
        "broadcast1",
        "broadcast2",
        "broadcast3",
        "double",
        "int",
    ]
    input_gen_types2 = input_gen_types1
    gen = None

    @staticmethod
    def kernel(a, b):
        return (a + b,)

    @classmethod
    def gen_template(cls, name1, name2):
        def test(self):
            check_model(
                self,
                cls.kernel,
                (
                    getattr(cls.gen, name1)(),
                    getattr(cls.gen, name2)(),
                ),
            )

        test.__name__ = f"test_{cls.gen.device}_{name1}_{name2}"
        setattr(cls, test.__name__, test)

    @classmethod
    def populate(cls):
        for name1 in cls.input_gen_types1:
            for name2 in cls.input_gen_types2:
                cls.gen_template(name1, name2)


def is_cpp_backend(device):
    return getattr(device, "type", device) == "cpu" and config.cpu_backend == "cpp"


def is_halide_backend(device):
    if getattr(device, "type", device) == "cpu":
        return config.cpu_backend == "halide"
    return config.cuda_backend == "halide"


def skip_if_halide(fn):
    @functools.wraps(fn)
    def wrapper(self):
        if is_halide_backend(self.device):
            raise unittest.SkipTest("halide not supported")
        return fn(self)

    return wrapper


def skip_if_gpu_halide(fn):
    @functools.wraps(fn)
    def wrapper(self):
        if (
            is_halide_backend(self.device)
            and getattr(self.device, "type", self.device) == "cuda"
        ):
            raise unittest.SkipTest("halide not supported")
        return fn(self)

    return wrapper


@instantiate_parametrized_tests
class CommonTemplate:
    def test_bool(self):
        def fn(a, b):
            return (
                a + b,
                a * b,
                a & b,
                a | b,
                a ^ b,
                torch.logical_and(a, b),
                torch.logical_or(a, b),
                torch.logical_not(a),
                torch.sign(b),
            )

        self.common(
            fn,
            (
                torch.tensor([True, False, True, False]),
                torch.tensor([False, False, True, True]),
            ),
        )

    @skipCUDAIf(not SM80OrLater, "Requires sm80")
    @skip_if_halide  # aoti
<<<<<<< HEAD
    def test_aoti_eager_dynamic_shapes(self):
        ns = "aten"
        op_name = "clamp"
        op_overload_name = "out"
        dispatch_key = "CPU"
        device = "cpu"
        if self.device.lower() == "cuda":
            dispatch_key = "CUDA"
            device = "cuda"

        tensor_size = [10, 20, 30]
        min_tensor = 0.05
        max_tensor = 0.05

        with torch._dynamo.config.patch(assume_static_by_default=False):
            inp_tensor = torch.randn(
                tensor_size, dtype=torch.float, device=device
            ).fill_(1.0)
            out_ref_tensor = torch.randn(
                tensor_size, dtype=torch.float, device=device
            ).fill_(-2.0)
            aoti_compile_with_persistent_cache(
                ns,
                f"{op_name}.{op_overload_name}",
                device,
                True,
                getattr(torch.ops.aten, op_name),
                (inp_tensor, min_tensor, max_tensor),
                {"out": out_ref_tensor},
            )
            json_data = load_aoti_eager_cache(
                ns, f"{op_name}.{op_overload_name}", device
            )
            self.assertTrue(len(json_data) == 1)

            with _scoped_library("aten", "IMPL") as torch_compile_op_lib_impl:
                inp_tensor = torch.randn(
                    tensor_size, dtype=torch.float, device=device
                ).fill_(1.0)
                out_ref_tensor = torch.randn(
                    tensor_size, dtype=torch.float, device=device
                ).fill_(-2.0)
                out_res_tensor = torch.randn(
                    tensor_size, dtype=torch.float, device=device
                ).fill_(-2.0)

                torch.clamp(
                    input=inp_tensor, min=min_tensor, max=max_tensor, out=out_ref_tensor
                )
                register_ops_with_aoti_compile(
                    ns, [op_name], dispatch_key, torch_compile_op_lib_impl
                )
                torch.clamp(
                    input=inp_tensor, min=min_tensor, max=max_tensor, out=out_res_tensor
                )
                self.assertEqual(out_ref_tensor, out_res_tensor)
                json_data = load_aoti_eager_cache(
                    ns, f"{op_name}.{op_overload_name}", device
                )
                self.assertTrue(len(json_data) == 1)

                # Update dim value
                new_tensor_size = [item + 1 for item in tensor_size]
                inp_tensor = torch.randn(
                    new_tensor_size, dtype=torch.float, device=device
                ).fill_(1.0)
                out_ref_tensor = torch.randn(
                    new_tensor_size, dtype=torch.float, device=device
                ).fill_(0.05)
                out_res_tensor = torch.randn(
                    new_tensor_size, dtype=torch.float, device=device
                ).fill_(-2.0)

                torch.clamp(
                    input=inp_tensor, min=min_tensor, max=max_tensor, out=out_res_tensor
                )
                json_data = load_aoti_eager_cache(
                    ns, f"{op_name}.{op_overload_name}", device
                )
                self.assertTrue(len(json_data) == 1)
                self.assertEqual(out_ref_tensor, out_res_tensor)

                # Update dim rank
                new_tensor_size = tensor_size + [2]
                inp_tensor = torch.randn(
                    new_tensor_size, dtype=torch.float, device=device
                ).fill_(1.0)
                out_ref_tensor = torch.randn(
                    new_tensor_size, dtype=torch.float, device=device
                ).fill_(0.05)
                out_res_tensor = torch.randn(
                    new_tensor_size, dtype=torch.float, device=device
                ).fill_(-2.0)

                torch.clamp(
                    input=inp_tensor, min=min_tensor, max=max_tensor, out=out_res_tensor
                )
                json_data = load_aoti_eager_cache(
                    ns, f"{op_name}.{op_overload_name}", device
                )
                self.assertTrue(len(json_data) == 2)
                self.assertEqual(out_ref_tensor, out_res_tensor)

    @skipCUDAIf(not SM80OrLater, "Requires sm80")
    @skip_if_halide  # aoti
=======
    @skipIfWindows
>>>>>>> aa1cd135
    def test_aoti_eager_dtype_device_layout(self):
        ns = "aten"
        op_name = "tril_indices"
        dispatch_key = "CPU"
        device = "cpu"
        if self.device.lower() == "cuda":
            dispatch_key = "CUDA"
            device = "cuda"

        with _scoped_library("aten", "IMPL") as torch_compile_op_lib_impl:
            row = 128
            col = 256
            offset = 1
            dtype = torch.int32
            layout = torch.strided
            pin_memory = False
            ref = torch.tril_indices(
                row=row,
                col=col,
                offset=offset,
                dtype=dtype,
                layout=layout,
                pin_memory=pin_memory,
                device=device,
            )
            register_ops_with_aoti_compile(
                ns, [op_name], dispatch_key, torch_compile_op_lib_impl
            )
            res = torch.tril_indices(
                row=row,
                col=col,
                offset=offset,
                dtype=dtype,
                layout=layout,
                pin_memory=pin_memory,
                device=device,
            )
            self.assertEqual(ref, res)

    @skipCUDAIf(not SM80OrLater, "Requires sm80")
    @skip_if_halide  # aoti
    @skipIfWindows
    def test_aoti_eager_support_out(self):
        ns = "aten"
        op_name = "clamp"
        dispatch_key = "CPU"
        device = "cpu"
        if self.device.lower() == "cuda":
            dispatch_key = "CUDA"
            device = "cuda"

        inp_tensor = torch.randn(128, dtype=torch.float, device=device).fill_(1.0)
        min_tensor = inp_tensor - 0.05
        max_tensor = inp_tensor + 0.05
        with _scoped_library("aten", "IMPL") as torch_compile_op_lib_impl:
            ref_out_tensor = torch.randn(128, dtype=torch.float, device=device).fill_(
                -1
            )
            ref_tensor = torch.clamp(
                max=max_tensor, min=min_tensor, input=inp_tensor, out=ref_out_tensor
            )

            ref_out_tensor1 = torch.randn(128, dtype=torch.float, device=device).fill_(
                -1
            )
            ref_tensor1 = torch.clamp(
                max=max_tensor, out=ref_out_tensor1, min=min_tensor, input=inp_tensor
            )

            register_ops_with_aoti_compile(
                ns, [op_name], dispatch_key, torch_compile_op_lib_impl
            )

            res_out_tensor = torch.randn(128, dtype=torch.float, device=device).fill_(
                -1
            )
            res_tensor = torch.clamp(
                max=max_tensor, min=min_tensor, input=inp_tensor, out=res_out_tensor
            )

            self.assertEqual(ref_tensor, res_tensor)
            self.assertEqual(ref_out_tensor, res_out_tensor)

            res_out_tensor1 = torch.randn(128, dtype=torch.float, device=device).fill_(
                -1
            )
            res_tensor1 = torch.clamp(
                max=max_tensor, out=res_out_tensor1, min=min_tensor, input=inp_tensor
            )

            self.assertEqual(ref_tensor1, res_tensor1)
            self.assertEqual(ref_out_tensor1, res_out_tensor1)

    @skipCUDAIf(not SM80OrLater, "Requires sm80")
    @skip_if_halide  # aoti
    @skipIfWindows
    def test_aoti_eager_support_str(self):
        ns = "aten"
        op_name = "div"
        dispatch_key = "CPU"
        device = "cpu"
        if self.device.lower() == "cuda":
            dispatch_key = "CUDA"
            device = "cuda"

        a = torch.randn(128, dtype=torch.float, device=device)
        b = torch.randn(128, dtype=torch.float, device=device)
        rounding_mode_list = ["trunc", "floor"]
        with _scoped_library("aten", "IMPL") as torch_compile_op_lib_impl:
            # Get ref result from eager
            ref_value_list = []
            for rounding_mode in rounding_mode_list:
                ref_value = getattr(torch.ops.aten, op_name)(
                    a, b, rounding_mode=rounding_mode
                )
                ref_value_list.append(ref_value)

            register_ops_with_aoti_compile(
                ns, [op_name], dispatch_key, torch_compile_op_lib_impl
            )

            # Invoke the pre-compiled kernel and get result.
            res_value_list = []
            for rounding_mode in rounding_mode_list:
                res_value = getattr(torch.ops.aten, op_name)(
                    a, b, rounding_mode=rounding_mode
                )
                res_value_list.append(res_value)

            for ref_value, res_value in zip(ref_value_list, res_value_list):
                self.assertEqual(ref_value, res_value)

    @skipCUDAIf(not SM80OrLater, "Requires sm80")
    @skip_if_halide  # aoti
    @skipIfWindows
    def test_aoti_eager_cache_hit(self):
        ns = "aten"
        op_name = "abs"
        dispatch_key = "CPU"
        device = "cpu"
        if self.device.lower() == "cuda":
            dispatch_key = "CUDA"
            device = "cuda"

        input_tensor = torch.randn(128, dtype=torch.float, device=device)
        kernel_lib_path = aoti_compile_with_persistent_cache(
            ns,
            op_name,
            device,
            False,
            getattr(torch.ops.aten, op_name),
            (input_tensor,),
            {},
        )
        self.assertTrue(Path(kernel_lib_path).exists())

        from unittest import mock

        # Patch the aoti_compile_with_persistent_cache as None to ensure no new kernel is generated
        with mock.patch(
            "torch._inductor.aoti_eager.aoti_compile_with_persistent_cache", None
        ):
            with _scoped_library("aten", "IMPL") as torch_compile_op_lib_impl:
                # Get ref result from eager
                ref_value = getattr(torch.ops.aten, op_name)(input_tensor)

                register_ops_with_aoti_compile(
                    ns, [op_name], dispatch_key, torch_compile_op_lib_impl
                )

                # Invoke the pre-compiled kernel and get result.
                res_value = getattr(torch.ops.aten, op_name)(input_tensor)

                self.assertEqual(ref_value, res_value)

    @skipCUDAIf(not SM80OrLater, "Requires sm80")
    @skip_if_halide  # aoti
    @skipIfWindows
    def test_aoti_eager_with_persistent_cache(self):
        def fn(a):
            return torch.abs(a)

        ns = "aten"
        op_name = "abs"

        device = "cpu"
        if self.device.lower() == "cuda":
            device = "cuda"

        input_tensor = torch.randn(128, dtype=torch.float, device=device)
        kernel_lib_path = aoti_compile_with_persistent_cache(
            ns,
            op_name,
            input_tensor.device.type,
            False,
            fn,
            args=(input_tensor,),
            kwargs={},
        )
        self.assertTrue(len(kernel_lib_path) > 0)

        device_kernel_cache = aoti_eager_cache_dir(ns, device)
        kernel_conf = device_kernel_cache / f"{op_name}.json"
        self.assertTrue(kernel_conf.exists())

        json_data = load_aoti_eager_cache("aten", "abs", input_tensor.device.type)
        self.assertTrue(json_data is not None)
        self.assertTrue(isinstance(json_data, list))
        self.assertTrue(len(json_data) > 0)

        op_info = json_data[0]
        self.assertTrue(isinstance(op_info, dict))
        self.assertTrue("meta_info" in op_info)
        self.assertTrue("kernel_path" in op_info)
        kernel_libs_abs_path = []
        for item in json_data:
            kernel_path = device_kernel_cache / item["kernel_path"]
            kernel_libs_abs_path.append(kernel_path.as_posix())

        self.assertTrue(kernel_lib_path in kernel_libs_abs_path)

    @skipCUDAIf(not SM80OrLater, "Requires sm80")
    @skip_if_halide  # aoti
    @skipIfWindows
    def test_aoti_eager_with_scalar(self):
        namespace_name = "aten"
        op_name = "add"
        op_overload_name = "Tensor"
        op_name_with_overload = f"{op_name}.{op_overload_name}"

        dispatch_key = "CPU"
        device = torch.device("cpu")
        if self.device.lower() == "cuda":
            dispatch_key = "CUDA"
            device = torch.device("cuda")

        # Test the difference between scalar tensor and scalar
        a = torch.scalar_tensor(1.0, device=device)
        b = torch.scalar_tensor(2.0, device=device)

        kernel_lib_path = aoti_compile_with_persistent_cache(
            namespace_name,
            op_name_with_overload,
            a.device.type,
            False,
            torch.ops.aten.add,
            args=(a, b),
            kwargs={"alpha": 3.0},
        )
        self.assertTrue(Path(kernel_lib_path).exists())
        device_kernel_cache = aoti_eager_cache_dir(namespace_name, device.type)
        kernel_conf = device_kernel_cache / f"{op_name_with_overload}.json"
        self.assertTrue(kernel_conf.exists())
        json_data = load_aoti_eager_cache(
            namespace_name, op_name_with_overload, a.device.type
        )
        op_info = json_data[0]
        self.assertTrue(isinstance(op_info, dict))
        self.assertTrue("meta_info" in op_info)
        self.assertTrue(len(op_info["meta_info"]) == 3)
        # Scalar Tensor
        self.assertTrue("scalar_value" not in op_info["meta_info"][0])
        self.assertTrue(op_info["meta_info"][0]["sizes"] == [])
        self.assertTrue(op_info["meta_info"][0]["strides"] == [])
        # Scalar Tensor
        self.assertTrue("scalar_value" not in op_info["meta_info"][1])
        self.assertTrue(op_info["meta_info"][1]["sizes"] == [])
        self.assertTrue(op_info["meta_info"][1]["strides"] == [])
        # Scalar
        self.assertTrue("scalar_value" in op_info["meta_info"][2])
        self.assertTrue("sizes" not in op_info["meta_info"][2])
        self.assertTrue("strides" not in op_info["meta_info"][2])

        with _scoped_library("aten", "IMPL") as torch_compile_op_lib_impl:
            a = torch.randn(128, device=device)
            b = torch.randn(128, device=device)

            scalar_values = [1.0, 2.0, 3.0]
            ref_values = []
            for scalar_value in scalar_values:
                ref_values.append(torch.add(a, b, alpha=scalar_value))

            register_ops_with_aoti_compile(
                namespace_name, [op_name], dispatch_key, torch_compile_op_lib_impl
            )

            res_values = []
            for scalar_value in scalar_values:
                res_values.append(torch.add(a, b, alpha=scalar_value))

            self.assertEqual(len(ref_values), len(res_values))
            self.assertEqual(ref_values, res_values)

    @skipCUDAIf(not SM80OrLater, "Requires sm80")
    @skip_if_halide  # aoti
    @skipIfWindows
    def test_aoti_eager_override_registration(self):
        namespace_name = "aten"
        dispatch_key = "CPU"
        device = torch.device("cpu")
        if self.device.lower() == "cuda":
            dispatch_key = "CUDA"
            device = torch.device("cuda")

        unary_op_set = ["abs", "acos"]

        def fn(x, op_name=""):
            return getattr(torch, op_name)(x)

        # Invoke torch.compile directly to get referent results
        x = torch.randn(3, 4, device=device)

        ref_array = []
        for unary_op_name in unary_op_set:
            opt_fn = torch.compile(functools.partial(fn, op_name=unary_op_name))
            ref = opt_fn(x)
            ref_array.append(ref)

        with _scoped_library("aten", "IMPL") as torch_compile_op_lib_impl:
            register_ops_with_aoti_compile(
                namespace_name, unary_op_set, dispatch_key, torch_compile_op_lib_impl
            )

            res_array = []
            for unary_op_name in unary_op_set:
                res_array.append(getattr(torch, unary_op_name)(x))

            for ref, res in zip(ref_array, res_array):
                self.assertEqual(ref, res)

        a = torch.randn(128, device=device)
        min_tensor = torch.randn(128, device=device)
        max_tensor = min_tensor + 0.5

        ref_with_min = torch.ops.aten.clamp(a, min_tensor)
        ref_with_min_max = torch.ops.aten.clamp(a, min_tensor, max_tensor)

        with _scoped_library("aten", "IMPL") as torch_compile_op_lib_impl:
            register_ops_with_aoti_compile(
                namespace_name, ["clamp"], dispatch_key, torch_compile_op_lib_impl
            )
            res_with_min = torch.ops.aten.clamp(a, min_tensor)
            res_with_min_max = torch.ops.aten.clamp(a, min_tensor, max_tensor)
            self.assertEqual(ref_with_min, res_with_min)
            self.assertEqual(ref_with_min_max, res_with_min_max)

    def test_add_const_int(self):
        def fn(a):
            return (a + 1, torch.add(a, 1, alpha=2))

        for dtype in [torch.float32, torch.int32, torch.int64]:
            self.common(fn, (torch.arange(32, dtype=dtype),))

    def test_add_const_float(self):
        def fn(a):
            return (a + 1.5,)

        self.common(fn, (torch.randn(32),))

    def test_add_inplace_permuted(self):
        def fn(x, y):
            return x.add_(y)

        x = torch.ones([2, 12, 13, 17]).transpose(1, 2)
        y = torch.randn([2, 13, 1, 17])

        self.common(fn, (x, y))

    def test_add_complex(self):
        def fn(a, b, alpha):
            return torch.add(a, b, alpha=alpha)

        x = torch.tensor([1 + 1j, -1 + 1j, -2 + 2j, 3 - 3j, 0, 1j, 1, -1])
        y = torch.tensor([1 + 1j, -1 + 1j, -2 + 2j, 3 - 3j, 0, 1j, 1, -1])

        self.common(fn, (x, y, 2))

    def test_add_complex3(self):
        # fix https://github.com/pytorch/pytorch/issues/115071
        @torch.compile
        def fn(*args):
            a = torch.neg(args[0])
            b = torch.add(args[0], args[0])
            return (a, b)

        x = torch.randn(41, dtype=torch.complex64)
        y = x.clone()
        # should not inplace write to the input
        fn(x)
        self.assertEqual(x, y)

    def test_add_complex4(self):
        @torch.compile
        def fn(a, b):
            c = a + b
            d = a + b
            return c + d

        for dtype in [torch.complex32, torch.complex64, torch.complex128]:
            x = torch.tensor(
                [1 + 1j, -1 + 1j, -2 + 2j, 3 - 3j, 0, 1j, 1, -1],
                dtype=dtype,
                device=self.device,
            )
            y = torch.tensor(
                [1 + 1j, -1 + 1j, -2 + 2j, 3 - 3j, 0, 1j, 1, -1],
                dtype=dtype,
                device=self.device,
            )
            _, code = run_and_get_code(fn, x, y)
            self.assertEqual(
                " ".join(code).count(
                    "view_dtype" if config.cpp_wrapper else "aten.view"
                ),
                3,
            )

    def test_add_complex5(self):
        def fn(a, b, alpha):
            return torch.add(a, b, alpha=alpha)

        x = torch.tensor([[1 + 1j, -1 + 1j], [-2 + 2j, 3 - 3j]])
        y = torch.tensor([[1 + 1j, -1 + 1j], [-2 + 2j, 3 - 3j]])

        self.common(fn, (x, y, 2))

    def test_add_complex6(self):
        # Fix https://github.com/pytorch/pytorch/issues/125745.
        # Add complex tensors with broadcasting.
        def fn(a, b, alpha):
            return torch.add(a, b, alpha=alpha)

        x = torch.tensor([[1 + 1j, -1 + 1j, -2 + 2j, 3 - 3j]])
        y = torch.tensor([[1 + 1j]])

        self.common(fn, (x, y, 2))

    def test_concat_add_inplace(self):
        def fn(x, y, z):
            return torch.cat([x, y], dim=1).add_(z)

        x = torch.randn([2, 12, 14, 14])
        y = torch.randn([2, 12, 14, 14])
        z = torch.randn([2, 24, 14, 14])

        self.common(fn, (x, y, z))

    def test_abs(self):
        def fn(a):
            return (a / (torch.abs(a) + 1),)

        self.common(fn, (torch.randn(17),))

    def test_angle(self):
        def fn(a, b, c):
            return torch.angle(a), torch.angle(b), torch.angle(c)

        complex_input = torch.tensor(
            [1 + 1j, -1 + 1j, -2 + 2j, 3 - 3j, 0, 1j, 1, -1, float("nan")]
        )
        real_input = torch.tensor([-1.0, 0.0, 1.0, float("nan")])
        interger_real_input = torch.tensor([-1, 0, 1])
        self.common(fn, (complex_input, real_input, interger_real_input))

    def test_sgn(self):
        def fn(a):
            return torch.sgn(a), torch.sgn(a + 1) - 1

        self.common(fn, [torch.linspace(-10, 10, 41)])

    @skipCUDAIf(not SM80OrLater, "uses bfloat16 which requires SM >= 80")
    def test_scatter_bf16(self):
        def fn(inp, src, index):
            return inp.scatter_add(0, index, src)

        for dtype in [torch.int64, torch.bool, torch.bfloat16]:
            self.common(
                fn,
                [
                    torch.zeros(3, 5, dtype=dtype),
                    torch.ones((2, 5), dtype=dtype),
                    torch.tensor([[0, 1, 2, 0, 0]]),
                ],
            )

    def test_randn_generator(self):
        def fn(a, generator):
            return torch.randn([20, 20], generator=generator, device=a.device)

        self.common(fn, (torch.linspace(-10, 10, 41), None), assert_equal=False)

        # generator not yet supported in dynamo
        with self.assertRaisesRegex(torch._dynamo.exc.Unsupported, "Generator"):
            self.common(fn, (torch.linspace(-10, 10, 41), torch.Generator(self.device)))

    def test_sgn_extremal(self):
        def fn(a):
            return (torch.sgn(a),)

        self.common(fn, [torch.tensor([np.nan, np.inf, -np.inf, 0])])

    def test_max_min(self):
        def fn(a, b):
            return (torch.maximum(a, b), torch.minimum(a, b))

        self.common(fn, (torch.randn(8), torch.randn(8)))
        t1 = torch.randn(8)
        t1[0] = float("nan")
        t2 = torch.randn(8)
        t2[1] = float("nan")
        self.common(fn, (t1, t2))

    def test_neg_max_uint8(self):
        # https://github.com/pytorch/pytorch/issues/93380
        def fn(a, b):
            c = torch.neg(a)
            return torch.maximum(b, c)

        a = torch.randint(256, (1,), dtype=torch.uint8)
        b = torch.randint(256, (8390,), dtype=torch.uint8)
        self.common(fn, (a, b))

    def test_compar(self):
        def fn(x):
            return x.gt(3.5), x.ge(3.5), x.eq(3.5), x.le(2.5), x.lt(3.5), x.ne(3.5)

        a = torch.tensor([3])
        self.common(fn, (a,))

    def test_horizonal_fusion1(self):
        def fn(a, b, c):
            return (a + b, a - c, b * c)

        self.common(
            fn, (torch.randn(8, 16, 16), torch.randn(8, 16, 16), torch.randn(1, 16, 1))
        )

    def test_horizonal_fusion2(self):
        def fn(a, b, c):
            return a + 1, b + 2, c + 3

        self.common(fn, (torch.randn(8, 16, 8), torch.randn(8, 16), torch.randn(16, 8)))

    def test_vertical_fusion1(self):
        def fn(sa, ct, p):
            # From torchbench.pyhpc_equation_of_state
            v17 = -3.087032500374211e-7
            v18 = -1.988366587925593e-8
            v19 = -1.061519070296458e-11
            v20 = 1.550932729220080e-10
            t15 = v19 * ct
            t19 = v17 + ct * (v18 + t15) + v20 * sa
            t20 = 1.0 / t19
            t128 = t19 * p
            return t20 + t128

        self.common(
            fn,
            (
                torch.randn(204, 204, 26),
                torch.randn(204, 204, 26),
                torch.randn(26),
            ),
        )
        assertGeneratedKernelCountEqual(self, 1)

    @config.patch({"fx_graph_cache": False})
    @skipIfWindows
    def test_forced_buffer_realize(self):
        # Test torch._test_inductor_realize forces a buffer to be realized
        def fn(a):
            b = test_operators.realize(a * 2)
            return (b * 2,)

        self.common(fn, (torch.randn(10),))
        self.assertEqual(torch._inductor.metrics.ir_nodes_pre_fusion, 2)

    @config.patch({"fx_graph_cache": False})
    @skipIfWindows
    def test_scheduler_vertical_fusion1(self):
        realize = test_operators.realize

        def fn(sa, ct, p):
            # From torchbench.pyhpc_equation_of_state
            v17 = -3.087032500374211e-7
            v18 = -1.988366587925593e-8
            v19 = -1.061519070296458e-11
            v20 = 1.550932729220080e-10
            t15 = realize(v19 * ct)
            t19 = realize(v17 + ct * (v18 + t15) + v20 * sa)
            t20 = realize(1.0 / t19)
            t128 = realize(t19 * p)
            return t20 + t128

        self.common(
            fn,
            (
                torch.randn(204, 204, 26),
                torch.randn(204, 204, 26),
                torch.randn(26),
            ),
        )
        self.assertEqual(torch._inductor.metrics.ir_nodes_pre_fusion, 5)
        assertGeneratedKernelCountEqual(
            self, 1 if not is_cpp_backend(self.device) else 2
        )

    @skipIfWindows
    def test_index_propagation(self):
        def copy(x):
            i = torch.arange(x.size(0), device=x.device)
            return x[i]

        x = torch.randn(8, device=self.device)
        copy_opt = torch._dynamo.optimize("inductor")(copy)

        expect = copy(x)
        actual = _run_and_assert_no_indirect_indexing(self, copy_opt, x)
        self.assertEqual(expect, actual)

    @dynamo_config.patch("capture_dynamic_output_shape_ops", True)
    # https://github.com/halide/Halide/issues/8308
    @config.patch("halide.scheduler_cpu", "Mullapudi2016")
    @config.patch("halide.scheduler_cuda", "Li2018")
    @config.patch(implicit_fallbacks=True)
    @skipIfWindows
    def test_index_propagation_nested_indirect_indexing(self):
        def nested(x, repeats):
            rank = torch.arange(repeats.numel(), device=x.device)
            index = rank.repeat_interleave(repeats, dim=0)
            return torch.index_select(x, index=index, dim=0)

        example_inputs = (
            torch.randn((32, 64), device=self.device),
            repeats := torch.tensor([5, 10, 15], device=self.device),
        )
        torch._dynamo.mark_dynamic(repeats, 0)  # create backed symint

        nested_opt = torch._dynamo.optimize("inductor")(nested)

        expect = nested(*example_inputs)
        actual = nested_opt(*example_inputs)
        self.assertEqual(expect, actual)

    @skipIfWindows
    def test_index_propagation_flip(self):
        def flip(x):
            i = torch.arange(x.size(0) - 1, -1, -1, device=x.device)
            return x[i]

        x = torch.randn(8, device=self.device)
        flip_opt = torch._dynamo.optimize("inductor")(flip)

        expect = flip(x)
        actual = _run_and_assert_no_indirect_indexing(self, flip_opt, x)
        self.assertEqual(expect, actual)

    @skipIfWindows
    def test_index_propagation_floordiv(self):
        def repeat_interleave(x, n):
            # e.g. x=[1, 2, 3], n=2 => returns [1, 1, 2, 2, 3, 3]
            i = torch.arange(x.shape[0] * n, device=x.device)
            return x[i // n]

        x = torch.randn(8, 16, device=self.device)
        repeat_interleave_opt = torch._dynamo.optimize("inductor")(repeat_interleave)
        # With static shapes we can prove the bound, our dynamic shapes reasoning is not good enough
        has_assert = ifdynstaticdefault(False, True)
        # this should be collapsed to direct indexing
        actual = _run_and_assert_no_indirect_indexing(
            self, repeat_interleave_opt, x, 3, has_assert=has_assert
        )
        expect = torch.repeat_interleave(x, 3, dim=0)
        self.assertEqual(expect, actual)
        self.assertEqual(actual, repeat_interleave(x, 3))

    @skipIfWindows
    def test_index_propagation_remainder(self):
        def repeat(x, n):
            # e.g. x=[1, 2, 3], n=2 => returns [1, 2, 3, 1, 2, 3]
            i = torch.arange(x.shape[0] * n, device=x.device)
            return x[i % x.shape[0]]

        x = torch.randn(8, 16, device=self.device)
        repeat_opt = torch._dynamo.optimize("inductor")(repeat)

        # With static shapes we can prove the bound, our dynamic shapes reasoning is not good enough
        has_assert = ifdynstaticdefault(False, True)
        # this should be collapsed to direct indexing
        actual = _run_and_assert_no_indirect_indexing(
            self, repeat_opt, x, 3, has_wrapping=False, has_assert=has_assert
        )
        expect = x.repeat(3, 1)
        self.assertEqual(expect, actual)
        self.assertEqual(actual, repeat(x, 3))

    @skipIfWindows
    def test_index_propagation_abs(self):
        def reflection_pad_left(x, n):
            # e.g. x=[1, 2, 3], n=2 => returns [3, 2, 1, 2, 3]
            i = torch.arange(x.shape[0] + n, device=x.device)
            return x[(i - n).abs()]

        x = torch.randn(8, device=self.device)
        opt_fn = torch._dynamo.optimize("inductor")(reflection_pad_left)

        # With static shapes we can prove the bound, our dynamic shapes reasoning is not good enough
        has_assert = ifdynstaticdefault(False, True)
        # this should be collapsed to direct indexing
        actual = _run_and_assert_no_indirect_indexing(
            self, opt_fn, x, 3, has_wrapping=False, has_assert=has_assert
        )
        expect = reflection_pad_left(x, 3)
        self.assertEqual(expect, actual)

    @skipIfWindows
    def test_index_propagation_device_assert_masked(self):
        def fn(a):
            idx = torch.arange(a.size(0), device=a.device)
            padded_idx = torch.constant_pad_nd(idx, (1050, 0))
            padded_idx = torch.where(padded_idx >= 0, padded_idx, padded_idx)
            return a[padded_idx]

        self.common(fn, (torch.randn(1024),))

    @config.patch(debug_index_asserts=False)
    @skipIfWindows
    def test_neg_index(self):
        def test(
            fn, inps, has_assert: bool, has_wrapping: bool, vectorize: bool = True
        ):
            fn_opt = torch.compile(fn)
            if is_halide_backend(self.device):
                pass  # no device asserts in halide
            elif self.device == "cpu":
                _, code = run_and_get_cpp_code(fn_opt, *inps)
                self.assertTrue(("?" in code or "blendv" in code) is has_wrapping)
                self.assertTrue(("TORCH_CHECK" in code) is has_assert)
                # Assert that we always vectorize the kernel regardless of wrapping / checks
                self.assertTrue(("loadu" in code) is vectorize)
            else:
                code = run_and_get_triton_code(fn_opt, *inps)
                self.assertTrue(("tl.where" in code) is has_wrapping)
                self.assertTrue(("device_assert" in code) is has_assert)

        def indirect(a, b):
            return a[b - 1]

        a = torch.rand(1024, device=self.device)
        b = torch.zeros(256, dtype=torch.long, device=self.device)
        test(indirect, (a, b), has_assert=True, has_wrapping=True)

        def direct(x):
            return x[:, -1]

        a = torch.rand(1, 64, 32, device=self.device)
        # Does not even generate a kernel as it's a view
        test(direct, (a,), has_assert=False, has_wrapping=False, vectorize=False)

        def flip(a, b):
            return a[b]

        a = torch.rand(1024, device=self.device)
        b = torch.arange(start=-1, end=-a.numel() - 1, step=-1, device=self.device)
        test(flip, (a, b), has_assert=True, has_wrapping=True)

        # Constant propagate a constant that's negative
        def flip_with_index_constant(a):
            b = torch.arange(start=-1, end=-a.numel() - 1, step=-1, device=a.device)
            return a[b]

        # Wrapping is constant-folded
        test(flip_with_index_constant, (a,), has_assert=False, has_wrapping=False)

        # Operation where we can't prove that the index is always positive or negative
        def pos_and_neg(a):
            b = torch.arange(start=1, end=-a.numel() - 1, step=-1, device=a.device)
            return a[b]

        # It has wrapping but no assert
        test(pos_and_neg, (a,), has_assert=False, has_wrapping=True)

        # We currently don't do constant propagation with float constants
        # We cannot prove this kind of asserts just with bounds. We would need
        # to lift IndexPropagation.shape_env to be accessible in all of Inductor
        def flip_with_index(a):
            b = 1.0 * torch.arange(
                start=-1, end=-a.numel() - 1, step=-1, device=a.device
            )
            b = b.int()
            return a[b]

        test(
            flip_with_index,
            (a,),
            has_assert=ifdynstaticdefault(False, True),
            has_wrapping=False,
            vectorize=False,  # Constant propagation off -> indirect indexing -> no vec
        )

        def unsafe_index(a, b):
            return aten._unsafe_index(a, (b,))

        test(unsafe_index, (a, b), has_assert=False, has_wrapping=True)

        def constant_propagation(a):
            b = torch.tensor([2], device=a.device)
            return a[b]

        test(
            constant_propagation,
            (a,),
            has_assert=ifdynstaticdefault(False, True),
            has_wrapping=False,
            vectorize=False,  # There's no loop to vectorize!
        )

        def constant_propagation_neg(a):
            b = torch.tensor([-2], device=a.device)
            return a[b]

        # In symbolic shapes, we know that we can access -2, so no assert is necessary!
        test(
            constant_propagation_neg,
            (a,),
            has_assert=False,
            has_wrapping=False,
            vectorize=False,  # There's no loop to vectorize!
        )

    @skipIfWindows
    def test_computed_buffer_inlining(self):
        def flip(x):
            idx = torch.arange(x.size(0) - 1, -1, -1, device=x.device)
            return x[idx], idx

        flip_opt = torch._dynamo.optimize("inductor")(flip)
        x = torch.randn(8, device=self.device)

        expect = flip(x)
        actual = _run_and_assert_no_indirect_indexing(self, flip_opt, x)
        self.assertEqual(expect, actual)

    def test__unsafe_masked_index(self):
        def fn(a, mask, idx):
            return aten._unsafe_masked_index(a, mask, idx, 1)

        self.common(
            fn,
            (
                torch.randn(8, device=self.device),
                torch.tensor([True, False, True], device=self.device),
                [torch.tensor([3, 9, -2], device=self.device)],
            ),
        )

    def test__unsafe_masked_index_put_accumulate(self):
        def fn(a, mask, idx, values):
            return aten._unsafe_masked_index_put_accumulate(a, mask, idx, values)

        self.common(
            fn,
            (
                torch.randn(8, device=self.device),
                torch.tensor([True, False, True], device=self.device),
                [torch.tensor([3, 9, -2], device=self.device)],
                torch.randn(3, device=self.device),
            ),
        )

    def test_sum1(self):
        def fn(a, b):
            return ((a + b).sum(-1),)

        self.common(fn, (torch.randn(8, 8), torch.randn(8, 8)))

    def test_sum2(self):
        def fn(a, b):
            return ((a + b).sum([1, 2]), (a + b).sum(-1))

        self.common(fn, (torch.randn(8, 9, 3, 21), torch.randn(8, 9, 3, 21)))

    def test_sum3(self):
        def fn(a, b):
            r1 = a + b
            r2 = r1.sum(-1)
            r3 = torch.squeeze(b) + 10
            return (r1, r2, r3)

        # Mismatched elements: 2 / 10 (20.0%)
        # Greatest absolute difference: 0.0029296875 at index (8,) (up to 1e-05 allowed)
        # Greatest relative difference: 0.0017482517482517483 at index (6,) (up to 0.001 allowed)
        self.common(fn, (torch.randn(10, 10), torch.randn(1, 10)), atol=1e-5, rtol=2e-3)

    def test_sum4(self):
        def fn(a):
            b = a + 1
            c = b.sum(-1)
            d = c + 3
            e = d.sum(-1)
            f = e + 5
            return (f, e, d, c, b)

        self.common(fn, (torch.randn(1, 16, 8, 8),))

    def test_sum5(self):
        def fn(a):
            b = a + 1
            c = b.sum(-1)
            d = c + 3
            e = d.sum(-1)
            f = e + 5
            return (f,)

        self.common(fn, (torch.randn(1, 17, 8, 9),))

    def test_reduction1(self):
        def fn(a):
            return (a.sum(), a.max(), a.min(), a.argmax(), a.argmin())

        self.common(fn, (torch.tensor([float("-inf"), 0.0, float("inf")]),))

    @skip_if_x86_mac()
    def test_reduction2(self):
        def fn(a):
            # FIXME: a.argmax
            return (a.sum(), a.max(), a.min(), a.argmin())

        self.common(fn, (torch.full((4,), float("inf")),))

    @skip_if_x86_mac()
    def test_reduction3(self):
        def fn(a):
            # FIXME: a.argmin
            return (a.sum(), a.max(), a.min(), a.argmax())

        self.common(fn, (torch.full((4,), float("-inf")),))

    def test_reduction4(self):
        if self.device == "cpu":
            raise unittest.SkipTest("Non-deterministic CPU results")

        def fn(a):
            return (a.argmax(-1), a.argmin(-1))

        inputs = (torch.ones(128), torch.ones(4, 4, 1))
        for i in inputs:
            self.common(fn, (i,), check_lowp=not is_halide_backend(self.device))

    @config.patch(unroll_reductions_threshold=1)
    def test_reduction5(self):
        if self.device == "cpu":
            raise unittest.SkipTest("Non-deterministic CPU results")

        def fn(a):
            return (a.sum(), a.max(), a.min(), a.argmax())

        self.common(fn, (torch.full((4,), float("-inf")),))

    def test_prod(self):
        def fn(a):
            return a.prod(0), a.prod(1), a.prod()

        self.common(fn, (torch.rand((10, 10)),))
        self.common(fn, (torch.rand((1, 2050)),))

    def test_unroll_small_reduction(self):
        def fn(x):
            val1, index1 = x.min(-1)
            val2, index2 = x.max(-1)
            return (
                val1,
                index1,
                val2,
                index2,
                x.sum(-1),
                (x > 1).any(-1),
                (x > 0).all(-1),
                x.argmin(-1),
                x.argmax(-1),
                x.amin(-1),
                x.amax(-1),
                x.aminmax(),
            )

        with config.patch(unroll_reductions_threshold=8):
            # small sized reductions will get unrolled
            self.common(fn, (torch.randn(8, 3),))
        torch._dynamo.reset()
        with config.patch(unroll_reductions_threshold=1):
            # make sure things also work if they aren't unrolled
            self.common(fn, (torch.randn(8, 3),))

    def test_multilayer_sum_low_prec(self):
        # fp16 nyi for cpu
        if self.device == "cpu":
            raise unittest.SkipTest(f"requires {GPU_TYPE}")

        def fn(a):
            return torch.mean(a)

        self.common(fn, ((torch.rand((10, 3, 352, 352), dtype=torch.float16),)))

    def test_multilayer_prime_size(self):
        def fn(a):
            return torch.max(a), torch.sum(a)

        # Requires masked loading for the intermediate reduction
        sample = torch.full((3999971,), 0, dtype=torch.int64)
        sample[-1] = 1
        self.common(fn, (sample,))

    @skip_if_gpu_halide
    @skipCPUIf(IS_MACOS, "fails on macos")
    def test_multilayer_var(self):
        def fn(a):
            return torch.var(a)

        self.common(
            fn,
            ((torch.rand((10, 3, 352, 352), dtype=torch.float32),)),
            atol=1e-3,
            rtol=1e-3,
        )
        self.common(
            fn,
            ((torch.rand((14923), dtype=torch.float32),)),
            atol=1e-3,
            rtol=1e-3,
        )

    @skipCPUIf(IS_MACOS, "fails on macos")
    @skip_if_halide  # accuracy 4.7% off
    @skipIfWindows
    def test_multilayer_var_lowp(self):
        def fn(a):
            return torch.var(a)

        self.common(fn, (torch.rand((16, 16, 352, 352), dtype=torch.float16),))
        self.common(fn, (torch.rand((14923), dtype=torch.float16),))

    def test_split_cumsum(self):
        def fn(a):
            return torch.cumsum(a, -1)

        for dtype in get_all_dtypes(
            include_bfloat16=False,
            include_bool=True,
            include_complex=False,
            include_half=False,
        ):
            # Use low=0 since when the mean value is 0, cumsum at all points
            # tends towards zero which makes the relative error term blow up
            inp = make_tensor(10, 3, 352, 352, low=0, dtype=dtype, device=self.device)
            self.common(fn, (inp.view(-1),), rtol=1e-4, atol=1e-5, check_lowp=False)
            self.common(fn, (inp.view(10, -1),), rtol=1e-4, atol=1e-5, check_lowp=False)

    @skipCUDAIf(not SM80OrLater, "Requires sm80")
    @skipCUDAIf(TEST_WITH_ROCM, "Computation not done in float on ROCm")
    @skip_if_gpu_halide  # accuracy issue
    def test_split_cumsum_low_prec(self):
        if is_cpp_backend(self.device):
            raise unittest.SkipTest("ir.Scan nyi on CPU")

        def fn(a):
            return torch.cumsum(a.view(-1), 0)

        self.common(
            fn,
            (torch.rand((10, 3, 352, 352), dtype=torch.float16),),
            reference_in_float=True,
            check_lowp=False,
        )

    def test_consecutive_split_cumsum(self):
        def fn(a, b):
            a = a.view(-1)
            b = b.view(-1)
            return torch.cumsum(a, 0) + torch.cumsum(b, 0)

        a = make_tensor(10, 3, 352, 352, low=0, dtype=torch.float32, device=self.device)
        b = make_tensor(10, 3, 352, 352, low=0, dtype=torch.float64, device=self.device)
        self.common(fn, (a, b), rtol=1e-4, atol=1e-5, check_lowp=False)

    def test_split_cumprod(self):
        def fn(a):
            return torch.cumprod(a, -1)

        for dtype in [torch.float32, torch.float64, torch.int32, torch.int64]:
            inp = _large_cumprod_input(
                (10, 10000), dim=1, dtype=dtype, device=self.device
            )
            self.common(fn, (inp,), atol=1e-5, rtol=1e-4, check_lowp=False)

    @skipCUDAIf(not SM80OrLater, "Requires sm80")
    @skipCUDAIf(TEST_WITH_ROCM, "Computation not done in float on ROCm")
    @skip_if_gpu_halide  # accuracy issue
    def test_split_cumprod_low_prec(self):
        if is_cpp_backend(self.device):
            raise unittest.SkipTest("ir.Scan nyi on CPU")

        def fn(a):
            return torch.cumprod(a.view(-1), 0)

        for dtype in [torch.float16, torch.bfloat16]:
            inp = _large_cumprod_input(
                (10, 10000), dim=1, dtype=dtype, device=self.device
            )
            self.common(
                fn,
                (inp,),
                reference_in_float=True,
                check_lowp=False,
            )

    def test_consecutive_split_cumprod(self):
        def fn(a, b):
            return torch.cumprod(a, 0) + torch.cumprod(b, 0)

        a = _large_cumprod_input(
            (10000,), dim=0, dtype=torch.float32, device=self.device
        )
        b = _large_cumprod_input(
            (10000,), dim=0, dtype=torch.float64, device=self.device
        )
        self.common(fn, (a, b), atol=1e-5, rtol=1e-5, check_lowp=False)

    @skipCUDAIf(TEST_WITH_ROCM, "associative_scan is not supported on ROCm")
    @skip_if_halide  # scan ops
    def test_custom_scan_op(self):
        if self.device != "cuda":
            raise unittest.SkipTest("associative_scan only supported on GPU")

        def sum_combine(a, b):
            return a + b

        from torch._higher_order_ops.associative_scan import associative_scan

        a = torch.randn(100, 100, device=self.device)
        expect = torch.cumsum(a, 0)
        actual = associative_scan(sum_combine, a, 0)
        self.assertEqual(expect, actual)

        def logcumsum_combine(a, b):
            min_v = torch.minimum(a, b)
            max_v = torch.maximum(a, b)
            mask = (min_v != max_v) | ~min_v.isinf()
            return torch.where(mask, max_v + (min_v - max_v).exp().log1p(), a)

        expect = torch.logcumsumexp(a, 0)
        actual = associative_scan(logcumsum_combine, a, 0)
        self.assertEqual(expect, actual)

    @skip_if_halide  # scan ops
    def test_custom_scan_op_compiled(self):
        if self.device != "cuda":
            raise unittest.SkipTest("associative_scan only supported on GPU")

        from torch._higher_order_ops.associative_scan import associative_scan

        def sum_combine(a, b):
            return a + b

        def fn(a, b, dim):
            diff = (a - b).abs()
            sad = associative_scan(sum_combine, diff, dim)
            return sad.sum(dim)

        a = torch.randn(100, 100, device=self.device)
        b = torch.randn(100, 100, device=self.device)
        self.common(fn, (a, b, 0))
        cfn = torch.compile(fn)
        _, code = run_and_get_code(cfn, a, b, 0)

        # Check everything is fused into a single kernel
        FileCheck().check_not("run(").check_regex(
            r"triton_.*\.run\(arg[01]_1, arg[12]_1, buf1,"
        ).check_not("run(").run(code[0])

    @skipCUDAIf(TEST_WITH_ROCM, "associative_scan is not supported on ROCm")
    @skip_if_halide  # scan ops
    def test_custom_scan_op_multi_input(self):
        if self.device != "cuda":
            raise unittest.SkipTest("associative_scan only supported on GPU")

        def argmax_combine(a, b):
            a_value, a_index = a
            b_value, b_index = b
            mask = (a_value > b_value) | ((a_value == b_value) & (a_index > b_index))
            return (
                torch.where(mask, a_value, b_value),
                torch.where(mask, a_index, b_index),
            )

        from torch._higher_order_ops.associative_scan import associative_scan

        a = torch.randn(100, 100, device=self.device)
        expect = torch.cummax(a, 0)

        idx = torch.arange(100, device=self.device).view(100, 1).expand(100, 100)
        actual = associative_scan(argmax_combine, (a, idx), 0)
        self.assertEqual(expect, actual)

    @skipCUDAIf(TEST_WITH_ROCM, "associative_scan is not supported on ROCm")
    @skip_if_halide  # scan ops
    def test_custom_scan_would_split(self):
        if self.device != "cuda":
            raise unittest.SkipTest("associative_scan only supported on GPU")

        def combine_linear_recurrence(left, right):
            xl, fl = left
            xr, fr = right
            x = xl * fr + xr
            f = fl * fr
            return x, f

        def eager_scan(x, g):
            x, g = x.to(torch.float64), g.to(torch.float64)
            x_out = torch.empty_like(x)
            g_out = torch.empty_like(g)
            x_out[:, 0] = x[:, 0]
            g_out[:, 0] = g[:, 0]
            for i in range(1, x.shape[1]):
                x_out[:, i], g_out[:, i] = combine_linear_recurrence(
                    (x_out[:, i - 1], g_out[:, i - 1]),
                    (x[:, i], g[:, i]),
                )
            return x_out.float(), g_out.float()

        @torch.compile
        def compiled_scan(x, f):
            from torch._higher_order_ops.associative_scan import associative_scan

            x, f = associative_scan(combine_linear_recurrence, (x, f), dim=1)
            return x, f

        x = torch.randn(1, 129, 2, device=self.device)
        f = torch.randn(1, 129, 2, device=self.device)
        expect = eager_scan(x, f)
        actual = compiled_scan(x, f)
        self.assertEqual(expect, actual)

    def test_embedding_bag_byte_unpack(self):
        if self.device != "cpu":
            raise unittest.SkipTest(f"No {GPU_TYPE} implementation (it returns empty)")

        def fn(a):
            return torch.ops.quantized.embedding_bag_byte_unpack(a)

        M, N = 32, 64
        scales = torch.randn(M, 1).view(torch.uint8)
        offsets = torch.randn(M, 1).view(torch.uint8)
        data = torch.randint(0, 255, (M, N), dtype=torch.uint8)
        packed = torch.cat([data, scales, offsets], dim=-1)
        self.common(fn, [packed])

    def test_expanded_reduction(self):
        def fn(x, y):
            z = x * y
            return z.sum((0, 1))

        atol = None
        rtol = None

        # By default, inductor generate non-persistent reduction kernels in this
        # case. But when multi-kernel is enabled, inductor will pick the faster
        # of persistent reduction and non-persistent-reduction kernel.
        # In this case, inductor picked the persistent-reduction kernel.
        # The persistent reduction kernel happens to need looser tolerance.
        if config.triton.multi_kernel:
            atol = 1e-5
            rtol = 1e-5
        self.common(
            fn, (torch.randn(2, 197, 256), torch.randn(2, 1, 256)), atol=atol, rtol=rtol
        )

    @skip_if_gpu_halide
    def test_min_max_reduction(self):
        def fn(a, b):
            return (
                (a + b).max(),
                (a + b).min(),
                torch.amax(a + 1, keepdim=True),
                torch.amin(b + 1, keepdim=True),
            )

        dtypes = [torch.float, torch.float16]
        if not (self.device == "cuda" and not SM80OrLater):
            dtypes += [torch.bfloat16]
        for dtype in dtypes:
            self.common(fn, (torch.randn(8, 8).to(dtype), torch.randn(8, 8).to(dtype)))

    @skip_if_halide  # bug in nan handling
    def test_min_max_reduction_nan(self):
        def fn(a):
            return (torch.max(a), torch.min(a))

        t1 = torch.randn(32)
        t1[16] = float("nan")
        self.common(fn, (t1,))

    @skip_if_halide  # bug in nan handling
    def test_fmin_fmax(self):
        def fn(a, b):
            return (
                torch.fmin(a, b),
                torch.fmax(a, b),
                torch.fmax(a + 1, torch.tensor(0.0)),
            )

        self.common(
            fn,
            (
                torch.tensor(
                    [-10.0, 10.0, float("nan"), float("nan"), float("nan"), 3, 4]
                ),
                torch.tensor(
                    [float("nan"), float("nan"), -10.0, 10.0, float("nan"), 4, 3]
                ),
            ),
        )

    def test_sum_int(self):
        def fn(x):
            return 2 * x.sum(-1) + x.sum()

        dtypes = torch.bool, torch.uint8, torch.int
        inps = [torch.randint(2, (64,), dtype=dtype) for dtype in dtypes]
        for i in inps:
            self.common(fn, (i,), check_lowp=False)

    def test_sum_dtype(self):
        def fn(x):
            return x * x.sum(-1, dtype=torch.double) + x.sum(dtype=torch.double)

        self.common(fn, (torch.ones(32, 32) * 70,))

    def test_cumsum(self):
        def fn(x):
            return x.cumsum(0), x.cumsum(1)

        # Persistent reductions
        self.common(
            fn, (torch.rand(16, 32),), check_lowp=not is_halide_backend(self.device)
        )
        self.common(
            fn, (torch.rand(20, 30),), check_lowp=not is_halide_backend(self.device)
        )

        # Non-persistent reduction
        self.common(
            fn,
            (torch.rand(100, 4000),),
            check_lowp=not is_halide_backend(self.device),
            atol=1e-5,
            rtol=1e-5,
        )

    def test_cumsum_zero_dim(self):
        def fn(x):
            return x.cumsum(0), x.cumsum(-1)

        a = torch.rand(())
        self.common(fn, (a,))

    def test_cumsum_no_mask(self):
        def fn(x):
            return x.cumsum(-1)

        # Persistent reduction
        a = torch.rand((1, 1024))
        self.common(
            fn, (a,), check_lowp=not (TEST_WITH_ROCM or is_halide_backend(self.device))
        )

        # Non-persistent reduction
        b = torch.rand((1, 8192))
        self.common(
            fn,
            (b,),
            check_lowp=not (TEST_WITH_ROCM or is_halide_backend(self.device)),
            atol=1e-5,
            rtol=1e-5,
        )

    def test_cumprod_zero_dim(self):
        def fn(x):
            return x.cumprod(0), x.cumprod(-1)

        a = torch.rand(())
        self.common(fn, (a,))

    def test_logcumsumexp(self):
        def fn(x):
            return x.logcumsumexp(0), x.logcumsumexp(1)

        # Persistent reductions
        self.common(
            fn,
            (torch.rand(16, 32),),
            check_lowp=not (TEST_WITH_ROCM or is_halide_backend(self.device)),
        )
        self.common(
            fn,
            (torch.rand(20, 30),),
            check_lowp=not (TEST_WITH_ROCM or is_halide_backend(self.device)),
        )

        # Non-persistent reduction
        self.common(
            fn,
            (torch.rand(100, 4000),),
            check_lowp=not (TEST_WITH_ROCM or is_halide_backend(self.device)),
            atol=1e-5,
            rtol=1e-5,
        )

    def test_logcumsumexp_zero_dim(self):
        def fn(x):
            return x.logcumsumexp(0), x.logcumsumexp(-1)

        a = torch.rand(())
        self.common(fn, (a,))

    def test_clamp(self):
        def fn(a, b):
            return (a.clamp(-0.1, 0.1), b.clamp(0), torch.clamp(a + b, max=0))

        self.common(fn, (torch.randn(8, 8), torch.randn(8, 8)))

    def test_clamp_type_promotion(self):
        def fn(a):
            b = torch.tensor(1.0, dtype=torch.double, device=self.device)
            c = torch.full((4,), 2, device=self.device)
            return a.clamp(min=b, max=c)

        self.common(fn, (torch.randint(4, (4,)),))

    @skip_if_gpu_halide
    def test_dist(self):
        def fn(a, b):
            return (
                torch.dist(a, b),
                torch.dist(a, b, p=1.2),
            )

        self.common(fn, (torch.randn(4, 4), torch.randn(4, 4)))

    @skipCUDAIf(not SM80OrLater, "Requires sm80")
    @skip_if_gpu_halide  # https://github.com/halide/Halide/issues/8311
    def test_dist_bf16(self):
        def fn(a, b):
            return torch.dist(a.to(torch.bfloat16), b.to(torch.bfloat16))

        self.common(fn, (torch.randn(4, 4), torch.randn(4, 4)))

    def test_arange1(self):
        def fn(x):
            rng1 = torch.arange(8 * 8, dtype=torch.float32, device=x.device).view(8, 8)
            rng2 = torch.arange(10, 18, device=x.device)
            tmp = x * rng1
            return tmp, tmp + rng2

        self.common(fn, (torch.randn(8, 8),))

    def test_arange2(self):
        def fn(x):
            rng1 = torch.arange(8, device=x.device)
            return (x + rng1,)

        self.common(fn, (torch.randint(4, (8, 8)),), check_lowp=False)

    def test_arange3(self):
        def fn(x):
            return x + torch.ops.aten.arange.start_step(
                0, 53, 4, dtype=torch.int64, device=x.device
            )

        self.common(fn, (torch.randn(14),))

    def test_arange4(self):
        def fn(x):
            return x - torch.arange(512, -512, -1.0, device=x.device)

        self.common(fn, (torch.randn(1024),))

    @skipIfWindows  # TODO: debug it on Windows
    def test_arange5(self):
        def fn(step, device):
            return torch.arange(512, -512, step, device=device)

        compiled_fn = torch._dynamo.optimize()(fn)

        # NOTE: use assertEqual to check dtypes which self.common doesn't do
        for step in (-1, -1.0):
            expect = fn(step, self.device)
            actual = compiled_fn(step, self.device)
            self.assertEqual(expect, actual)
        self.assertEqual(expect, actual)

    def test_arange6(self):
        def fn(x):
            return torch.arange(0.1, 8.0001, 1, dtype=x.dtype, device=x.device)

        # Test that float arguments are truncated to int when dtype is set explicitly
        make_arg = functools.partial(
            make_tensor, device=self.device, requires_grad=False
        )
        self.common(fn, (make_arg(1, dtype=torch.float32),))
        self.common(fn, (make_arg(1, dtype=torch.int64),))

    def test_linspace1(self):
        def fn(x):
            return torch.linspace(0.125, 0.875, 7, device=x.device) + x

        self.common(fn, (torch.randn(1, 7),))

    def test_linspace2(self):
        def fn(x):
            return torch.linspace(0, 2, 1, device=x.device) + x

        self.common(fn, (torch.randn(1, 1),))

    def test_linspace3(self):
        def fn(x):
            return torch.linspace(0, 2, 0, device=x.device)

        self.common(fn, (torch.Tensor([]),))

    def test_tensor1(self):
        def fn(x):
            return torch.tensor([1], device=x.device) + x, torch.tensor(
                5, device=x.device
            )

        self.common(fn, (torch.randn(10),))

    def test_tensor2(self):
        def fn(x):
            return torch.tensor(list(range(2, 40, 2)), device=x.device) + x

        self.common(fn, (torch.randn(1),))

    def test_tensor3(self):
        def fn(x):
            return (
                torch.tensor([], device=x.device),
                torch.tensor([1, 2], device=x.device) + 1,
                torch.tensor([1, 2, 3], device=x.device) + 2,
                torch.tensor([1, 2, 3, 4], device=x.device) + x,
            )

        self.common(fn, [torch.randn(4)])

    def test_views1(self):
        def fn1(x, y):
            return (x.view(size2) + y,)

        def fn2(x, y):
            return ((x + 1).view(size2) + y,)

        views = [
            ([5 * 7], [5, 7]),
            ([2 * 3 * 4 * 5 * 6 * 7], [2, 3, 4, 5, 6, 7]),
            ([2 * 3, 4, 5, 6 * 7], [2, 3, 4, 5, 6, 7]),
            ([10 * 5, 20], [10, 5, 20]),
            ([1, 10, 1], [10]),
            ([10, 1, 10, 1, 10], [10, 100]),
            ([2, 2, 2, 2], [4, 4]),
        ]
        for size1, size2 in views:
            self.common(fn1, (torch.randn(size1), torch.randn(size2)))
            self.common(fn2, (torch.randn(size1), torch.randn(size2)))

        for size2, size1 in views:
            self.common(fn1, (torch.randn(size1), torch.randn(size2)))
            self.common(fn2, (torch.randn(size1), torch.randn(size2)))

    def test_views2(self):
        def fn1(x):
            return (x.view(size2) + 1,)

        def fn2(x):
            return ((x * 2).view(size2) + 1,)

        for size1, size2 in [
            ([2, 2, 2, 2], [4, -1]),
            ([10, 1, 10, 1, 10], [-1, 100]),
            ([10 * 5, 20], [10, -1, 20]),
        ]:
            self.common(fn1, (torch.randn(size1),))
            self.common(fn2, (torch.randn(size1),))

    def test_views3(self):
        # example taken from hf_BigBird
        def forward(arg1, arg2):
            index = torch.ops.aten.index(arg1, [arg2])
            view_1 = torch.ops.aten.view(index, [1, 2232, 64])
            view_2 = torch.ops.aten.view(view_1, [1, 12, 62, 192])
            return view_2

        self.common(
            forward,
            (
                rand_strided((64, 64), (64, 1), torch.float32),
                rand_strided((2232,), (1,), torch.int64),
            ),
        )

    def test_views4(self):
        # example taken from hf_BigBird
        def forward(arg1, arg2):
            arg1 = arg1.index_select(0, arg2)
            arg1 = torch.ops.aten.view(arg1, [2, 3, 4, 5, 5])
            arg1 = torch.ops.aten.view(arg1, [2, 3, 2, 10, -1])
            return arg1

        self.common(
            forward,
            (
                torch.randn(12, 5, 5),
                torch.randint(0, 11, (24,)),
            ),
        )

    def test_views5(self):
        # tensor with shape 0 in any dimension
        def forward(x):
            y = x[:, 4:]
            return y.view(len(y), -1, 4)

        self.common(
            forward,
            (torch.randn(4, 4, 4, 4),),
        )

    def test_views6(self):
        def forward(x):
            x = torch.ops.aten.relu(x)
            s = torch.ops.aten.slice(x, 0, 0, 9223372036854775807)
            s = torch.ops.aten.slice(s, 1, 0, 9223372036854775807)
            s = torch.ops.aten.slice(s, 3, 0, 0)
            y = torch.ops.aten.view(s, [4, 2, -1])
            return y

        self.common(
            forward,
            (torch.randn(4, 2, 4, 4),),
        )

    def test_views7(self):
        # x.view(dtype)
        def forward(x, y):
            x = (x + 1).to(torch.float32)
            y = (y + 1).to(torch.int32)
            return x.view(torch.int32), y.view(torch.float32)

        self.common(
            forward,
            (
                torch.rand(2, 3, dtype=torch.float32),
                torch.randint(10, (2, 3), dtype=torch.int32),
            ),
        )

    def test_relu(self):
        def fn(a, b):
            return (torch.relu(a), torch.relu(a + b) / 10)

        self.common(fn, (torch.randn(8, 8), torch.randn(8, 8)))

    def test_exp(self):
        def fn(a, b):
            return (torch.exp(a), torch.exp(a + b))

        self.common(fn, (torch.randn(8, 8), torch.randn(8, 8)))

    def test_exp2(self):
        def fn(a, b):
            return (torch.exp2(a), torch.exp2(a + b), torch.pow(2, -torch.abs(a - b)))

        self.common(fn, (torch.randn(8, 8), torch.randn(8, 8)))

    def test_sigmoid(self):
        def fn(a, b):
            return (torch.sigmoid(a), torch.sigmoid(a + b))

        self.common(fn, (torch.randn(8, 8), torch.randn(8, 8)))

    def test_round(self):
        def fn(a, b):
            return torch.round(a), torch.round(b + 1), torch.round(a, decimals=2)

        # without manual_seed, there is some chance this test fails due to:
        # https://github.com/openai/triton/issues/530
        torch.manual_seed(0)

        # with *100 we are always getting a number exactly at .5 which we don't do right in half
        self.common(fn, (torch.randn(8, 8) * 100, torch.randn(8, 8) * 10))

    def test_round_correctness(self):
        if self.device == "cuda":
            raise unittest.SkipTest("need to debug tl.libdevice on A100/V100")

        def fn(a):
            return torch.round(a)

        self.common(
            fn,
            [torch.arange(-10, 10, 0.1, dtype=torch.float64)],
            check_lowp=False,
        )

    def test_builtins_round(self):
        def fn(x, i):
            return x[: round(i / 2 + 1)] + round(i / 2)

        cfn = torch.compile(fullgraph=True, dynamic=True)(fn)

        x = torch.zeros(5, dtype=torch.int, device=self.device)
        with torch.no_grad():
            for i in range(1, 6):
                self.assertEqual(cfn(x, i), fn(x, i))

    def test_builtins_round_float_ndigits_pos(self):
        def fn(x, i):
            return x + round(i / 2 * 123.4567, 1)

        cfn = torch.compile(fullgraph=True, dynamic=True)(fn)

        x = torch.zeros(2, device=self.device)
        i = 2

        with torch.no_grad():
            self.assertEqual(cfn(x, i), fn(x, i))

    def test_builtins_round_float_ndigits_zero(self):
        def fn(x, i):
            return x + round(i / 2 * 123.4567, 0)

        cfn = torch.compile(fullgraph=True, dynamic=True)(fn)

        x = torch.zeros(2, device=self.device)
        i = 2

        with torch.no_grad():
            self.assertEqual(cfn(x, i), fn(x, i))

    def test_builtins_round_float_ndigits_neg(self):
        def fn(x, i):
            return x + round(i / 2 * 123.4567, -1)

        cfn = torch.compile(fullgraph=True, dynamic=True)(fn)

        x = torch.zeros(2, device=self.device)
        i = 2

        with torch.no_grad():
            self.assertEqual(cfn(x, i), fn(x, i))

    def test_builtins_round_int_ndigits_pos(self):
        def fn(x, i):
            return x + round(i, 1)

        cfn = torch.compile(fullgraph=True, dynamic=True)(fn)

        x = torch.zeros(2, device=self.device)
        i = 123

        with torch.no_grad():
            self.assertEqual(cfn(x, i), fn(x, i))

    def test_builtins_round_int_ndigits_zero(self):
        def fn(x, i):
            return x + round(i, 0)

        cfn = torch.compile(fullgraph=True, dynamic=True)(fn)

        x = torch.zeros(2, device=self.device)
        i = 123

        with torch.no_grad():
            self.assertEqual(cfn(x, i), fn(x, i))

    def test_silu(self):
        def fn(a):
            return (torch.nn.functional.silu(a),)

        self.common(fn, (torch.randn(8, 8),))

    @skip_if_halide  # halide has buggy nan handling
    def test_nan_to_num(self):
        def fn(a):
            return (
                torch.nan_to_num(a),
                torch.nan_to_num(a, nan=3.0),
                torch.nan_to_num(a, nan=None),
                torch.nan_to_num(a, posinf=4.0),
                torch.nan_to_num(a, neginf=5.0),
                torch.nan_to_num(a, nan=3.0, posinf=4.0, neginf=5.0),
            )

        self.common(
            fn,
            (torch.tensor((float("nan"), float("inf"), float("-inf"), 1.0)),),
            check_lowp=False,  # a much more elaborate test is required to match finfo max's for float and half
        )

    def test_one_hot(self):
        def fn(a):
            return torch.nn.functional.one_hot(a, 8) + 1

        self.common(
            fn,
            (torch.arange(100).view(4, 5, 5) % 8,),
            check_lowp=False,
        )

    def test_div1(self):
        def fn(a, b):
            return (
                aten.div(a, b, rounding_mode=None),
                aten.div(a, b, rounding_mode="floor"),
                aten.div(a, b, rounding_mode="trunc"),
                a / b,
                a // b,
            )

        self.common(fn, (torch.randn(8, 8) * 100, torch.randn(8, 8) * 100))

    def test_div2(self):
        def fn(a, b):
            return (
                aten.div(a, b, rounding_mode=None),
                aten.div(a, b, rounding_mode="floor"),
                aten.div(a, b, rounding_mode="trunc"),
                a / b,
                a // b,
            )

        self.common(fn, (torch.randint(-100, 100, [8, 8]), 100 * torch.randn(8, 8)))

    def test_div3(self):
        def fn(a, b):
            return (
                aten.div(a, b, rounding_mode=None),
                aten.div(a, b, rounding_mode="floor"),
                aten.div(a, b, rounding_mode="trunc"),
                a / b,
                a // b,
            )

        a = torch.randint(1, 100, [8, 8])
        self.common(fn, (a * 2, a))

    def test_div4(self):
        def fn(a, b):
            return (
                aten.div(a, b, rounding_mode=None),
                aten.div(a, b, rounding_mode="floor"),
                aten.div(a, b, rounding_mode="trunc"),
                a / b,
                a // b,
            )

        self.common(
            fn,
            (torch.randint(-100, 0, [8, 8]), torch.randint(1, 10, [8, 8])),
        )

    def test_div5(self):
        def fn(a, b):
            return (
                aten.div(a, b, rounding_mode=None),
                aten.div(a, b, rounding_mode="floor"),
                aten.div(a, b, rounding_mode="trunc"),
                a / b,
                a // b,
            )

        # divide a scalar
        self.common(fn, (torch.randint(-100, 0, [8, 8]), 16))

    def test_div6(self):
        def fn(a, b):
            return (
                aten.div(a, b, rounding_mode=None),
                aten.div(a, b, rounding_mode="floor"),
                aten.div(a, b, rounding_mode="trunc"),
                a / b,
                a // b,
            )

        # treat boolean as integer
        self.common(
            fn,
            (torch.ones([8, 8], dtype=torch.bool), torch.randint(-100, -1, [8, 8])),
        )

    def test_div7(self):
        def fn(a, b):
            return (
                aten.div(a, b, rounding_mode=None),
                aten.div(a, b, rounding_mode="floor"),
                aten.div(a, b, rounding_mode="trunc"),
                a / b,
                a // b,
            )

        self.common(
            fn,
            (
                torch.randint(2**32, 2**40, [100, 100]),
                torch.randint(-10, -1, [100, 100]),
            ),
        )

    def test_div8(self):
        def fn(a, b):
            return (
                aten.div(a, b, rounding_mode=None),
                aten.div(a * 0.5, b, rounding_mode=None),
                aten.div(a, b * 1.0, rounding_mode=None),
                aten.div(a, b, rounding_mode="floor"),
                aten.div(a, b, rounding_mode="trunc"),
                a / b,
                a // b,
            )

        self.common(fn, (1024, 100))

    def test_div9(self):
        def fn(x):
            return (torch.div(42, x), aten.true_divide(42, x), aten.div.Tensor(42, x))

        self.common(fn, (torch.randn(8),))

    def test_div_zero_dim(self):
        def fn(a, b):
            return (
                aten.div(a, b, rounding_mode=None),
                aten.div(a, b, rounding_mode="floor"),
                aten.div(a, b, rounding_mode="trunc"),
                a / b,
                a // b,
            )

        for dtype in (torch.float32, torch.int64):
            self.common(
                fn,
                (
                    make_tensor(10, device=self.device, dtype=dtype),
                    make_tensor((), device=self.device, dtype=dtype, exclude_zero=True),
                ),
            )
            self.common(
                fn,
                (
                    make_tensor((), device=self.device, dtype=dtype),
                    make_tensor(10, device=self.device, dtype=dtype, exclude_zero=True),
                ),
            )

    def test_div_prim(self):
        def fn(a, b):
            return (torch.ops.prims.div(a, b),)

        for dtype in (torch.float32, torch.int64):
            self.common(
                fn,
                (
                    make_tensor(100, device=self.device, dtype=dtype),
                    make_tensor(
                        100, device=self.device, dtype=dtype, exclude_zero=True
                    ),
                ),
            )

    def test_floordiv(self):
        def fn_floor_input(a, i):
            n = (i * 1.234) // 8.234
            return a + n

        self.common(
            fn_floor_input,
            (make_tensor(10, device=self.device, dtype=torch.float32), 33),
        )

        def fn_int_input(a, i):
            n = i // 8
            return a + n

        self.common(
            fn_int_input, (make_tensor(10, device=self.device, dtype=torch.float32), 33)
        )

    def test_div_precision(self):
        # Reproducer for https://github.com/pytorch/pytorch/issues/101039

        def forward(x, y):
            z = x.div(y)
            return F.softmax(z, dim=-1)

        query = torch.randn(1, 10, 40)
        key = torch.randn(1, 2, 40)
        x = torch.matmul(query, key.transpose(-2, -1))
        self.common(forward, (x, 1e-6))

        x = torch.tensor(
            [
                [
                    [
                        [-16.1649, 5.6846, -5.1022, -9.1134],
                        [-11.5552, -2.2615, -12.8913, 10.6538],
                        [-7.1666, -5.3333, 2.0776, -9.7984],
                        [7.4469, -2.3948, 2.7371, 0.9201],
                    ],
                    [
                        [-8.0361, -16.3771, 22.7741, 4.4685],
                        [20.8047, -0.7771, -2.4355, -2.2299],
                        [3.8343, -2.0914, -2.4077, 2.2740],
                        [-15.8663, -2.7015, -12.5241, -3.0040],
                    ],
                    [
                        [-2.5139, 14.4393, -3.7186, 1.2255],
                        [5.6742, 14.1842, -8.5976, 16.8366],
                        [-9.7358, -3.0279, 11.8164, -4.0787],
                        [-9.0621, 8.2580, 29.9486, -2.4107],
                    ],
                    [
                        [7.3622, 12.5640, -20.5592, 13.6237],
                        [-11.5640, 0.8832, 16.7275, -2.5009],
                        [-2.0953, -12.2276, -26.2633, 4.5268],
                        [15.3329, -11.7492, 6.5650, -9.2483],
                    ],
                ],
                [
                    [
                        [7.9980, -4.9369, 3.1508, 5.2994],
                        [3.8052, 3.9514, 8.4987, -10.5045],
                        [-2.6827, -4.0010, -4.0611, 6.4091],
                        [-19.0318, 6.4073, 2.8923, 8.0250],
                    ],
                    [
                        [7.1650, -3.4585, 5.7720, -5.0305],
                        [-0.9765, -3.0086, 11.7114, 8.0555],
                        [-3.1027, -3.5514, 9.6182, -8.8526],
                        [-9.2348, -6.0239, 6.2528, -6.7221],
                    ],
                    [
                        [11.5936, 22.4139, -0.4089, -4.9889],
                        [14.8217, -2.3426, -17.6189, 3.7427],
                        [1.9546, -13.0902, 8.6293, -7.2457],
                        [-7.6900, -4.5796, 9.6332, -10.2631],
                    ],
                    [
                        [0.8027, -1.0955, 14.8404, -0.2673],
                        [3.2143, -1.8640, -2.9678, 6.5165],
                        [-3.9865, 6.5230, 6.3019, -0.4247],
                        [8.3185, -13.5076, 27.0986, -1.6792],
                    ],
                ],
            ]
        )
        x = torch.matmul(x, x)
        y = torch.tensor([[[0.6331]], [[1.6358]], [[-0.3459]], [[1.0196]]])
        self.common(forward, (x, y))

    def test_div_by_zero(self):
        def fn(x, runtime_zero, runtime_neg_zero):
            zero = torch.zeros_like(x)
            return (
                x / 0.0,
                x / -0.0,
                zero / 0.0,
                x / zero,
                x / -zero,
                zero / zero,
                x / runtime_zero,
                # NOTE: -runtime_zero doesn't work as -(0.0) is broken in triton
                x / runtime_neg_zero,
                runtime_zero / runtime_neg_zero,
            )

        a = torch.randn(10)
        zero = torch.zeros(10)
        neg_zero = -zero
        self.common(fn, (a, zero, neg_zero))

    def test_both_scalars(self):
        def fn(a, b):
            return (
                aten.add(a, b),
                aten.add(b, a),
                aten.sub(a, b),
                aten.sub(b, a),
                aten.mul(a, b),
                aten.mul(b, a),
            )

        self.common(fn, (4, 3.3), reference_in_float=False)

    def test_sum_keepdims(self):
        def fn(a, b):
            return (torch.sum(a + b, -1, keepdim=True),)

        self.common(fn, (torch.randn(8, 8), torch.randn(8, 8)))

    @skip_if_halide  # only 32-bit indexing
    def test_large_tensor_reduction(self):
        if not _has_sufficient_memory(self.device, 4.5 * 1024**3):  # 4.5 GiB
            raise unittest.SkipTest("insufficient memory")

        if self.device == "cpu":
            raise unittest.SkipTest("Fails on CPU")

        # Test 64-bit indexing works correctly
        def fn(a):
            return torch.max(a)

        t = torch.ones(2**32, dtype=torch.int8, device=self.device)
        t[-1] = 2

        # self.common OOMs here because it copies inputs to check for mutations
        compiled_fn = torch._dynamo.optimize()(fn)
        actual = compiled_fn(t)
        expect = torch.tensor(2, dtype=torch.int8, device=self.device)
        self.assertEqual(actual, expect)

    @skip_if_gpu_halide  # only 32-bit indexing
    def test_large_broadcast_reduction(self):
        if self.device == "cpu":
            raise unittest.SkipTest("Fails on CPU")

        # Test 64-bit indexing works correctly when inputs are less than 32-bit
        # but intermediate tensors require 64-bit indexing
        def fn(a, b):
            return torch.max(a + b)

        t1 = torch.ones(1, 2**16, dtype=torch.int8, device=self.device)
        t2 = torch.ones(2**16, 1, dtype=torch.int8, device=self.device)

        t1[-1, -1] = 2
        t2[-1, -1] = 2

        # self.common OOMs here because it copies inputs to check for mutations
        compiled_fn = torch._dynamo.optimize()(fn)
        actual = compiled_fn(t1, t2)
        expect = torch.tensor(4, dtype=torch.int8, device=self.device)
        self.assertEqual(actual, expect)

    @skip_if_halide  # only 32-bit indexing
    def test_large_pointwise(self):
        if not _has_sufficient_memory(self.device, 2 * (2**31 + 1)):
            raise unittest.SkipTest("insufficient memory")

        def fn(a):
            return a + 1

        t = torch.ones(2**31 + 1, dtype=torch.int8, device=self.device)
        compiled_fn = torch._dynamo.optimize()(fn)
        actual = compiled_fn(t)

        # Can't use assertEqual as it expands broadcasted inputs
        del t
        if torch.device(self.device).type == GPU_TYPE:
            getattr(torch, GPU_TYPE).empty_cache()

        self.assertTrue((actual == 2).all())

    @skip_if_halide  # only 32-bit indexing
    def test_large_offset_pointwise(self):
        # Test 64-bit indexing is used when input views a tensor that can be
        # indexed with 32-bit strides but the storage offset pushes it over
        # INT_MAX
        if not _has_sufficient_memory(self.device, (2**31 + 1) + (2**30 + 1)):
            raise unittest.SkipTest("insufficient memory")

        def fn(a):
            return a + 4

        t = torch.ones(2**31 + 1, dtype=torch.int8, device=self.device)
        t[2**30 :] = 0
        compiled_fn = torch._dynamo.optimize()(fn)
        actual = compiled_fn(t[2**30 :])
        self.assertTrue((actual == 4).all())

    @skip_if_halide  # only 32-bit indexing
    def test_large_strided_reduction(self):
        # Test 64-bit indexing is used when input numel is less than INT_MAX
        # but stride calculations go above INT_MAX
        if not _has_sufficient_memory(self.device, 2**31 + 2):
            raise unittest.SkipTest("insufficient memory")

        def fn(a):
            return torch.max(a)

        storage = torch.ones(2**31 + 1, dtype=torch.int8, device=self.device)
        view = storage[::32]
        view[-1] = 2

        compiled_fn = torch._dynamo.optimize()(fn)
        actual = compiled_fn(view)
        expect = torch.tensor(2, dtype=torch.int8, device=self.device)
        self.assertEqual(actual, expect)

    def test_softmax(self):
        def fn(a, b):
            return (torch.softmax(a + b, -1), torch.softmax(a, 0), torch.softmax(b, 1))

        self.common(fn, (torch.randn(8, 8), torch.randn(8, 8)))

    def test_log_softmax(self):
        def fn(a, b):
            return (F.log_softmax(a + b, -1), F.log_softmax(a, 0), F.log_softmax(b, 1))

        self.common(fn, (torch.randn(8, 8), torch.randn(8, 8)))

    def test_transpose(self):
        def fn(a, b):
            return (
                torch.t(a) + b,
                torch.transpose(b * 2, 0, 1) + 10,
            )

        self.common(fn, (torch.randn(8, 8), torch.randn(8, 8)))

    def test_permute1(self):
        def fn(a):
            return (
                torch.permute(a + 1, [2, 1, 4, 0, 3]) + 2,
                torch.permute(a, [2, 1, 4, 0, 3]) + 2,
            )

        self.common(fn, (torch.randn(2, 2, 2, 2, 2),))

    def test_permute2(self):
        def fn(a):
            a = a.unfold(0, 2, 1)
            a = torch.unsqueeze(a, 1)
            a = torch.permute(a, [0, 2, 3, -3])
            return (a,)

        self.common(fn, (torch.randn(4, 4),))

    def test_expand(self):
        def fn(a):
            return (
                (a + 1).expand(3, 4, 2, 3, 2) + 2,
                a.expand(2, 1, 2, 3, 2) + 2,
            ), a.expand(2, -1, 5, -1)

        self.common(fn, (torch.randn(2, 1, 2),))

    def test_squeeze1(self):
        def fn(a):
            return ((a + 1).squeeze() + 2, a.squeeze() + 2)

        self.common(fn, (torch.randn(1, 2, 1, 2, 2, 1, 1),))

    def test_squeeze2(self):
        def fn(a):
            return ((a + 1).squeeze(-1).squeeze(2) + 2, a.squeeze(0) + 2)

        self.common(fn, (torch.randn(1, 2, 1, 2, 2, 2, 1),))

    def test_squeeze_varargs(self):
        def fn(x):
            return x.squeeze(1, 2).clone()

        a = torch.randn(1024, 1, 1)
        self.common(fn, (a,))

    def test_simplify_loops(self):
        def fn(a, b):
            return a + b

        self.common(
            fn,
            (
                torch.randn(2, 3, 4, 5, 6),
                torch.randn(4, 2, 3, 5, 6).permute(1, 2, 0, 3, 4),
            ),
        )

    def test_unsqueeze(self):
        def fn(a):
            return (
                torch.unsqueeze(a + 1, -1) + 2,
                torch.unsqueeze(a, 2) + 2,
                torch.unsqueeze(a + 1, 0) + 2,
                torch.unsqueeze(a, -2) + 2,
            )

        self.common(
            fn,
            (
                torch.randn(
                    2,
                    2,
                    2,
                    2,
                ),
            ),
        )

    def test_unsqueeze_inplace(self):
        def fn(a):
            tmp1 = a + 1
            aten.unsqueeze_(tmp1, 2)
            tmp2 = aten.unsqueeze_(a + 1, 0) + 2
            return (tmp1, tmp2)

        self.common(
            fn,
            (
                torch.randn(
                    2,
                    2,
                    2,
                    2,
                ),
            ),
        )

    def test_addmm(self):
        def fn(a, b, c):
            return (torch.addmm(a + 1, b + 2, c + 3) + 4,)

        self.common(
            fn,
            (
                torch.randn(8, 8),
                torch.randn(8, 8),
                torch.randn(8, 8),
            ),
        )

    # https://github.com/pytorch/pytorch/issues/98979
    @skipCUDAIf(True, "cuda failed for float64 linear")
    @skipIfXpu(msg="Double and complex datatype matmul is not supported in oneDNN")
    def test_linear_float64(self):
        mod = torch.nn.Sequential(torch.nn.Linear(8, 16).to(torch.float64)).eval()
        with torch.no_grad():
            self.common(mod, (torch.randn(2, 8).to(torch.float64),))

    def test_linear1(self):
        mod = torch.nn.Sequential(
            torch.nn.Linear(8, 16),
            torch.nn.Sigmoid(),
            ToTuple(),
        )
        self.common(mod, (torch.randn(2, 8),))

    def test_linear2(self):
        mod = torch.nn.Sequential(
            torch.nn.Linear(8, 8),
            torch.nn.ReLU(),
            torch.nn.Linear(8, 8),
            torch.nn.ReLU(),
            torch.nn.Linear(8, 8),
            torch.nn.ReLU(),
            torch.nn.Linear(8, 8),
            torch.nn.ReLU(),
        )
        self.common(
            mod,
            (torch.randn(2, 8),),
            atol=1e-3,
            rtol=0.01,
        )

    def test_bmm1(self):
        def fn(a, b):
            return (
                torch.bmm(a, b),
                torch.bmm(a + 1, b + 2) + 3,
            )

        self.common(
            fn,
            (
                torch.randn(2, 8, 8),
                torch.randn(2, 8, 8),
            ),
            check_lowp=False,
        )
        self.common(
            fn,
            (
                torch.randn(1, 16, 8),
                torch.randn(1, 8, 10),
            ),
            check_lowp=False,
        )

    def test_bmm2(self):
        def fn(a, b):
            return torch.bmm(a.permute(0, 2, 1), b)

        self.common(
            fn,
            (
                torch.randn(1, 8, 8),
                torch.randn(1, 8, 8),
            ),
            check_lowp=False,
        )

    @skipIfPy312  # segfaults
    @config.patch(mixed_mm_choice="triton")
    def test_mixed_mm(self):
        def fn(a, b):
            return torch.mm(a, b.to(a.dtype))

        self.common(
            fn,
            (
                torch.randn(8, 8),
                torch.randint(-128, 127, (8, 8), dtype=torch.int8),
            ),
            check_lowp=True,
        )

    @skipIfPy312  # segfaults
    @config.patch(mixed_mm_choice="triton")
    def test_mixed_mm2(self):
        def fn(a, b, scale, bias):
            return torch.mm(a, b.to(a.dtype)) * scale + bias

        self.common(
            fn,
            (
                torch.randn(8, 8),
                torch.randint(-128, 127, (8, 8), dtype=torch.int8),
                torch.randn(8),
                torch.randn(8),
            ),
            check_lowp=True,
        )

    @skipIfPy312  # segfaults
    @config.patch(mixed_mm_choice="triton")
    def test_mixed_mm3(self):
        def fn(a, b):
            return torch.mm(a, b.to(a.dtype))

        # (256, 256) @ (256, 256) so different block sizes are tried out during autotuning
        self.common(
            fn,
            (
                torch.randn(256, 256),
                torch.randint(-128, 127, (256, 256), dtype=torch.int8),
            ),
            check_lowp=True,
            rtol=0.01,
            atol=0.1,
        )

    @with_tf32_off
    @config.patch(use_mixed_mm=True)
    def test_uint4x2_mixed_mm(self):
        def fn(a, b):
            return torch.mm(
                a,
                torch.cat((b & 0xF, b >> 4), 1)
                .reshape(-1, b.shape[1])
                .to(a.dtype)
                .sub(8),
            )

        self.common(
            fn,
            (
                torch.randn(8, 8),
                torch.randint(0, 255, (4, 8), dtype=torch.uint8),
            ),
            check_lowp=True,
        )

    @skipIfXpu
    def test_mm_mixed_dtype(self):
        def fn(a, b):
            return torch.mm(a, b)

        t1 = torch.arange(6, dtype=torch.float, device=self.device).view(2, 3)
        t2 = torch.arange(9, dtype=torch.int64, device=self.device).view(3, 3)

        msg = "expected .* and .* to have the same dtype, but got: .* != .*"
        with self.assertRaisesRegex(RuntimeError, msg):
            torch.compile(fn)(t1, t2)
        with self.assertRaisesRegex(RuntimeError, msg):
            fn(t1, t2)

    @skipIfXpu
    def test_linear_mixed_dtype(self):
        class Net(nn.Module):
            def __init__(self):
                super(Net, self).__init__()  # noqa: UP008
                self.fc1 = nn.Linear(3, 3)

            def forward(self, x):
                x = self.fc1(x.permute(1, 2, 0))
                return x

        fn = Net().to(self.device)
        t = torch.arange(27, device=self.device).view(3, 3, 3)

        msg = "expected .* and .* to have the same dtype, but got: .* != .*"
        with self.assertRaisesRegex(RuntimeError, msg):
            fn(t)
        with self.assertRaisesRegex(RuntimeError, msg):
            with torch.no_grad():
                torch.compile(fn)(t)
        # TODO: Autograd internal assertion
        msg = r".*isDifferentiableType\(variable.scalar_type\(\)\) INTERNAL ASSERT FAILED.*"
        with self.assertRaisesRegex(RuntimeError, msg):
            torch.compile(fn)(t)

    def test_scalar_input(self):
        def fn(x, y):
            a = torch.div(x, y, rounding_mode="floor")
            return a

        self.common(fn, [torch.randint(5, (1, 8)), 5400])

    @torch._dynamo.config.patch(dynamic_shapes=True)
    @torch._dynamo.config.patch(assume_static_by_default=False)
    def test_scalar_output(self):
        def fn(arg0_1, arg2_1):
            arg1_1 = arg2_1.size(1)
            view = torch.ops.aten.view.default(arg2_1, [-1, arg1_1])
            embedding = torch.ops.aten.embedding.default(arg0_1, view)
            full = torch.ops.aten.full.default([1, arg1_1], 1, dtype=torch.float32)
            return (full, arg1_1, embedding)

        arg0_1 = rand_strided((32128, 768), (768, 1), device="cpu", dtype=torch.float32)
        arg2_1 = rand_strided((1, 22), (22, 1), device="cpu", dtype=torch.int64)
        self.common(fn, [arg0_1, arg2_1])

    def test_shape_prop_torch_ones(self):
        class Model(torch.nn.Module):
            def forward(self, attention_scores):
                extended_attention_mask = torch.ones(
                    8, 1, 1, 512, device=attention_scores.device
                )
                attention_scores = attention_scores + extended_attention_mask

                return attention_scores

        mod = Model().eval()
        with torch.no_grad():
            self.common(
                mod,
                (torch.randn(8, 12, 512, 512),),
            )

    @slowTest
    @expectedFailureCodegenDynamic
    @config.patch({"freezing": True})
    def test_conv_bn_fuse(self):
        # For gpu path, there is an accuracy issue
        if self.device == GPU_TYPE:
            raise unittest.SkipTest("only support cpu conv bn test")

        # fails dynamic check which bn is fused, and there will not have loops vars.
        input_shapes = {1: (112,), 2: (112, 112), 3: (55, 55, 55)}
        conv_modules = {1: torch.nn.Conv1d, 2: torch.nn.Conv2d, 3: torch.nn.Conv3d}
        bn_modules = {
            1: torch.nn.BatchNorm1d,
            2: torch.nn.BatchNorm2d,
            3: torch.nn.BatchNorm3d,
        }
        options = itertools.product(
            [1, 2, 3],
            [True, False],
            [1, 3],
            [1, 2],
            [1, 4],
        )

        for (
            dim,
            bias,
            kernel_size,
            dilation,
            groups,
        ) in options:
            oC = 32 * groups
            iC = 3 * groups
            x_shape = (1, iC) + input_shapes[dim]
            mod = torch.nn.Sequential(
                conv_modules[dim](
                    iC,
                    oC,
                    kernel_size=kernel_size,
                    dilation=dilation,
                    groups=groups,
                    bias=bias,
                ),
                bn_modules[dim](oC),
            ).eval()
            test_memory_format = [torch.contiguous_format]
            # TODO: GPU path doesn't support channels_last now.
            if not HAS_GPU and dim > 1:
                channels_last = (
                    torch.channels_last if dim == 2 else torch.channels_last_3d
                )
                test_memory_format.append(channels_last)
            for memory_format in test_memory_format:
                v = torch.randn(x_shape, dtype=torch.float32).to(
                    memory_format=memory_format
                )
                with torch.no_grad():
                    self.common(
                        mod,
                        (v,),
                    )

    def test_conv_functional_bn_fuse(self):
        # For gpu path, there is an accuracy issue
        if self.device == GPU_TYPE:
            raise unittest.SkipTest("only support cpu conv bn test")

        # Define a BatchNorm using functional BN.
        class BatchNorm(torch.nn.BatchNorm2d):
            def __init__(
                self,
                num_features,
                eps=1e-5,
                momentum=0.1,
                affine=True,
                track_running_stats=True,
                device=None,
                dtype=None,
            ):
                factory_kwargs = {"device": device, "dtype": dtype}
                super().__init__(
                    num_features,
                    eps=eps,
                    momentum=momentum,
                    affine=affine,
                    track_running_stats=track_running_stats,
                    **factory_kwargs,
                )

            def forward(self, x):
                if self.momentum is None:
                    exponential_average_factor = 0.0
                else:
                    exponential_average_factor = self.momentum

                if self.training and self.track_running_stats:
                    # TODO: if statement only here to tell the jit to skip emitting this when it is None
                    if self.num_batches_tracked is not None:  # type: ignore[has-type]
                        self.num_batches_tracked = self.num_batches_tracked + 1  # type: ignore[has-type]
                        if self.momentum is None:  # use cumulative moving average
                            exponential_average_factor = 1.0 / float(
                                self.num_batches_tracked
                            )
                        else:  # use exponential moving average
                            exponential_average_factor = self.momentum
                if self.training:
                    bn_training = True
                else:
                    bn_training = (self.running_mean is None) and (
                        self.running_var is None
                    )
                x = F.batch_norm(
                    x,
                    # If buffers are not to be tracked, ensure that they won't be updated
                    (
                        self.running_mean
                        if not self.training or self.track_running_stats
                        else None
                    ),
                    (
                        self.running_var
                        if not self.training or self.track_running_stats
                        else None
                    ),
                    self.weight,
                    self.bias,
                    bn_training,
                    exponential_average_factor,
                    self.eps,
                )
                return x

        v = torch.randn(1, 3, 556, 56, dtype=torch.float32)
        mod = torch.nn.Sequential(
            torch.nn.Conv2d(
                3,
                64,
                kernel_size=3,
                dilation=1,
                groups=1,
                bias=True,
            ),
            BatchNorm(64),
        ).eval()
        with torch.no_grad():
            self.common(
                mod,
                (v,),
            )

    @skipIfRocm
    def test_conv_inference_heuristics(self):
        if self.device != GPU_TYPE:
            raise unittest.SkipTest(f"{GPU_TYPE} only test")

        in_channels = 6
        out_channels = 6
        kernel_size = 3
        groups = 3

        grouped_conv = nn.Conv2d(
            in_channels, out_channels, kernel_size, groups=groups
        ).to(self.device)

        input_tensor = torch.randn(1, in_channels, 10, 10).to(self.device)

        # Perform the forward pass
        @torch.compile()
        def foo(m, inp):
            return m(inp)

        with torch.no_grad():
            _, code = run_and_get_code(foo, grouped_conv, input_tensor)
            # no to channels last permuting before kernel
            FileCheck().check_not(".run(").check(".convolution(").run(code[0])

        # in out should do channels last in inference
        in_channels = 8
        out_channels = 4
        kernel_size = 3

        # Create the convolution layer
        conv_layer = nn.Conv2d(in_channels, out_channels, kernel_size).to(self.device)

        input_tensor = torch.randn(1, in_channels, 10, 10).to(self.device)

        with torch.no_grad():
            _, code = run_and_get_code(foo, conv_layer, input_tensor)
            # should be channels last permuting before kernel
            if is_halide_backend(self.device):
                FileCheck().check("halide_kernel_0(").check(".convolution(").run(
                    code[0]
                )
            else:
                FileCheck().check(".run(").check(".convolution(").run(code[0])

    def test_upsample_cat_conv(self):
        if self.device == GPU_TYPE:
            raise unittest.SkipTest("only support cpu upsample_cat_conv test")

        class M(torch.nn.Module):
            def __init__(
                self,
                **kwargs,
            ):
                super().__init__()
                self.upsample = torch.nn.UpsamplingNearest2d(scale_factor=2)
                self.conv = torch.nn.Conv2d(
                    8,
                    5,
                    kernel_size=1,
                    padding=0,
                    stride=1,
                    dilation=1,
                    **kwargs,
                )

            def forward(self, x, y):
                x = self.upsample(x)
                z = torch.cat([x, y], dim=1)
                z = self.conv(z)
                return z

        v1 = torch.randn([8, 2, 12, 26])
        v2 = torch.randn([8, 6, 24, 52])

        with torch.no_grad():
            self.common(
                M().eval(),
                (v1, v2),
            )

    def test_aliased_buffer_reuse(self):
        def fn(x, y):
            x = 2 * x
            y = 2 * y
            c = torch.cat([x, y], dim=-1)
            d = 1 + c
            m = torch.mm(d, d)
            return m[:, :2] + x

        self.common(fn, (torch.randn(4, 2), torch.randn(4, 2)), check_lowp=False)

    def test_slice_view_with_graph_break(self):
        def fn():
            a = torch.tensor([1], device=self.device)
            a = a[0:1]
            b = a.squeeze()
            a[0] = 0
            if a[0] < 1e5:
                pass
            a[0] = 2
            return b

        expect = fn()
        opt_fn = torch.compile(fn)
        actual = opt_fn()
        self.assertEqual(expect, actual)

    def test_view_detach(self):
        def fn(a):
            return a[0].detach()

        self.common(
            fn,
            (torch.randn([4, 4], requires_grad=True),),
        )

    def test_gather1(self):
        def fn(a, b):
            return (
                torch.gather(a.expand([4, 5, 10, 6]), 3, b + 1),
                torch.gather(a.expand([4, 5, 10, 6]), -1, b + 1),
            )

        self.common(
            fn,
            (
                torch.randn([1, 1, 10, 6]),
                torch.randint(5, [4, 5, 10, 1], dtype=torch.int64),
            ),
        )

    def test_gather2(self):
        # 0d tensor
        def fn(a, b):
            return torch.gather(a, 0, b) + torch.gather(a, -1, b)

        x = torch.tensor(123)
        y = torch.tensor(0)
        self.assertEqual(fn(x, y), x + x)

    def test_gather3(self):
        def fn(a, b):
            return torch.gather(a, 1, b, sparse_grad=True)

        self.common(
            fn,
            (
                torch.randn([4, 5, 10, 6], requires_grad=True),
                torch.randint(5, [4, 5, 10, 1], dtype=torch.int64),
            ),
        )

    def test_slice1(self):
        def fn(a):
            return (
                a[:, :10, 0] + a[:, 10:, 0],
                (a + 1)[:, :10, 0] + (a + 1)[:, 10:, 0],
                a[:, -30:, 0],  # negative index out of range
                a[:, :-30, 0],  # negative index out of range
            )

        self.common(
            fn,
            (torch.randn([2, 20, 2]),),
        )

    def test_slice2(self):
        def fn(a):
            return (
                a[:-1, ::2, -1] + a[-1:, 1::2, -2],
                (a + 1)[:-1, ::2, -1] + (a + 2)[-1:, 1::2, -2],
            )

        self.common(
            fn,
            (torch.randn([2, 20, 2]),),
        )

    # It's a view so it doens't generate a kernel
    @expectedFailureCodegenDynamic
    def test_slice3(self):
        def fn(a, b):
            return torch.ops.aten.slice.Tensor(a, 0, 0, -b)

        x = torch.rand(48, 3, 512, 512)
        self.common(fn, (x, 2))

    @expectedFailureCodegenDynamic
    def test_slice4(self):
        # empty slices that require clamping the start or end
        def fn(a):
            return (
                aten.slice.Tensor(a, 0, 2, 0, 1),
                aten.slice.Tensor(a, 0, a.shape[0], a.shape[0] + 10, 1),
                aten.slice.Tensor(a, 0, -20, 0, 1),
                aten.slice.Tensor(a, 0, -20, -16, 1),
            )

        x = torch.rand(10)
        self.common(fn, (x,))

    def test_split_with_list(self):
        def fn(a, sizes):
            return [t + 1.0 for t in torch.split(a * 2.0, sizes, -1)]

        self.common(fn, (torch.randn(2, 2, 10), [3, 3, 4]))
        self.common(fn, (torch.randn(2, 2, 10), [4, 3, 3]))
        self.common(fn, (torch.randn(2, 2, 10), [1, 2, 3, 4]))

    def test_split_with_integer(self):
        # argument `split_size_or_sections` is integer
        @torch.compile(dynamic=True)
        def f(x, sizes):
            return torch.split(x, sizes, -1)

        # split into equally sized chunks, 10 = 5 + 5
        r1, r2 = f(torch.randn(2, 10), 5)
        self.assertTrue(r1.size() == (2, 5))
        self.assertTrue(r2.size() == (2, 5))

        # split into equally sized chunks, 12 = 4 + 4 + 4
        r1, r2, r3 = f(torch.randn(2, 12), 4)
        self.assertTrue(r1.size() == (2, 4))
        self.assertTrue(r2.size() == (2, 4))
        self.assertTrue(r3.size() == (2, 4))

        # split unevenly, 10 = 3 + 3 + 3 + 1
        r1, r2, r3, r4 = f(torch.randn(2, 10), 3)
        self.assertTrue(r1.size() == (2, 3))
        self.assertTrue(r2.size() == (2, 3))
        self.assertTrue(r3.size() == (2, 3))
        self.assertTrue(r4.size() == (2, 1))

    def test_split_failed(self):
        @torch._dynamo.optimize("inductor")
        def fn(a):
            return torch.split(a, [2, 1, 1], dim=1)

        with self.assertRaisesRegex(RuntimeError, ""):
            fn(torch.randn(1, 5))

    @skipIfWindows
    def test_inductor_assert(self):
        @torch._dynamo.optimize("inductor", dynamic=True)
        def fn(a):
            assert a.shape[0] >= 2 and a.shape[1] >= 4
            return a.cos()

        inp = torch.randn(2, 4, 6)
        torch._dynamo.mark_dynamic(inp, 0)
        torch._dynamo.mark_dynamic(inp, 1)
        self.assertEqual(fn(inp), inp.cos())

    def test_split(self):
        def fn(a):
            t = torch.split(a, 3, -1)
            return (t[0], t[1], t[2], t[3])

        def fn2(a):
            return fn(a + 1)

        self.common(
            fn,
            (torch.randn([2, 2, 10]),),
        )

        self.common(
            fn2,
            (torch.randn([2, 2, 10]),),
        )

    def test_low_memory_max_pool(self):
        prims = torch.ops.prims

        def fn(x):
            kernel_size = [3, 3]
            stride = [2, 2]
            padding = [1, 1]
            dilation = [1, 1]
            ceil_mode = False

            vals, offsets = prims._low_memory_max_pool2d_with_offsets(
                x,
                kernel_size,
                stride,
                padding,
                dilation,
                ceil_mode,
            )
            indices = prims._low_memory_max_pool2d_offsets_to_indices(
                offsets,
                kernel_size[1],
                x.size(-1),
                stride,
                padding,
            )
            return vals, indices, offsets

        self.common(fn, (torch.randn(1, 3, 10, 10),))

    def test_to_dtype(self):
        def fn(a, b):
            return (
                aten._to_copy(a, dtype=6),
                aten._to_copy(b + 1, dtype=6),
                aten.to(b, torch.float64),
                aten.to(b, torch.bool),
            )

        self.common(
            fn,
            (
                torch.randn([2, 2, 10]),
                torch.randn([2, 2, 10], dtype=torch.float64),
            ),
        )

    @requires_gpu()
    def test_to_device(self):
        def fn(a):
            if a.device.type == "cpu":
                return aten._to_copy(
                    a, device=torch.device(GPU_TYPE), dtype=6, layout=0
                )
            else:
                return aten._to_copy(a, device=torch.device("cpu"), dtype=6, layout=0)

        self.common(
            fn,
            (torch.randn([2, 2, 10]),),
        )

    def test_to_memory_format(self):
        def fn(a, memory_format):
            return a.to(memory_format=memory_format)

        self.common(
            fn,
            (torch.randn([2, 2, 10, 10]), torch.channels_last),
        )
        self.common(
            fn,
            (
                torch.randn([2, 2, 10, 10]).to(memory_format=torch.channels_last),
                torch.contiguous_format,
            ),
        )

    @requires_gpu()
    def test_to_device_constant(self):
        def fn(a):
            d1 = a.device.type
            if d1 == "cpu":
                d2 = GPU_TYPE
            else:
                d2 = "cpu"

            const1 = torch.as_tensor(list(range(64)), device=d2)
            return (
                torch.arange(10, device=d2).to(d1) + a,
                const1.to(d1),
                (const1 + 1).to(d1),
            )

        self.common(
            fn,
            (torch.randn([10]),),
        )

    @requires_gpu()
    def test_multi_device(self):
        def fn(x):
            x = x + 1
            x = x + 2
            x = x.to(device=GPU_TYPE)
            x = x + 3
            x = x + 4
            x = x.cpu()
            x = x + 5
            x = x + 6
            x = x.to(device=GPU_TYPE)
            x = x + 7
            x = x + 8
            x = x.cpu()
            x = x + 9
            x = x + 10
            return x

        self.common(
            fn,
            (torch.randn([2, 2, 10]),),
            check_lowp=False,  # cpu doesn't understand fp16, and there are explicit .cpu() calls
        )

    @skipIfRocm
    @requires_multigpu()
    def test_multi_gpu_device(self):
        # TODO: https://github.com/pytorch/pytorch/issues/92627
        x = torch.rand([4], device=GPU_TYPE)

        def fn(x, y):
            r = torch.ops.aten.div(x, y)
            r = r.to(f"{GPU_TYPE}:1")
            return 2 * r

        self.common(fn, (torch.randn(4), torch.randn(4)), check_lowp=False)

    @requires_multigpu()
    def test_multi_gpu_recompile_on_index(self):
        torch.set_float32_matmul_precision("high")

        def gemm(x, y):
            return x @ y

        failed_guard = None

        def fail(guard):
            nonlocal failed_guard
            failed_guard = guard

        gemm_opt = torch._dynamo.optimize("inductor", guard_fail_fn=fail)(gemm)

        x0 = torch.randn(1024, 1024, device=f"{GPU_TYPE}:0")
        y0 = torch.randn(1024, 1024, device=f"{GPU_TYPE}:0")

        gemm_opt(x0, y0)

        x1 = torch.randn(1024, 1024, device=f"{GPU_TYPE}:1")
        y1 = torch.randn(1024, 1024, device=f"{GPU_TYPE}:1")

        gemm_opt(x1, y1)
        self.assertTrue(failed_guard is not None)
        self.assertTrue(
            "tensor 'L['x']' Tensor device index mismatch. Expected device index to be"
            in failed_guard.reason
        )

    def test_unbind(self):
        def fn(a):
            return torch.unbind(a), torch.unbind(a, -1)

        self.common(
            fn,
            (torch.randn([4, 4, 4]),),
        )

    def test_convolution1(self):
        m = torch.nn.Sequential(
            torch.nn.Conv2d(5, 6, [3, 3]),
            torch.nn.ReLU(),
            ToTuple(),
        )

        self.common(
            m,
            (torch.randn([2, 5, 16, 16]),),
            # Mismatched elements: 10 / 2352 (0.4%)
            # Greatest absolute difference: 5.7220458984375e-05 at index (0, 3, 12, 12) (up to 1e-05 allowed)
            # Greatest relative difference: 0.06512477175897748 at index (0, 4, 11, 9) (up to 0.001 allowed)
            atol=6e-5,
            rtol=0.001,
        )

    def test_convolution2(self):
        def fn(x, w, b):
            # transposed conv
            return (aten.convolution(x, w, b, [4], [0], [1], True, [0], 1),)

        self.common(
            fn,
            (
                torch.randn([2, 32, 90]),
                torch.randn([32, 16, 8]),
                torch.randn([16]),
            ),
            check_lowp=False,
        )

    def test_convolution3(self):
        # Test stride or padding or dilation is 1 element list.
        m = torch.nn.Sequential(
            torch.nn.Conv2d(5, 6, [3, 3], stride=[1], padding=[0], dilation=[1]),
            torch.nn.ReLU(),
            ToTuple(),
        )

        self.common(
            m,
            (torch.randn([2, 5, 16, 16]),),
            atol=6e-5,
            rtol=0.001,
        )

    @skip_if_gpu_halide
    def test_convolution4(self):
        def fn(x, w):
            x = F.conv2d(x, w, groups=w.shape[0])
            return x.sum()

        self.common(
            fn,
            (
                torch.randn([2, 3, 16, 20]),
                torch.randn([3, 1, 5, 5]),
            ),
        )

    def test_convolution5(self):
        def fn(x, w):
            x = F.conv2d(x, w, dilation=[x.size(0)])
            return x.sum()

        x = torch.randn([2, 1, 16, 20])
        w = torch.randn([1, 1, 5, 5])

        torch._dynamo.mark_dynamic(x, 0)

        atol = None
        rtol = None
        if self.device == "xpu":
            # set to float32 default tolerance,
            # check_model_gpu with update rotl to 2e-3 for fp16.
            # fix issue #129974
            atol = 1e-05
            rtol = 1.3e-06
        self.common(fn, (x, w), atol=atol, rtol=rtol)

    def test_conv3d(self):
        m = torch.nn.Sequential(
            torch.nn.Conv3d(3, 3, kernel_size=7),
            ToTuple(),
        )

        self.common(
            m,
            (torch.randn([1, 3, 8, 16, 32]),),
            atol=6e-5,
            rtol=0.001,
            # Make sure we compute also with fp16 in the reference. Otherwise,
            # the reference will compute with fp32 and cast back to fp16, which
            # causes numeric differences beyond tolerance.
            reference_in_float=False if torch.version.hip else True,
        )

    def test_conv2d_channels_last(self):
        if self.device == GPU_TYPE:
            raise unittest.SkipTest("only support cpu conv2d channels_last")

        m = torch.nn.Sequential(
            torch.nn.Conv2d(3, 3, 1, 1),
            ToTuple(),
        )
        # only weight is channels_last
        self.common(
            m.to(memory_format=torch.channels_last),
            (torch.randn([2, 3, 16, 16]),),
            check_lowp=False,
        )
        # only activation is channels_last
        self.common(
            m,
            (torch.randn([2, 3, 16, 16]).to(memory_format=torch.channels_last),),
            check_lowp=False,
        )
        # activation and weight are all channels_last
        self.common(
            m.to(memory_format=torch.channels_last),
            (torch.randn([2, 3, 16, 16]).to(memory_format=torch.channels_last),),
            check_lowp=False,
        )

    def test_conv2d_backward_channels_last(self):
        def fn(grad_output, inp, weight):
            convolution_backward_8 = torch.ops.aten.convolution_backward.default(
                grad_output,
                inp,
                weight,
                [320],
                [1, 1],
                [0, 0],
                [1, 1],
                False,
                [0, 0],
                1,
                [True, True, True],
            )
            return convolution_backward_8

        # only weight is channels_last
        self.common(
            fn,
            (
                torch.randn([2, 320, 8, 8]),
                torch.randn([2, 2048, 8, 8]),
                torch.randn([320, 2048, 1, 1]).to(memory_format=torch.channels_last),
            ),
            check_lowp=False,
        )

    def test_conv3d_channels_last(self):
        if self.device == GPU_TYPE:
            raise unittest.SkipTest("only support cpu conv3d channels_last")

        m = torch.nn.Sequential(
            torch.nn.Conv3d(3, 3, 1, 1),
            ToTuple(),
        )
        # only weight is channels_last
        self.common(
            m.to(memory_format=torch.channels_last_3d),
            (torch.randn([2, 3, 16, 16, 16]),),
        )
        # only activation is channels_last
        self.common(
            m,
            (torch.randn([2, 3, 16, 16, 16]).to(memory_format=torch.channels_last_3d),),
        )
        # activation and weight are all channels_last
        self.common(
            m.to(memory_format=torch.channels_last_3d),
            (torch.randn([2, 3, 16, 16, 16]).to(memory_format=torch.channels_last_3d),),
        )

    @skip_if_gpu_halide  # slow
    def test_adaptive_avg_pool2d1(self):
        def fn(x):
            return aten._adaptive_avg_pool2d(x, (6, 6)), aten._adaptive_avg_pool2d(
                x + 1, (2, 5)
            )

        self.common(
            fn,
            (torch.randn(2, 4, 16, 16),),
            check_lowp=False,
        )

        # lowering to avg_pool2d case
        self.common(
            fn,
            (torch.randn(2, 4, 3, 3),),
        )

        # no-op case
        self.common(
            fn,
            (torch.randn(2, 4, 6, 6),),
        )

    def test_adaptive_avg_pool2d2(self):
        # Big kernel size, use fallback
        def fn(x):
            return aten._adaptive_avg_pool2d(x, (4, 4))

        torch._inductor.metrics.generated_kernel_count = 0
        self.common(
            fn,
            (torch.randn(2, 4, 21, 21),),
            check_lowp=False,
        )
        assertGeneratedKernelCountEqual(self, 0)

    @skip_if_gpu_halide  # slow
    def test_adaptive_max_pool2d1(self):
        def fn(x):
            return aten.adaptive_max_pool2d(x, (6, 6))

        self.common(
            fn,
            (torch.randn(2, 4, 16, 16),),
            check_lowp=False,
        )

        # lowering to max_pool2d case
        self.common(
            fn,
            (torch.randn(2, 4, 3, 3),),
        )

        # no-op case
        self.common(
            fn,
            (torch.randn(2, 4, 6, 6),),
        )

    @skip_if_gpu_halide  # slow
    def test_adaptive_max_pool2d2(self):
        # Big kernel size, use fallback
        def fn(x):
            return aten.adaptive_max_pool2d(x, (4, 4))

        torch._inductor.metrics.generated_kernel_count = 0
        self.common(
            fn,
            (torch.randn(2, 4, 21, 21),),
            check_lowp=False,
        )
        assertGeneratedKernelCountEqual(self, 0)

    def test_fractional_max_pool2d1(self):
        def fn(x, samples):
            return aten.fractional_max_pool2d(x, (3, 3), (2, 2), samples)

        self.common(
            fn, (torch.randn(1, 4, 16, 16), torch.rand(1, 4, 2)), check_lowp=False
        )

    def test_fractional_max_pool2d2(self):
        # fallback for larger kernel size

        def fn(x, samples):
            return aten.fractional_max_pool2d(x, (6, 5), (3, 3), samples)

        torch._inductor.metrics.generated_kernel_count = 0
        self.common(
            fn,
            (torch.randn(2, 4, 36, 36), torch.rand(2, 4, 2)),
            check_lowp=False,
        )
        assertGeneratedKernelCountEqual(self, 0)

    def test_fractional_max_pool2d3(self):
        def fn(x, samples):
            return aten.fractional_max_pool2d(x, (1, 1), (16, 16), samples)

        self.common(
            fn, (torch.randn(2, 4, 16, 16), torch.rand(2, 4, 2)), check_lowp=False
        )

    @config.patch(fallback_random=True)
    @skip_if_halide  # Can only unroll for loops over a constant extent
    def test_fractional_max_pool2d4(self):
        random.seed(1234)
        torch.manual_seed(1234)

        # check rectangular kernel/output size

        def fn(x):
            return torch.nn.functional.fractional_max_pool2d_with_indices(
                x, (4, 3), (3, 2)
            )

        self.common(fn, (torch.randn(1, 4, 16, 16),), check_lowp=False)

    def test_multi_threading(self):
        model = torch.nn.Linear(2, 3).eval()
        inp = torch.randn(4, 2)

        num_run = 3

        def run_weights_sharing_model(m, inp):
            with torch.no_grad():
                for i in range(num_run):
                    y = m(inp)

        numb_instance = 2
        threads = []
        compiled_m = torch.compile(model)
        for i in range(1, numb_instance + 1):
            thread = threading.Thread(
                target=run_weights_sharing_model, args=(compiled_m, inp)
            )
            threads.append(thread)
            thread.start()
        for thread in threads:
            thread.join()

    @unittest.skipIf(config.is_fbcode(), "fbcode triton error, needs debugging")
    @skip_if_gpu_halide  # https://github.com/halide/Halide/issues/8311
    def test_adaptive_avg_pool2d_low_prec(self):
        class Model(torch.nn.Module):
            def __init__(self):
                super().__init__()
                self.avgpool = torch.nn.AdaptiveAvgPool2d((1, 1))

            def forward(self, x):
                x = self.avgpool(x)
                return x

        mod = Model().to(self.device)
        for dtype in [torch.half, torch.bfloat16]:
            x = torch.randn(4, 3, 7, 7, device=self.device).to(dtype=dtype)
            opt_mod = torch.compile(mod)
            res = opt_mod(x)
            expected = mod(x)
            self.assertTrue(torch.allclose(res, expected))

    def test_buffer_copied_in_graph(self):
        class MyModel(torch.nn.Module):
            def __init__(self):
                super().__init__()
                self.register_buffer("buf", torch.zeros(1))
                self.w1 = torch.nn.Parameter(torch.zeros(1))
                self.w2 = torch.nn.Parameter(torch.zeros(1))

            def forward(self, x):
                self.buf.add_(1)
                return (self.w1 * x * self.w2).sum() + self.buf.sum()

        model_for_eager = MyModel().to(self.device)
        model_for_compile = copy.deepcopy(model_for_eager)

        eager_version_counters = [
            buffer._version for _, buffer in model_for_eager.named_buffers()
        ]
        compile_version_counters = [
            buffer._version for _, buffer in model_for_compile.named_buffers()
        ]

        compiled_f = torch.compile(model_for_compile, backend="inductor")

        inp_ref = torch.ones(1, requires_grad=True, device=self.device)
        inp_test = torch.ones(1, requires_grad=True, device=self.device)

        out_ref = model_for_eager(inp_ref.clone())
        out_test = compiled_f(inp_test.clone())

        eager_version_counters_after = [
            buffer._version for _, buffer in model_for_eager.named_buffers()
        ]
        compile_version_counters_after = [
            buffer._version for _, buffer in model_for_compile.named_buffers()
        ]

        eager_delta = list(
            map(operator.sub, eager_version_counters_after, eager_version_counters)
        )
        compile_delta = list(
            map(operator.sub, compile_version_counters_after, compile_version_counters)
        )

        self.assertEqual(eager_delta, compile_delta)

    @skip_if_gpu_halide
    def test_buffer_copied_in_graph_with_different_shapes(self):
        class MyModel(torch.nn.Module):
            def __init__(self):
                super().__init__()
                self.register_buffer("buf", torch.ones(4, 4))
                self.w = torch.nn.Parameter(
                    torch.Tensor([[4, 5], [1, 2], [6, 7], [8, 9]])
                )

            def forward(self, x):
                self.buf.add_(1)
                return (self.w @ x).sum() + self.buf.sum()

        model_for_eager = MyModel().to(self.device)
        model_for_compile = copy.deepcopy(model_for_eager)

        eager_version_counters = [
            buffer._version for _, buffer in model_for_eager.named_buffers()
        ]
        compile_version_counters = [
            buffer._version for _, buffer in model_for_compile.named_buffers()
        ]

        compiled_f = torch.compile(model_for_compile, backend="inductor")

        inp_ref = torch.ones(2, 4, requires_grad=True, device=self.device)
        inp_test = torch.ones(2, 4, requires_grad=True, device=self.device)

        out_ref = model_for_eager(inp_ref.clone())
        out_test = compiled_f(inp_test.clone())

        eager_version_counters_after = [
            buffer._version for _, buffer in model_for_eager.named_buffers()
        ]
        compile_version_counters_after = [
            buffer._version for _, buffer in model_for_compile.named_buffers()
        ]

        eager_delta = list(
            map(operator.sub, eager_version_counters_after, eager_version_counters)
        )
        compile_delta = list(
            map(operator.sub, compile_version_counters_after, compile_version_counters)
        )

        self.assertEqual(eager_delta, compile_delta)

    @skipIfNNModuleInlined("https://github.com/pytorch/pytorch/issues/128198")
    def test_buffer_batch_norm(self):
        class MyModel(torch.nn.Module):
            def __init__(self):
                super().__init__()
                self.m = torch.nn.BatchNorm1d(100)

            def forward(self, x):
                return self.m(x)

        model_for_eager = MyModel().to(self.device)
        model_for_compile = copy.deepcopy(model_for_eager)

        eager_version_counters = [
            buffer._version for _, buffer in model_for_eager.named_buffers()
        ]
        compile_version_counters = [
            buffer._version for _, buffer in model_for_compile.named_buffers()
        ]

        compiled_f = torch.compile(model_for_compile, backend="inductor")

        inp_ref = torch.ones(20, 100, requires_grad=True, device=self.device)
        inp_test = torch.ones(20, 100, requires_grad=True, device=self.device)

        out_ref = model_for_eager(inp_ref.clone())
        out_test = compiled_f(inp_test.clone())

        eager_version_counters_after = [
            # TODO: remove the + 1 after https://github.com/pytorch/pytorch/issues/120622 is fixed
            buffer._version + 1
            if k in ["m.running_mean", "m.running_var"]
            else buffer._version
            for k, buffer in model_for_eager.named_buffers()
        ]

        compile_version_counters_after = [
            buffer._version for _, buffer in model_for_compile.named_buffers()
        ]

        eager_delta = list(
            map(operator.sub, eager_version_counters_after, eager_version_counters)
        )
        compile_delta = list(
            map(operator.sub, compile_version_counters_after, compile_version_counters)
        )

        self.assertEqual(eager_delta, compile_delta)

    def test_adaptive_avg_pool_with_output_size_0(self):
        m1 = nn.AdaptiveAvgPool1d(0)
        self.common(m1, (torch.randn(1, 2),))
        m2 = nn.AdaptiveAvgPool2d(0)
        self.common(m2, (torch.randn(1, 2, 3),))

    def test_max_pool2d1(self):
        def fn(x):
            return aten.max_pool2d_with_indices(x, [3, 3], [2, 2])

        self.common(
            fn,
            (torch.randn(2, 4, 16, 16),),
        )

    @skip_if_gpu_halide  # slow
    def test_max_pool2d2(self):
        def fn(x):
            return aten.max_pool2d_with_indices(x, [3, 3], [2, 2])

        self.common(
            fn,
            (torch.randn([16, 64, 55, 55]),),
        )

    @skip_if_gpu_halide  # slow
    def test_max_pool2d3(self):
        def fn(x):
            # with padding
            return (
                aten.max_pool2d_with_indices(x, [3, 3], [2, 2], [1, 1]),
                aten.max_pool2d_with_indices(
                    x,
                    [
                        3,
                    ],
                    [
                        2,
                    ],
                    [
                        1,
                    ],
                ),
            )

        self.common(
            fn,
            (-torch.arange(1 * 8 * 8, dtype=torch.float32).view(1, 1, 8, 8),),
        )

    @skip_if_halide  # Can only unroll for loops over a constant extent
    def test_max_pool2d4(self):
        def fn(x):
            # with padding
            return aten.max_pool2d_with_indices(x, [3, 3], [2, 2], [0, 0], [1, 1], True)

        self.common(
            fn,
            (torch.randn([2, 8, 111, 111]),),
        )

    @skip_if_gpu_halide  # slow
    def test_max_pool2d5(self):
        def fn(x):
            return aten.max_pool2d_with_indices(x, [3, 3], [])

        self.common(
            fn,
            (torch.randn([16, 64, 55, 55]),),
        )

    @skip_if_gpu_halide  # slow
    def test_max_pool2d6(self):
        # Too big kernel size, use fallback
        def fn(x):
            return aten.max_pool2d_with_indices(x, [13, 13], [])

        torch._inductor.metrics.generated_kernel_count = 0
        self.common(
            fn,
            (torch.randn([16, 64, 55, 55]),),
        )
        assertGeneratedKernelCountEqual(self, 0)

    # From https://github.com/pytorch/pytorch/issues/94775
    def test_max_pool2d7(self):
        # ceil mode turns on
        def fn(x):
            return torch.nn.functional.max_pool2d(
                x, 1, stride=(2, 2), padding=0, ceil_mode=True
            )

        self.common(
            fn,
            (torch.randn([1, 1, 6, 7]),),
        )

    # From https://github.com/pytorch/pytorch/issues/93384
    def test_max_pool2d8(self):
        # dialtion is not 1, use fallback
        def fn(x):
            return aten.max_pool2d_with_indices(x, [3, 2], [2, 1], [1, 1], [1, 2])

        torch._inductor.metrics.generated_kernel_count = 0
        self.common(
            fn,
            (torch.randn([2, 2, 3, 6]),),
        )
        assertGeneratedKernelCountEqual(self, 0)

    def test_avg_pool2d1(self):
        def fn(x):
            return aten.avg_pool2d(x, [3, 3], [2, 2])

        self.common(
            fn,
            (torch.randn(2, 4, 16, 16),),
        )

    def test_avg_pool2d2(self):
        def fn(x):
            return aten.avg_pool2d(x, [3, 3], [2, 2])

        self.common(
            fn,
            (torch.randn([16, 64, 55, 55]),),
        )

    def test_avg_pool2d3(self):
        def fn(x):
            return (
                aten.avg_pool2d(x, [3, 3], [2, 2], [1, 1]),
                aten.avg_pool2d(
                    x,
                    [
                        3,
                    ],
                    [
                        2,
                    ],
                    [
                        1,
                    ],
                ),
            )

        self.common(
            fn,
            (-torch.arange(1 * 8 * 8, dtype=torch.float32).view(1, 1, 8, 8),),
            check_lowp=not is_halide_backend(self.device),  # misaligned addr fp16
        )

    def test_avg_pool2d4(self):
        def fn(x):
            return aten.avg_pool2d(x, [3, 3], [2, 2], [0, 0], True)

        self.common(
            fn,
            (torch.randn([2, 8, 111, 111]),),
        )

    def test_avg_pool2d5(self):
        def fn(x):
            return aten.avg_pool2d(x, [3, 3], [2, 2], [1, 1], count_include_pad=False)

        self.common(
            fn,
            (-torch.arange(1 * 8 * 8, dtype=torch.float32).view(1, 1, 8, 8),),
            check_lowp=not is_halide_backend(self.device),  # misaligned addr fp16
        )

    def test_avg_pool2d6(self):
        def fn(x):
            return aten.avg_pool2d(x, [3, 3], [2, 2], [1, 1], divisor_override=3)

        self.common(
            fn,
            (-torch.arange(1 * 8 * 8, dtype=torch.float32).view(1, 1, 8, 8),),
            check_lowp=not is_halide_backend(self.device),  # misaligned addr fp16
        )

    def test_avg_pool2d7(self):
        # Large kernel size, use fallback
        def fn(x):
            return aten.avg_pool2d(x, [13, 13], [1, 1], [0, 0])

        torch._inductor.metrics.generated_kernel_count = 0
        self.common(
            fn,
            (-torch.arange(1 * 24 * 24, dtype=torch.float32).view(1, 1, 24, 24),),
        )
        assertGeneratedKernelCountEqual(self, 0)

    def test_avg_pool2d8(self):
        # https://github.com/pytorch/pytorch/issues/100987
        def fn(x):
            return aten.avg_pool2d(
                x, kernel_size=3, stride=2, padding=1, ceil_mode=True
            )

        self.common(
            fn,
            (torch.randn(1, 3, 6, 6),),
            check_lowp=not is_halide_backend(self.device),  # misaligned addr fp16
        )

    @skip_if_gpu_halide  # slow
    def test_alexnet_prefix(self):
        def forward(arg6, arg7, arg16):
            convolution = torch.ops.aten.convolution(
                arg16, arg7, arg6, [4, 4], [2, 2], [1, 1], False, [0, 0], 1
            )
            relu = torch.ops.aten.relu(convolution)
            max_pool2d_with_indices = torch.ops.aten.max_pool2d_with_indices(
                relu, [3, 3], [2, 2]
            )
            getitem = max_pool2d_with_indices[0]
            return (getitem,)

        self.common(
            forward,
            (
                rand_strided((64,), (1,), torch.float32, "cpu"),
                rand_strided((64, 3, 11, 11), (363, 121, 11, 1), torch.float32, "cpu"),
                rand_strided(
                    (16, 3, 224, 224), (150528, 50176, 224, 1), torch.float32, "cpu"
                ),
            ),
            # Mismatched elements: 127 / 746496 (0.0%)
            # Greatest absolute difference: 0.0009765625 at index (1, 62, 7, 16) (up to 1e-05 allowed)
            # Greatest relative difference: 0.05187467899332306 at index (14, 18, 11, 0) (up to 0.001 allowed)
            atol=3e-3,
            rtol=2,
        )

    def test_elu(self):
        def fn(x):
            return aten.elu(x, 1.6732632423543772, 1.0507009873554805) + 2, aten.elu(
                x + 1, 2, 3, 4
            )

        self.common(
            fn,
            (torch.randn([16, 16]),),
            rtol=1e-4,
            atol=1e-4,
        )

    def test_tan(self):
        def fn(x):
            return aten.tan(x) + 2, aten.tan(x + 1)

        self.common(
            fn,
            (torch.randn([16, 16]),),
        )

    def test_tanh(self):
        def fn(x):
            return aten.tanh(x) + 2, aten.tanh(x + 1)

        self.common(
            fn,
            (torch.randn([16, 16]),),
        )

    @skip_if_halide  # lgamma not implemented
    def test_lgamma(self):
        def fn(x):
            return aten.lgamma(x) + 2, aten.cos(x + 1)

        self.common(
            fn,
            (torch.randn([16, 16]),),
        )

    def test_cos(self):
        def fn(x):
            return aten.cos(x) + 2, aten.cos(x + 1)

        self.common(
            fn,
            (torch.randn([16, 16]),),
        )

    def test_sin(self):
        def fn(x):
            return aten.sin(x) + 2, aten.sin(x + 1)

        self.common(
            fn,
            (torch.randn([16, 16]),),
        )

    def test_repeat(self):
        def fn(x):
            return (
                x.repeat(0, 1, 1, 1),
                x.repeat(2, 2, 3, 1),
                x.repeat(8, 1, 1, 1),
                x.repeat(2, 1, 1, 1, 1, 1),
            )

        self.common(
            fn,
            (torch.randn([1, 2, 4, 8]),),
        )

    def test_repeat_as_strided(self):
        # Reproducer for #127474

        def fn(x):
            view_size = (3, 2)
            full = x.repeat((3, 2))
            view = torch.as_strided(full, view_size, full.stride())
            result = view + view

            return result

        self.common(fn, (torch.randn(1, 1),))

    def test_repeat_interleave(self):
        def fn(x):
            return (
                x.repeat_interleave(2),
                x.repeat_interleave(3, dim=0),
                x.repeat_interleave(x.size(1), dim=1),
            )

        self.common(
            fn,
            (torch.randn([1, 2, 4, 8]),),
        )

    @config.patch(implicit_fallbacks=True)
    def test_repeat_interleave_2(self):
        def fn(x):
            return torch.ops.aten.repeat_interleave.Tensor(x, output_size=12)

        self.common(
            fn,
            (torch.tensor([2, 4, 6]),),
        )

    @config.patch(fallback_random=True)
    def test_randn_with_dtype_and_device(self):
        if self.device == GPU_TYPE:
            raise unittest.SkipTest("only support cpu randn_with_dtype_and_device test")

        def fn(vectors):
            rotations_shape = (12, vectors.shape[-1], 1, 64)
            random_rotations = torch.randn(
                rotations_shape, device=vectors.device, dtype=vectors.dtype
            )
            random_rotations += 1
            return random_rotations

        self.common(
            fn,
            (torch.randn([4, 12, 2, 64]),),
        )

    def test_embedding(self):
        m = torch.nn.Sequential(
            torch.nn.Embedding(10, 4, padding_idx=0),
            torch.nn.ReLU(),
            ToTuple(),
        )

        self.common(
            m,
            (torch.randint(10, [2, 8]),),
        )

    def test_mean(self):
        def fn(x):
            return (
                x.mean(),
                x.mean(-1),
                torch.mean(x, -2, keepdim=True),
                x.mean([0, 1]),
            )

        self.common(
            fn,
            (torch.randn([1, 2, 4, 8]),),
        )

    def test_var_mean(self):
        def fn(x):
            return (
                *torch.var_mean(x, -1),
                *torch.var_mean(x, [1, 3]),
            )

        self.common(
            fn,
            (torch.randn([1, 2, 4, 8]),),
        )

    def test_var_correction(self):
        def fn(x):
            dim = -1
            return (
                torch.var(x, dim=dim, correction=1.3),
                torch.var(x, dim=dim, correction=3),
                torch.var(x, dim=dim, correction=10),
            )

        self.common(fn, (torch.randn([2, 8]),))
        # Unrolled reduction
        self.common(fn, (torch.randn([2, 4]),))

    @config.patch(pick_loop_orders=True)
    @skipIfWindows
    def test_transposed_propagates(self):
        @torch._dynamo.optimize("inductor", nopython=True)
        def fn(x, y):
            return x + y

        a = torch.randn(1, 4, 4, 4, device=self.device).permute(0, 2, 3, 1)
        b = torch.randn(4, 4, 4, device=self.device).permute(1, 2, 0)
        c = fn(a, b)
        self.assertEqual(a.stride(), c.stride())
        self.assertEqual(c.stride()[2], 1)

    @skip_if_gpu_halide
    def test_std(self):
        def fn(x):
            return (
                torch.var(x, True),
                torch.var(x, False),
                torch.var(x, -1, True),
                torch.var(x, -1, False),
                torch.std(x, False),
                torch.std(x, [0, 1], True),
                torch.std(x, [0, 1], False),
                torch.std(x, -2, True, keepdim=True),
            )

        self.common(
            fn,
            (torch.randn([2, 4, 4, 8]),),
        )

    def test_embedding_bag(self):
        def fn(w, i, o):
            return aten._embedding_bag(w, i, o, False, 0, False, None)

        self.common(
            fn,
            (torch.randn([10, 4]), torch.randint(10, [8]), torch.tensor([0, 2, 6])),
        )

    def test_batch_norm_2d(self):
        m = torch.nn.Sequential(
            torch.nn.BatchNorm2d(10),
            torch.nn.ReLU(),
        )
        m.eval()
        self.common(m, (torch.randn([2, 10, 8, 8]),), check_lowp=False)
        self.common(
            m,
            (torch.randn([3, 10, 16, 16]),),
            check_lowp=False,  # too painful to match types of bn model
        )

    # From yolov3
    @with_tf32_off
    def test_batch_norm_2d_2(self):
        if self.device == "cpu":
            raise unittest.SkipTest(f"requires {GPU_TYPE}")

        class Repro(torch.nn.Module):
            def __init__(self):
                super().__init__()
                self.self_0 = torch.nn.Conv2d(
                    64,
                    128,
                    kernel_size=(3, 3),
                    stride=(2, 2),
                    padding=(1, 1),
                    bias=False,
                )
                self.self_1 = torch.nn.BatchNorm2d(
                    128,
                    eps=0.0001,
                    momentum=0.03,
                    affine=True,
                    track_running_stats=True,
                )
                self.self_2 = torch.nn.LeakyReLU(negative_slope=0.1, inplace=True)

            def forward(self, l_input_: torch.Tensor):
                self_0 = self.self_0(l_input_)
                self_1 = self.self_1(self_0)
                self_2 = self.self_2(self_1)
                return (self_2,)

        inp = torch.randn((4, 64, 192, 256), dtype=torch.float32, device=GPU_TYPE)
        mod = Repro().to(device=GPU_TYPE)
        o1 = mod(inp)
        o2 = torch.compile(mod)(inp)
        self.assertEqual(o1, o2, rtol=1e-3, atol=1e-3)

    @patch.object(config.trace, "enabled", True)
    def test_layer_norm(self):
        m = torch.nn.Sequential(
            torch.nn.LayerNorm(32),
            torch.nn.ReLU(),
        )
        m.eval()
        with torch.no_grad():
            self.common(m, (torch.randn([16, 32]),), check_lowp=False)
        if self.device != "cpu":
            assertGeneratedKernelCountEqual(self, 1)

    def test_transpose_add(self):
        def fn(a, b):
            return a.t() + b

        self.common(
            fn, (torch.randn([16, 32]), torch.randn([32, 16])), check_lowp=False
        )
        if self.device != "cpu":
            assertGeneratedKernelCountEqual(self, 1)

    @patch.object(config.triton, "persistent_reductions", True)
    def test_softmax_one_kernel_persist(self):
        def fn(x):
            dim = 1
            x_max = torch.amax(x, dim, keepdim=True)
            unnormalized = torch.exp(x - x_max)
            result = unnormalized / torch.sum(unnormalized, dim, keepdim=True)
            return result

        self.common(fn, (torch.randn([16, 32]),), check_lowp=False)
        if self.device != "cpu":
            assertGeneratedKernelCountEqual(self, 1)

    @patch.object(config.triton, "persistent_reductions", False)
    def test_softmax_one_kernel_loop(self):
        def fn(x):
            x_max = torch.amax(x, 1, keepdim=True)
            unnormalized = torch.exp(x - x_max)
            result = unnormalized / torch.sum(unnormalized, 1, keepdim=True)
            return result

        self.common(fn, (torch.randn([16, 32]),), check_lowp=False)
        if self.device != "cpu":
            assertGeneratedKernelCountEqual(self, 1)

    def test_complex_fallback(self):
        def fn(x):
            return x * x + 10

        self.common(
            fn,
            (torch.randn([1, 2, 4, 8]).to(dtype=torch.complex64),),
        )
        assertGeneratedKernelCountEqual(self, 0)

        class ToComplex(nn.Module):
            def forward(self, x):
                return (x + x + 12).to(torch.complex64)

        self.common(ToComplex(), (torch.rand([1, 2, 4, 8]),), check_lowp=False)

        if self.device != "cpu":
            assertGeneratedKernelCountEqual(self, 1)

    def test_view_as_complex(self):
        class Repro(torch.nn.Module):
            def __init__(self):
                super().__init__()

            def forward(self, view_2):
                clone = torch.ops.aten.clone.default(
                    view_2, memory_format=torch.contiguous_format
                )
                view_2 = None
                view_as_complex = torch.ops.aten.view_as_complex.default(clone)
                clone = None
                return (view_as_complex,)

        inp = torch.empty_strided((128, 64, 12, 32, 2), (1, 98304, 8192, 256, 128)).to(
            self.device
        )
        mod = Repro()

        o1 = mod(inp)
        o2 = torch.compile(mod)(inp)

        self.assertEqual(o1, o2)

    def test_view_as_real(self):
        def fn(x):
            y = torch.view_as_real(x)
            return y + 1

        x = torch.randn(4, dtype=torch.complex64)

        self.common(fn, (x,))

    def test_polar(self):
        def fn(dist, angle):
            return torch.polar(dist, angle)

        inp = (
            torch.tensor([1, 2], dtype=torch.float64),
            torch.tensor([np.pi / 2, 5 * np.pi / 4], dtype=torch.float64),
        )
        self.common(fn, (*inp,))

    @skip_if_gpu_halide  # incorrect result on CUDA
    def test_cauchy(self):
        def fn(x, y):
            return torch.sum(1 / (torch.unsqueeze(x, -1) - y))

        self.common(
            fn,
            (
                torch.randn(32),
                torch.randn(32),
            ),
            # Absolute difference: 0.0003662109375 (up to 0.0001 allowed)
            # Relative difference: 1.8804297408767818e-05 (up to 1e-05 allowed)
            atol=5 * 1e-4,
            rtol=5 * 1e-5,
            check_lowp=False,
        )
        if self.device != "cpu":
            assertGeneratedKernelCountEqual(self, 1)

    @skip_if_gpu_halide  # misaligned address error
    def test_fusing_write_into_disjoint_read(self):
        def test_flip(a):
            return a.copy_(torch.flip(a, (0,)))

        self.common(test_flip, (torch.rand([20]),))

        assertGeneratedKernelCountEqual(self, 2)

        # issue only manifests on cuda with large tensors
        if self.device != "cpu":

            def f(a):
                a[:, 20:40] = a[:, 20:40] + 1
                a[:, 2:900025] = a[:, 1:900024] + 2

            a = torch.rand((1, 1000000), device=self.device)
            self.common(f, (a,))

    def test_gather_scatter(self):
        def fn(node_feat, edge_index):
            src_node_feat = node_feat[edge_index[0]]
            dst_node_feat = node_feat[edge_index[1]]
            edge_feat = src_node_feat - dst_node_feat + 1
            new_node_feat = torch.zeros_like(node_feat)
            new_node_feat.scatter_add_(
                0, edge_index[1].unsqueeze(-1).expand_as(edge_feat), edge_feat
            )
            return new_node_feat

        num_nodes = 16
        num_features = 32
        node_feat = torch.randn(num_nodes, num_features)
        edge_index = torch.randint(0, num_nodes, size=(2, num_nodes * 5))
        self.common(
            fn,
            (
                node_feat,
                edge_index,
            ),
            check_lowp=False,
        )
        if self.device != "cpu":
            assertGeneratedKernelCountEqual(self, 2)

    @config.patch(max_fusion_size=1)
    def test_no_mega_fusion_during_lowering(self):
        n = 50

        def fn(*args):
            x = args[0]
            for i in range(n):
                x = torch.add(x, args[i])
            return x

        self.common(
            fn,
            [torch.randn(64) for _ in range(n)],
            check_lowp=False,
        )
        print("-->", torch._inductor.metrics.generated_kernel_count)
        if self.device != "cpu":
            self.assertTrue(torch._inductor.metrics.generated_kernel_count > 1)

    def test_move_arange(self):
        def fn(x):
            return torch.arange(len(x), device="cpu").to(x.device) + x

        self.common(fn, (torch.randn([32]),), check_lowp=False)
        # if we have a copy there will be more than 1 kernel
        assertGeneratedKernelCountEqual(self, 1)

    def test_leaky_relu(self):
        def fn(x):
            return aten.leaky_relu(x, 0.2) + 2, aten.leaky_relu(x + 1)

        self.common(
            fn,
            (torch.randn([16, 16]),),
        )

    def test_gelu(self):
        def fn(x):
            return aten.gelu(x) + 2, aten.gelu(x + 1)

        self.common(
            fn,
            (torch.randn([16, 16]),),
        )

    def test_clone(self):
        def fn(x):
            return aten.clone(x) + 2, aten.clone(x + 1)

        self.common(
            fn,
            (torch.randn([16, 16]),),
        )

    def test_masked_fill(self):
        def fn(mask, value):
            return aten.masked_fill(value, mask, -10000.0) + 2, aten.masked_fill(
                value / 2.0, torch.logical_not(mask), 667
            )

        self.common(
            fn,
            (
                torch.randint(0, 1, [1, 16], dtype=torch.bool),
                torch.randn([16, 16]),
            ),
        )

    @skipIfWindows
    def test_masked_fill_promotion(self):
        def fn(mask, value):
            return aten.masked_fill(value, mask, torch.tensor(3.5))

        opt_fn = torch._dynamo.optimize("inductor")(fn)
        for inp in (
            torch.randn(
                [16, 16],
                dtype=torch.float16 if self.device == GPU_TYPE else torch.float32,
                device=self.device,
            ),
            torch.randint(16, (16, 16), device=self.device),
        ):
            inputs = (
                torch.randint(0, 1, [1, 16], dtype=torch.bool, device=self.device),
                inp,
            )
            self.assertEqual(fn(*inputs), opt_fn(*inputs))

    def test_masked_scatter(self):
        def fn(value, mask, source):
            return torch.masked_scatter(value, mask, source)

        value = make_tensor(10, 10, dtype=torch.float32, device=self.device)
        mask = make_tensor(10, 10, dtype=torch.bool, device=self.device)
        source = make_tensor(
            mask.count_nonzero(), dtype=torch.float32, device=self.device
        )

        self.common(fn, (value, mask, source))

    def test_fill1(self):
        def fn(x):
            tmp = torch.ones_like(x)
            return tmp, aten.fill.Scalar(tmp, 2)

        self.common(
            fn,
            (torch.randn([16, 16]),),
        )

    def test_fill2(self):
        def fn(x):
            tmp = torch.ones_like(x)
            return tmp, aten.fill.Tensor(tmp, torch.tensor(3.0))

        self.common(
            fn,
            (torch.randn([16, 16]),),
        )

    def test_pow1(self):
        def fn(x):
            return [aten.pow(x, e) for e in range(-8, 9)]

        self.common(
            fn,
            (torch.randn([16, 16]),),
        )

    def test_pow2(self):
        def fn(x):
            return aten.pow(1000, x), aten.pow(x, 1000)

        self.common(
            fn,
            (
                torch.randn(
                    [16, 16],
                    dtype=torch.float32,
                ),
            ),
            # Mismatched elements: 9 / 256 (3.5%)
            # Greatest absolute difference: 2.491354329061828e+28 at index (6, 6) (up to 1e-05 allowed)
            # Greatest relative difference: 2.9793410720160818e-05 at index (4, 5) (up to 1.3e-06 allowed)
            atol=1e-5,
            rtol=3e-05,
        )

    @skip_if_gpu_halide  # https://github.com/halide/Halide/issues/8318
    @config.patch("halide.scheduler_cuda", "Li2018")
    @skipIfWindows
    def test_pow3(self):
        # power of 0.5 is special-cased, arbitrary power would still produce triton codegen error
        def fn(x):
            z = torch.tensor(0.123, device=self.device)
            w = z + x
            return torch.pow(w, 0.5)

        opt = torch._dynamo.optimize("inductor")(fn)
        input = torch.rand((), device=self.device)
        self.assertTrue(same(opt(input), fn(input)))

    def test_pow_int(self):
        def fn(x, y):
            return torch.pow(x, 0x57), torch.pow(x, y)

        for dtype in (torch.uint8, torch.int8, torch.int16, torch.int32, torch.int64):
            intmax = torch.iinfo(dtype).max
            make_arg = functools.partial(
                make_tensor, dtype=dtype, device=self.device, requires_grad=False
            )
            self.common(
                fn,
                (
                    make_arg(16, 16),
                    make_arg(16, 16, high=intmax),
                ),
            )

    def test_glu(self):
        def fn(x):
            return aten.glu(x, -1), aten.glu(x, 1), aten.glu(x, 2)

        self.common(
            fn,
            (torch.randn([8, 16, 8, 8]),),
        )

    @torch._dynamo.config.patch(capture_dynamic_output_shape_ops=True)
    def test_nonzero_unbacked_refinement(self):
        def fn(x):
            z = x.nonzero()
            torch._check(z.size(0) == 4)
            return z + 3

        self.common(
            fn,
            (torch.tensor([0, 1, 3, 4, 2, 0, 0]),),
        )

        with self.assertRaises(RuntimeError):
            torch.compile(fn)(torch.tensor([0, 0, 0, 0]))

    @torch._dynamo.config.patch(capture_scalar_outputs=True)
    def test_unbacked_floordiv_simplify(self):
        def fn(x, y):
            z = y.item()
            torch._check(z // 2 == 3)
            return x + x.new_ones(z)

        self.common(
            fn,
            (
                torch.randn(6),
                torch.tensor([6]),
            ),
        )

        self.common(
            fn,
            (
                torch.randn(7),
                torch.tensor([7]),
            ),
        )

    @torch._dynamo.config.patch(capture_scalar_outputs=True)
    def test_unbacked_floordiv_simplify_errors(self):
        def fn(x, y):
            z = y.item()
            torch._check(z // 2 == 3)
            return x + x.new_zeros(z)

        # This is a little suboptimal: we actually fail /in the compiler/ but
        # not in a way that causes Dynamo to graph break
        with self.assertRaises(RuntimeError):
            torch.compile(fn)(torch.randn(8), torch.tensor(8))

    def test_cat(self):
        def fn(a):
            tmp = a * 2
            return (
                torch.cat((a, a[:, :4] + 1, a + 2), -1),
                torch.cat((tmp, tmp), 0),
                torch.cat((tmp, tmp.double()), 0),
            )

        self.common(
            fn,
            (torch.randn([8, 16]),),
        )
        self.common(
            fn,
            (torch.randn([1, 3, 3, 16]).to(memory_format=torch.channels_last),),
        )

    def test_cat_uint8(self):
        def fn(x):
            batch_shape = x.shape[:1]
            out = torch.cat([x.new_zeros(1).expand(batch_shape + (1,)), x], dim=-1)
            return out

        self.common(
            fn,
            (torch.randint(0, 256, size=(3, 255), dtype=torch.uint8),),
        )

    def test_cat_empty(self):
        def fn_2(*tensors):
            return torch.cat(tensors)

        self.common(
            fn_2,
            (
                torch.randn([1, 3, 3, 16]),
                torch.ones([0]),
            ),
        )
        self.common(
            fn_2,
            (
                torch.randn([1, 3, 3, 16]),
                torch.ones([0]),
                torch.randn([1, 3, 3, 16]),
            ),
        )
        self.common(
            fn_2,
            (
                torch.ones([0]),
                torch.randn([1, 3, 3, 16]),
            ),
        )

    def test_cat_empty_index(self):
        def fn(out, x):
            return torch.cat([out[0], x], dim=0)

        self.common(fn, (torch.randn(1, 0, 64), torch.randn(128, 64)))

    @torch._dynamo.config.patch(capture_scalar_outputs=True)
    def test_cat_unbacked_legacy_empty(self):
        def fn(x, y):
            z = y.item()
            return torch.cat([x, x.new_ones(z)])

        self.common(
            fn,
            (
                torch.randn([2, 3]),
                torch.tensor([0]),
            ),
        )

    @torch._dynamo.config.patch(capture_scalar_outputs=True)
    def test_cat_unbacked_empty_1d(self):
        def fn(x, y):
            z = y.item()
            return torch.cat([x, x.new_ones(z)])

        self.common(
            fn,
            (
                torch.randn([2]),
                torch.tensor([0]),
            ),
        )

        self.common(
            fn,
            (
                torch.randn([2]),
                torch.tensor([3]),
            ),
        )

    @torch._dynamo.config.patch(capture_scalar_outputs=True)
    def test_cat_unbacked_2d(self):
        def fn(x, y):
            z = y.item()
            return torch.cat([x, x.new_ones(z, x.shape[1])])

        self.common(
            fn,
            (
                torch.randn([2, 3]),
                torch.tensor([0]),
            ),
        )

        self.common(
            fn,
            (
                torch.randn([2, 3]),
                torch.tensor([4]),
            ),
        )

    def test_cat_negative_dim(self):
        def fn(*tensors):
            return torch.cat(tensors, dim=-1)

        self.common(
            fn,
            (
                torch.randn([2, 3]),
                torch.randn([2, 4]),
            ),
        )

        self.common(
            fn,
            (
                torch.randn([2, 3]),
                torch.randn([0]),
                torch.randn([2, 4]),
            ),
        )

        self.common(
            fn,
            (
                torch.randn([0]),
                torch.randn([2, 3]),
                torch.randn([2, 4]),
            ),
        )

    @expectedFailureCodegenDynamic
    def test_cat_single_empty(self):
        # fails dynamic check for 'has a dynamic dimension'
        def fn_2(*tensors):
            return torch.cat(tensors)

        self.common(
            fn_2,
            (torch.ones([0]),),
        )

    def test_cat_upcasting(self):
        def fn(arg4_1, slice_7):
            cat_1 = aten.cat.default([arg4_1, slice_7], 1)
            return (cat_1,)

        self.common(
            fn,
            (
                torch.randn([8, 16], dtype=torch.float32),
                torch.randn([8, 20], dtype=torch.float16),
            ),
        )

    def test_cat_extern_kernel(self):
        def fn(x1, x2, x3, x4):
            x = torch.mm(x2, x3)
            s = torch.narrow(x, 1, 0, 100)
            x = torch.mm(s, x4)
            c = torch.cat((x, x1), 1)
            return (c,)

        if self.device == "xpu":
            atol = 3e-4
            rtol = 1e-4
        else:
            # use default
            atol = None
            rtol = None
        self.common(
            fn,
            (
                torch.randn(256, 256),
                torch.randn(256, 1024),
                torch.randn(1024, 1600),
                torch.randn(100, 256),
            ),
            atol=atol,
            rtol=rtol,
            check_lowp=False,  # accuracy issues with relatively large matmuls
        )

    @skip_if_gpu_halide
    @skipCUDAIf(not SM80OrLater, "uses bfloat16 which requires SM >= 80")
    # Constant folding was explicitly turned off due to issue #108388
    # Turn it back on for test
    @torch._inductor.config.patch(joint_graph_constant_folding=True)
    def test_remove_no_ops(self):
        def matmul_with_op(x, y, fn):
            return fn(x @ y)

        foo_opt = torch.compile(matmul_with_op)

        # test no-op
        fns = (
            lambda x: x
            + torch.zeros(
                [256, 256], dtype=torch.float32, device=x.device
            ),  # noqa: E731
            lambda x: x
            - torch.zeros(
                [256, 256], dtype=torch.float32, device=x.device
            ),  # noqa: E731
            lambda x: x
            * torch.ones(
                [256, 256], dtype=torch.float32, device=x.device
            ),  # noqa: E731
            lambda x: x
            / torch.ones(
                [256, 256], dtype=torch.float32, device=x.device
            ),  # noqa: E731
        )

        inps = [torch.rand([256, 256], device=self.device) for _ in range(2)]

        for fn in fns:
            out, source_codes = run_and_get_code(foo_opt, inps[0], inps[1], fn)
            self.assertEqual(out, matmul_with_op(inps[0], inps[1], fn))

            if self.device == "cpu":
                FileCheck().check_not("cpp_fused").run(source_codes[0])
            else:
                FileCheck().check_not("triton.jit").run(source_codes[0])

        # test dtype conversion
        inps = [
            torch.rand([256, 256], device=self.device, dtype=torch.bfloat16)
            for _ in range(2)
        ]
        for fn in fns:
            out, source_codes = run_and_get_code(foo_opt, inps[0], inps[1], fn)
            self.assertEqual(out, matmul_with_op(inps[0], inps[1], fn))

        # test broadcasted shape bail
        fn = lambda x: x + torch.zeros(  # noqa: E731
            [256, 256, 256], dtype=torch.bfloat16, device=self.device
        )
        out, source_codes = run_and_get_code(foo_opt, inps[0], inps[1], fn)
        self.assertEqual(out, matmul_with_op(inps[0], inps[1], fn))

    def test_remove_noop_copy(self):
        def fn(x, y):
            x = x.cos()
            a = x.copy_(y)
            return a.sin()

        self.common(fn, (torch.randn(8, 8), torch.randn(8)))

        def fn2(a, b):
            abs_max = torch.abs(a).max()
            b[0] = abs_max.to(a.dtype)
            return b

        self.common(
            fn2,
            (
                torch.randn(8, 8, dtype=torch.float16),
                torch.randn(8, dtype=torch.float32),
            ),
        )

    def test_remove_noop_clone(self):
        def fn(x):
            y = x.clone().reshape(-1, 4)
            y[:, [2, 0]] = y[:, [0, 2]]
            return y + x

        self.common(fn, (torch.randn(2, 4),))

    @skipIfWindows
    def test_cat_of_loops_and_extern_kernel(self):
        class M(torch.nn.Module):
            def __init__(
                self,
                **kwargs,
            ):
                super().__init__()
                self.conv = torch.nn.Conv2d(
                    64,
                    5,
                    1,
                    **kwargs,
                )
                self.max_pool2d = torch.nn.MaxPool2d(2)

            def forward(self, x, y):
                x1 = self.conv(x)
                y1 = self.max_pool2d(y)
                return torch.cat([x1, y1], 1)

        mod = M()
        opt_mod = torch._dynamo.optimize("inductor")(mod)
        memory_format = torch.channels_last
        inputs = (
            torch.randn([1, 64, 16, 16]).to(memory_format=memory_format),
            torch.randn([1, 64, 32, 32]).to(memory_format=memory_format),
        )
        y = mod(*inputs)
        opt_y = opt_mod(*inputs)
        self.assertEqual(y, opt_y)
        self.assertEqual(y.stride(), opt_y.stride())

    def test_cat_inplace(self):
        def fn(x):
            rt = torch.cat([x])
            v = x.sin_()
            return rt

        # can't use self.common because input is modified inplace
        inp = torch.ones(2)
        opt_fn = torch.compile(fn)
        res = opt_fn(inp.clone())
        expected = fn(inp.clone())
        self.assertEqual(res, expected)

    def test_stack(self):
        def fn(a, b):
            return torch.stack(
                [
                    a.expand(12, 16),
                    b.expand(12, 16),
                ],
                2,
            )

        self.common(fn, (torch.randn([1, 16]), torch.randn([12, 1])))

    def test_hardtanh(self):
        def fn(x):
            return F.hardtanh(x), F.hardtanh(x + 1), F.hardtanh(x - 1)

        self.common(
            fn,
            (torch.randn([64]),),
        )

    def test_hardsigmoid(self):
        def fn(x):
            return F.hardsigmoid(x), F.hardsigmoid(x + 3), F.hardsigmoid(x - 3)

        self.common(
            fn,
            (torch.randn([64]),),
        )

    def test_hardswish(self):
        def fn(x):
            return F.hardswish(x), F.hardswish(x + 3), F.hardswish(x - 3)

        self.common(
            fn,
            (torch.randn([64]),),
        )

    def test_rsqrt(self):
        def fn(x):
            return torch.rsqrt(x), torch.rsqrt(x + 1) - 2

        self.common(
            fn,
            (torch.randn([64]),),
        )

    def test_expm1(self):
        def fn(x):
            return torch.expm1(x), torch.expm1(x) * 2

        for dtype in (torch.float16, torch.float, torch.double, torch.int, torch.int64):
            self.common(
                fn,
                (torch.randn([64]).to(dtype=dtype),),
            )
            self.common(
                fn,
                (torch.arange(-1e-5, 1e-5, 1e-7).to(dtype=dtype),),
            )

    def test_log1p(self):
        def fn(x):
            return torch.log1p(x), torch.log1p(x) * 2

        for dtype in (torch.float16, torch.float, torch.double, torch.int, torch.int64):
            self.common(
                fn,
                (torch.randn([64]).to(dtype=dtype),),
            )
            self.common(
                fn,
                (torch.arange(-1e-5, 1e-5, 1e-7).to(dtype=dtype),),
            )

    def test_flip(self):
        def fn(x):
            return torch.flip(x, (-1,)), torch.flip(x, (0, 2)) - 2

        self.common(
            fn,
            (torch.randn([1, 2, 6, 6]),),
        )

    def test_signbit(self):
        def fn(x):
            return torch.signbit(x), ~torch.signbit(-x) & 1

        self.common(
            fn,
            (torch.randn([1, 2, 6, 6]),),
        )

    def test_sign_dtype(self):
        def fn(x):
            y = torch.sign(x)
            return torch.tanh(y)

        self.common(fn, (torch.randn([1, 2, 6, 6]),))

    def test_fmod(self):
        def fn(a, b):
            return torch.fmod(a, b), torch.fmod(3.0 * a, b) - 2.0

        shape = [1, 2, 6, 6]
        self.common(fn, (torch.randn(shape), torch.randn(shape)))

    def test_fmod_zero_dim(self):
        def fn(a, b):
            return (torch.fmod(a, b),)

        self.common(
            fn,
            (
                make_tensor(10, device=self.device, dtype=torch.float32),
                make_tensor((), device=self.device, dtype=torch.float32),
            ),
        )
        self.common(
            fn,
            (
                make_tensor((), device=self.device, dtype=torch.float32),
                make_tensor(10, device=self.device, dtype=torch.float32),
            ),
        )

    def test_log2(self):
        def fn(x):
            return torch.log2(x), torch.log2(x + 1) - 2

        self.common(
            fn,
            (torch.randn([64]) + 10,),
        )

    def test_logsumexp(self):
        def fn(x):
            return torch.logsumexp(x, -1), torch.logsumexp(x, 0) - 2

        self.common(
            fn,
            (torch.randn([8, 8]) + 10,),
        )

    def test_log_fp64(self):
        def fn(x):
            return torch.log(x), torch.log2(x)

        self.common(
            fn,
            (torch.randn([1024], dtype=torch.float64) + 10,),
        )

    def test_bitwise(self):
        def fn(x, y):
            return (
                torch.bitwise_not(x),
                torch.bitwise_or(x, y),
                torch.bitwise_xor(x, y),
                torch.bitwise_and(x, y),
            )

        self.common(
            fn,
            (
                torch.randint(0, 2**30, [64], dtype=torch.int32),
                torch.randint(0, 2**30, [64], dtype=torch.int32),
            ),
        )

    def test_bitwise2(self):
        # again with bool types
        def fn(x, y):
            return (
                torch.bitwise_not(x),
                torch.bitwise_or(x, y),
                torch.bitwise_xor(x, y),
                torch.bitwise_and(x, y),
            )

        self.common(
            fn,
            (
                torch.randint(0, 2, (2, 20), dtype=torch.bool),
                torch.randint(0, 2, (2, 20), dtype=torch.bool),
            ),
        )

    def test_bitwise3(self):
        # Repro for https://github.com/pytorch/pytorch/issues/97968
        def fn(x, y):
            return (
                torch.max(torch.bitwise_and(x, y), y),
                torch.clamp_max(torch.bitwise_or(x, y), y),
                torch.clamp_min(torch.bitwise_xor(x, y), y),
            )

        self.common(
            fn,
            (
                torch.rand([5, 10, 1]).to(torch.int8),
                torch.rand([10, 1]).to(torch.int8),
            ),
        )

    def test_inf(self):
        def fn(a):
            return a + float("inf"), a + float("-inf"), a * -float("inf")

        self.common(fn, (torch.randn(8),))

    def test_remainder(self):
        def fn(a, b):
            return (
                torch.remainder(a, b),
                torch.remainder(a + 1, b - 1),
                torch.remainder(a - 1, b + 1),
            )

        self.common(fn, (torch.randn(64), torch.randn(64)))

    def test_zeros(self):
        def fn(a):
            return (
                a + 1,
                torch.zeros(
                    (1, 8, 64, 64),
                    dtype=torch.float32,
                    device=a.device,
                ),
                torch.zeros(
                    1,
                    8,
                    64,
                    64,
                    dtype=torch.float32,
                    device=a.device,
                ),
                torch.zeros(2, 3),
                a + torch.ones(8, device=a.device),
                torch.full((2, 3), 3.1416, device=a.device),
            )

        self.common(fn, (torch.randn(8),))

    def test_new_ones(self):
        def fn(a):
            return (
                aten.new_ones(
                    a, [], device=a.device, dtype=6, layout=0, pin_memory=False
                ),
                aten.new_zeros(
                    a, [], device=a.device, dtype=6, layout=0, pin_memory=False
                ),
            )

        self.common(fn, (torch.randn(8),))

    def test_full_like(self):
        def fn(a):
            return torch.full_like(a, 7.777) - 1

        self.common(fn, (torch.randn(8),))

    def test_full_truncation(self):
        def fn(a):
            return a + torch.full_like(a, 7.777)

        for dtype in all_types():
            self.common(fn, (make_tensor(8, dtype=dtype, device=self.device),))

    def test_full_boolean(self):
        def fn(n):
            x = torch.full((1,), n >= 1024, device=self.device)
            return x, x + 1

        self.common(fn, (1024,))
        self.common(fn, (1023,))

    def test_index1(self):
        def fn(a, b, c):
            return aten.index(a, [b, c])

        self.common(
            fn,
            (
                torch.randn(8, 8, 12),
                torch.tensor([0, 0, 2, 2], dtype=torch.int64),
                torch.tensor([3, 4, 4, 3], dtype=torch.int64),
            ),
        )
        self.common(
            fn,
            (
                torch.randn(8, 8, 12),
                torch.tensor([[0, 0, 2, 2]], dtype=torch.int64),
                torch.tensor([[3], [4], [4], [3]], dtype=torch.int64),
            ),
        )

    def test_index2(self):
        def fn(a, b):
            return (
                aten.index(a, [b]),
                aten.index(a, [None, b]),
            )

        self.common(
            fn,
            (
                torch.randn(8, 8, 8),
                torch.tensor([[0, 0, 2, 2]], dtype=torch.int64),
            ),
        )

    def test_index3(self):
        def fn(x, ia, ib):
            return (x[:, ia, None, ib, 0],)

        self.common(
            fn,
            (
                torch.randn(3, 4, 4, 4, 3),
                torch.tensor([0, 2, 1], dtype=torch.int64),
                torch.tensor([0, 2, 1], dtype=torch.int64),
            ),
        )

    @skipIfWindows
    def test_output_strides(self):
        def fn(x):
            y = x.permute(0, 2, 3, 1).contiguous()
            torch._dynamo.graph_break()
            return y.view(-1, 4)

        inp = torch.rand([4, 4, 4, 4], device=self.device)
        fn_opt = torch._dynamo.optimize("inductor")(fn)

        self.assertEqual(fn(inp), fn_opt(inp))
        self.assertEqual(fn(inp).stride(), fn_opt(inp).stride())

        # no redundant copy
        def foo(x):
            return x[0:2:2].T[3:].squeeze(0)

        foo_opt = torch._dynamo.optimize("inductor")(foo)
        out = foo_opt(inp)
        self.assertEqual(inp.storage(), out.storage())

    def test_index_select(self):
        def fn(a, b):
            return (
                torch.index_select(a, 0, b),
                torch.index_select(a, 1, b),
                torch.index_select(torch.index_select(a, 2, b), 1, b),
            )

        for ind_dtype in (torch.int32, torch.int64):
            self.common(
                fn,
                (
                    torch.randn(8, 8, 8),
                    torch.tensor([0, 0, 2, 1], dtype=ind_dtype),
                ),
            )

    @skipCUDAIf(not TEST_CUDNN, "CUDNN not available")
    @skipIfXpu
    @skipIfRocm
    def test_cudnn_rnn(self):
        if self.device == "cpu":
            raise unittest.SkipTest(f"requires {GPU_TYPE}")

        def fn(
            a0,
            b0,
            b1,
            b2,
            b3,
            b4,
            b5,
            b6,
            b7,
            b8,
            b9,
            b10,
            b11,
            b12,
            b13,
            b14,
            b15,
            a3,
            a4,
            a5,
        ):
            a1 = [
                b0,
                b1,
                b2,
                b3,
                b4,
                b5,
                b6,
                b7,
                b8,
                b9,
                b10,
                b11,
                b12,
                b13,
                b14,
                b15,
            ]
            return aten._cudnn_rnn(
                a0,
                a1,
                4,
                a3,
                a4,
                a5,
                2,
                2048,
                0,
                2,
                False,
                0.0,
                False,
                True,
                [],
                None,
            )

        self.common(
            fn,
            (
                torch.randn([92, 8, 2048]),
                torch.randn([8192, 2048]),
                torch.randn([8192, 2048]),
                torch.randn([8192]),
                torch.randn([8192]),
                torch.randn([8192, 2048]),
                torch.randn([8192, 2048]),
                torch.randn([8192]),
                torch.randn([8192]),
                torch.randn([8192, 4096]),
                torch.randn([8192, 2048]),
                torch.randn([8192]),
                torch.randn([8192]),
                torch.randn([8192, 4096]),
                torch.randn([8192, 2048]),
                torch.randn([8192]),
                torch.randn([8192]),
                torch.randn([167837696]),
                torch.randn([4, 8, 2048]),
                torch.randn([4, 8, 2048]),
            ),
            check_lowp=False,  # difference in rnn is too large between half and float inputs
        )

    def test_upsample_nearest1d(self):
        def fn(a):
            return (
                aten.upsample_nearest1d(a, [74], None),
                aten.upsample_nearest1d(a, [70], None),
                aten.upsample_nearest1d(a, [45], None),
                aten.upsample_nearest1d(a, [36], None),
                aten.upsample_nearest1d(a, None, [2.0]),
            )

        self.common(fn, (torch.randn([2, 4, 37]),))

    def test_upsample_nearest2d(self):
        def fn(a):
            return (
                aten.upsample_nearest2d(a, [74, 76]),
                aten.upsample_nearest2d(a, [70, 75]),
                aten.upsample_nearest2d(a, [45, 74]),
                aten.upsample_nearest2d(a, [36, 39]),
                aten.upsample_nearest2d(a, None, [2.0, 2.0]),
            )

        self.common(fn, (torch.randn([2, 4, 37, 38]),))

    def test_upsample_nearest3d(self):
        def fn(a):
            return (
                aten.upsample_nearest3d(a, [74, 76, 78], None),
                aten.upsample_nearest3d(a, [70, 75, 80], None),
                aten.upsample_nearest3d(a, [45, 74, 103], None),
                aten.upsample_nearest3d(a, [36, 39, 40], None),
                aten.upsample_nearest3d(a, None, [2.0, 2.0, 2.0]),
            )

        self.common(fn, (torch.randn([2, 4, 37, 38, 39]),))

    def test_upsample_nearest2d_backward(self):
        func = torch.ops.aten.upsample_nearest2d_backward

        def fn(a):
            return (
                func(a, output_size=[6, 12], input_size=[3, 3, 3, 6]),
                func(a, output_size=[6, 12], input_size=[3, 3, 4, 5]),
                func(a, output_size=[6, 12], input_size=[3, 3, 2, 8]),
                func(a, output_size=[6, 12], input_size=[3, 3, 2, 8]),
                func(a, output_size=[6, 12], input_size=[3, 3, 4, 7]),
            )

        self.common(fn, (torch.randn([3, 3, 6, 12]),))

    @skip_if_x86_mac()
    def test_upsample_bilinear2d_a(self):
        def fn(a):
            return (
                aten.upsample_bilinear2d(a, [45, 45], False, None),
                aten.upsample_bilinear2d(a, None, True, [2.0, 2.0]),
            )

        self.common(fn, (torch.randn([2, 4, 37, 38]),), atol=2.5e-5, rtol=1.3e-6)

    def test_upsample_bilinear2d_b(self):
        def fn(a):
            return aten.upsample_bilinear2d(a, None, True, [2.0, 2.0])

        self.common(
            fn,
            [
                torch.randn([1, 2, 40, 59]),
            ],
            atol=2.5e-5,
            rtol=1.3e-6,
        )

    @skip_if_gpu_halide  # accuracy issue
    def test_reflection_pad2d(self):
        def fn(a, pad):
            return (
                aten.reflection_pad2d(a, [1, 1, 1, 1]),
                aten.reflection_pad2d(a, pad),
            )

        self.common(
            fn,
            (
                torch.randint(0, 999, size=[1, 1, 8, 8], dtype=torch.float32),
                [5, 2, 3, 4],
            ),
        )

    def test_reflection_pad2d_backward(self):
        def template(size, padding):
            def fn(grad_output, x):
                return aten.reflection_pad2d_backward(grad_output, x, padding)

            x = torch.randint(0, 999, size=size, dtype=torch.float32)
            result = aten.reflection_pad2d(x, padding)
            grad_output = torch.randn_like(result)

            self.common(
                fn, (grad_output, x), check_lowp=not is_halide_backend(self.device)
            )

        template([1, 1, 8, 8], [0, 0, 0, 0])
        template([1, 1, 8, 8], [1, 1, 1, 1])
        template([1, 1, 8, 8], [1, 2, 3, 4])
        template([1, 1, 8, 8], [0, -1, 2, 2])
        template([1, 1, 8, 8], [-1, 0, 2, 2])
        template([1, 1, 8, 8], [2, 2, 0, -1])
        template([1, 1, 8, 8], [2, 2, -1, 0])

    def test_grid_sampler_2d(self):
        def fn(a, b):
            return (
                aten.grid_sampler_2d(a, b, 0, 0, True),
                aten.grid_sampler_2d(a, b, 0, 1, False),
            )

        self.common(
            fn,
            (
                torch.randn([4, 3, 352, 352], dtype=torch.float32),
                torch.rand([4, 352, 352, 2], dtype=torch.float32) * 2 - 1,
            ),
            check_lowp=False,
            # Mismatched elements: 154697 / 1486848 (10.4%)
            # Greatest absolute difference: 0.0001976490020751953 at index (0, 0, 101, 243) (up to 1e-05 allowed)
            # Greatest relative difference: 7.332530120481928 at index (1, 1, 258, 301) (up to 1.3e-06 allowed)
            atol=0.0002,
            rtol=1.3e-06,
        )

    def test_upsample_bicubic2d(self):
        def fn(a):
            return (
                aten.upsample_bicubic2d(a, (128, 128), True),
                aten.upsample_bicubic2d(a, (128, 256), False),
            )

        # Mismatched elements: 10 / 196608 (0.0%)
        # Greatest absolute difference: 1.3869255781173706e-05 at index (2, 1, 88, 65) (up to 1e-05 allowed)
        # Greatest relative difference: 0.0033082996811011046 at index (3, 1, 88, 91) (up to 1.3e-06 allowed)
        self.common(
            fn,
            (torch.randn([4, 3, 64, 32], dtype=torch.float32),),
            atol=2e-5,
            rtol=1e-3,
        )

    def test_float_index_expression(self):
        # Test that index propagation doesn't generate bad index_expr calls like
        # ops.index_expr(0.5*x, dtype) where the expression is not integral
        def fn(x):
            return aten.upsample_bicubic2d(x, (256, 256), False)

        x = torch.randn(1, 1, 128, 128, dtype=torch.float32, device=self.device)
        _, source_codes = run_and_get_code(fn, x)

        pattern = r"0\.50*\*[ix][\d]"
        for code in source_codes:
            self.assertIsNone(
                re.search(pattern, code), msg="Found bad index_expr in code:\n" + code
            )

    def test_float_index_expression_type_promotion(self):
        # Test that float indexing expressions participate in type promotion
        def fn(x):
            return x + 1.0 / x.size(0)

        x = torch.arange(10)
        self.common(fn, (x,))

    @skipIfWindows
    def test_sort(self):
        def fn(a, descending):
            return torch.sort(a)

        inp = torch.randint(0, 999, size=[1, 1, 8, 8], dtype=torch.float32)
        self.common(fn, (inp, False))
        self.common(fn, (inp, True))

    @skipIfWindows
    def test_sort_stable(self):
        def fn(a, descending):
            return a.sort(dim=-1, stable=True, descending=descending)

        # Duplicates give deterministic indices when stable sorting
        inp = torch.rand(10, 128, dtype=torch.float32)
        inp[:, 10:20] = 1.0
        inp[:, 30:40] = 1.0
        self.common(fn, (inp, False))
        self.common(fn, (inp, True))

        # Non-power of two
        inp = inp[:, :120]
        self.common(fn, (inp, False))
        self.common(fn, (inp, True))

    @skipIfWindows
    def test_sort_bool(self):
        def fn(a, descending):
            return torch.sort(a.to(torch.int8), stable=True, descending=descending)

        inp = torch.randint(0, 2, size=[10, 128], dtype=torch.bool)
        self.common(fn, (inp, False))
        self.common(fn, (inp, True))

    @skipIfWindows
    def test_sort_transpose(self):
        def fn(a, descending):
            return torch.sort(a, stable=True, descending=descending)

        inp = torch.randn(128, 10).transpose(0, 1)
        self.common(fn, (inp, False))
        self.common(fn, (inp, True))

    def test_topk(self):
        def fn(a):
            return torch.topk(a, 2, -1)

        self.common(
            fn, (torch.randint(0, 999, size=[1, 1, 8, 8], dtype=torch.float32),)
        )

    def test_long_tensor(self):
        def fn(a):
            return (
                torch.LongTensor([294]).to(a.device) - a,
                torch.as_tensor([295]).to(a.device) + a,
            )

        self.common(fn, (torch.randint(0, 999, size=[8, 8]),))

    @skip_if_gpu_halide  # correctness issue
    def test_constant_pad_1d(self):
        def fn(a):
            return (
                aten.constant_pad_nd(a, [0, 1], 6.0),
                aten.constant_pad_nd(a, [2, 3], 99.0),
            )

        self.common(fn, (torch.randint(0, 999, size=[2, 16, 31], dtype=torch.float32),))

    def test_constant_pad_fill_dtype(self):
        def fn(a, b):
            return (
                aten.constant_pad_nd(a, (1, 1), 1.0) & b,
                aten.constant_pad_nd(a, (1, 1), 0.0) & b,
            )

        self.common(
            fn,
            (torch.randint(2, (4,), dtype=torch.bool), torch.ones(6, dtype=torch.bool)),
        )

    @skip_if_gpu_halide  # misaligned address
    def test_constant_pad_2d(self):
        def fn(a):
            return (
                aten.constant_pad_nd(a, [1, 1, 1, 1], 6.0),
                aten.constant_pad_nd(a, [1, 2, 3, 4], 99.0),
            )

        self.common(
            fn, (torch.randint(0, 999, size=[1, 1, 8, 8], dtype=torch.float32),)
        )

    @skip_if_gpu_halide  # misaligned address
    def test_constant_pad_3d(self):
        def fn(a):
            return (
                aten.constant_pad_nd(a, [1, 2, 3, 4, 5, 6], 6.0),
                aten.constant_pad_nd(a, [0, 0, 3, 4, 0, 0], 6.0),
            )

        self.common(
            fn, (torch.randint(0, 999, size=[2, 4, 4, 4], dtype=torch.float32),)
        )

    def test_constant_pad_float64(self):
        # Repro for https://github.com/pytorch/pytorch/issues/93351
        def fn(input):
            v1 = torch.nn.functional.pad(input, pad=(1, 0))
            return torch.gt(v1, input)

        x = torch.rand([1, 2, 2, 1], dtype=torch.float64)
        self.common(fn, (x,))

    def test_constant_pad_nd_inplace(self):
        def fn(a):
            return aten.constant_pad_nd(a, [0, 0])

        x = torch.randn([2], device=self.device)
        fn_compiled = torch.compile(fn)
        y = fn_compiled(x)
        self.assertTrue(y is not x)

    def test_l1_loss(self):
        def fn(a, b):
            return torch.nn.functional.l1_loss(a, b), torch.nn.functional.mse_loss(a, b)

        self.common(
            fn,
            (
                torch.randn([2, 3, 16, 16]),
                torch.randn([2, 3, 16, 16]),
            ),
            check_lowp=False,
        )

    def test_triu(self):
        def fn(a):
            return aten.triu(a, 1), aten.triu(a, 0), aten.triu(a, 2)

        self.common(fn, (torch.randn([2, 10, 10]),))

    def test_no_op_reduction(self):
        def fn(a):
            return a.sum(-1), torch.amax(a + 1, 1, keepdim=True)

        self.common(fn, (torch.randn([8, 1, 1]),))

    @skipIfWindows
    def test_inplace_add(self):
        @torch._dynamo.optimize("inductor")
        def fn(x, y):
            return x.add_(y)

        inputs = (
            rand_strided((4, 4), (4, 1), device=self.device),
            rand_strided((4, 4), (4, 1), device=self.device),
        )
        inp_clone = inputs[0].clone()
        out = fn(*inputs)
        self.assertTrue(same(out, inp_clone + inputs[1]))
        self.assertTrue(out is inputs[0])

    # The following 2 tests are meant to check the logic that drops
    # xmask from triton load/store if xnumel = 1
    @requires_gpu()
    def test_single_elem(self):
        def fn(a):
            b = a + 1
            return (b,)

        self.common(fn, (torch.randn(1),))

    @requires_gpu()
    def test_single_elem_indirect(self):
        def fn(a, b):
            c = a[b] + 1
            return (c,)

        a = torch.randn(1)
        b = (torch.tensor([0], dtype=torch.int64),)

        self.common(fn, (a, b))

    # This test is meant to check for issues from the logic
    # that drops xmask from trito load/store if XBLOCK divides xnumel

    @requires_gpu()
    def test_xblock_divides_xnumel(self):
        def fn(a):
            b = a + 1
            return (b,)

        # assumption is that XBLOCK is always a divisor of 1024
        # so xmask will be dropped iff xnumel is multiple of 1024
        self.common(fn, (torch.randn(1024),))
        self.common(fn, (torch.randn(1025),))

    @skipIfWindows
    def test_inplace_mixed_dtype_ops(self):
        @torch._dynamo.optimize("inductor")
        def fn(x, y):
            z = x + y.float()
            w = z.add_(y)
            return w.mul_(y)

        inputs = (
            rand_strided((4, 4), (4, 1), device=self.device, dtype=torch.float),
            rand_strided((4, 4), (4, 1), device=self.device, dtype=torch.double),
        )
        out = fn(*inputs)
        out_eager = (inputs[0] + inputs[1].float()).add_(inputs[1]).mul_(inputs[1])
        self.assertTrue(same(out, out_eager))

    @config.patch(
        {"triton.unique_kernel_names": True, "triton.descriptive_names": False}
    )
    @skipIfWindows
    def test_kernel_names(self):
        @torch._dynamo.optimize("inductor")
        def fn(x):
            return 2 * x

        inputs = (rand_strided((8,), (1,), device=self.device),)
        self.assertTrue(same(fn(*inputs), 2 * inputs[0]))

    @config.patch({"triton.cudagraphs": True})
    @dynamo_config.patch(automatic_dynamic_shapes=True)
    @skipIfWindows
    def test_strided_inputs(self):
        @torch._dynamo.optimize("inductor")
        def fn(x, y):
            return x + y

        inputs = (
            rand_strided((8, 16), (32, 2), device=self.device),
            rand_strided((8, 16), (16, 1), device=self.device),
        )
        self.assertTrue(same(fn(*inputs), inputs[0] + inputs[1]))

    @config.patch({"triton.cudagraphs": True})
    @dynamo_config.patch(automatic_dynamic_shapes=True)
    def test_input_mutation1(self):
        def fn(a):
            b = a + 1
            a.copy_(b)
            c = a + 2
            return a * b / c

        arg1 = torch.randn(64, device=self.device)
        arg2 = arg1.clone()
        arg3 = torch.randn(64, device=self.device)
        arg4 = arg3.clone()
        correct1 = fn(arg1)
        correct2 = fn(arg3)
        opt_fn = torch._dynamo.optimize_assert(compile_fx)(fn)
        actual1 = opt_fn(arg2)
        actual2 = opt_fn(arg4)

        self.assertTrue(same(actual1, correct1))
        self.assertTrue(same(actual2, correct2))
        self.assertTrue(same(arg1, arg2))
        self.assertTrue(same(arg3, arg4))

    def test_input_mutation2(self):
        def fn(a):
            b = a + 1
            a.view(64).copy_(torch.tensor([66.0], device=a.device))
            c = a + 2
            return b, c

        # NOTE: this test fails when none of the inputs require grad.
        # That seems like an inductor bug.
        arg1 = torch.randn([1, 64], device=self.device).requires_grad_(True).add(1)
        arg2 = arg1.clone()
        correct1 = fn(arg1)
        opt_fn = torch._dynamo.optimize_assert(compile_fx)(fn)
        actual1 = opt_fn(arg2)

        self.assertTrue(same(actual1, correct1))
        self.assertTrue(same(arg1, arg2))

    def test_input_mutation3(self):
        def fn(a):
            a += 1
            a *= 2
            aten.sigmoid_(a)
            a = a.view(64)
            a += 3
            a *= 4
            aten.relu_(a)
            return a

        arg1 = torch.randn([1, 64], device=self.device)
        arg2 = arg1.clone()
        correct1 = fn(arg1)
        opt_fn = torch._dynamo.optimize_assert(compile_fx)(fn)
        actual1 = opt_fn(arg2)

        self.assertTrue(same(actual1, correct1))
        self.assertTrue(same(arg1, arg2))

    def test_input_mutation4(self):
        def fn(a):
            torch.relu_(a)
            return a

        arg1 = torch.randn([1, 64], device=self.device)
        arg2 = arg1.clone()
        correct1 = fn(arg1)
        opt_fn = torch._dynamo.optimize_assert(compile_fx)(fn)
        actual1 = opt_fn(arg2)

        self.assertTrue(same(actual1, correct1))
        self.assertTrue(same(arg1, arg2))

    @skipIfWindows
    def test_input_mutation5(self):
        def fn(x):
            tmp = x.ceil()
            x.add_(10)
            return tmp

        opt_fn = torch._dynamo.optimize()(fn)

        a = torch.zeros((), dtype=torch.int64, device=self.device)
        a_expect = a.clone()
        expect = fn(a_expect)

        a_actual = a.clone()
        actual = opt_fn(a_actual)

        self.assertEqual(a_expect, a_actual)
        self.assertEqual(expect, actual)

    def test_slice_mutation1(self):
        def fn(a):
            x = torch.zeros_like(a)
            b = x + 1
            x[:, 3] = 3.0
            c = torch.clone(x)
            x[4, :] = 4.0
            d = x + 1
            return x, b, c, d

        self.common(fn, (torch.randn([8, 8]),))

    @skip_if_gpu_halide  # accuracy issue
    def test_slice_mutation2(self):
        def fn(a):
            a[:, 20:40] = a[:, 20:40] + 1
            a[:, 2:11] = a[:, 1:10] + 2

        arg1 = torch.randn([1, 64], device=self.device)
        arg2 = arg1.clone()
        fn(arg1)
        opt_fn = torch._dynamo.optimize_assert(compile_fx)(fn)
        opt_fn(arg2)
        self.assertTrue(same(arg1, arg2))

    def test_slice_mutation3(self):
        def fn(a):
            a[:2, :2].fill_(10)

        opt_fn = torch._dynamo.optimize_assert(compile_fx)(fn)

        x1 = torch.randn(8, 8, device=self.device)
        x2 = x1.clone()
        fn(x1)
        opt_fn(x2)
        self.assertEqual(x1, x2)

    def test_tensor_index_slice(self):
        def fn(a):
            x = torch.tensor([1, 2], device=self.device)
            y = torch.tensor([2, 3], device=self.device)
            xx = torch.tensor([1, 2], device=self.device).view(1, 2)
            yy = torch.tensor([1, 2, 3], device=self.device).view(3, 1)
            return [
                a[x, y],
                a[:, x, y],
                a[:, x, y, :],
                a[x, :, y],
                a[:, x, :, y, :],
                a[xx, yy],
                a[:, xx, yy],
                a[xx, :, yy],
                a[xx, yy, :],
                a[:, xx, :, yy],
            ]

        a = torch.arange(3 * 4 * 5 * 6 * 7, device=self.device).view(3, 4, 5, 6, 7)
        refs = fn(a)
        tests = torch.compile(fn)(a)
        for ref, test in zip(refs, tests):
            torch.testing.assert_close(ref, test)

    @torch._dynamo.config.patch(cache_size_limit=10)
    def test_tensor_index_put_slice(self):
        def fn(a, version):
            x = torch.tensor([1, 2], device=self.device, dtype=torch.int32)
            y = torch.tensor([2, 3], device=self.device, dtype=torch.int32)

            xx = torch.tensor([1, 2], device=self.device).view(1, 2)
            yy = torch.tensor([1, 2, 3], device=self.device).view(3, 1)

            if version == 0:
                a[x, y] = torch.zeros_like(a[x, y])
            elif version == 1:
                a[:, x, y] = torch.zeros_like(a[:, x, y])
            elif version == 2:
                a[:, x, y, :] = torch.zeros_like(a[:, x, y, :])
            elif version == 3:
                a[x, :, y] = torch.zeros_like(a[x, :, y])
            elif version == 4:
                a[:, x, :, y, :] = torch.zeros_like(a[:, x, :, y, :])
            elif version == 5:
                a[xx, yy] = torch.zeros_like(a[xx, yy])
            elif version == 6:
                a[:, xx, yy] = torch.zeros_like(a[:, xx, yy])
            elif version == 7:
                a[xx, :, yy] = torch.zeros_like(a[xx, :, yy])
            elif version == 8:
                a[xx, yy, :] = torch.zeros_like(a[xx, yy, :])
            elif version == 9:
                a[:, xx, :, yy] = torch.zeros_like(a[:, xx, :, yy])

            return a

        a = torch.arange(3 * 4 * 5 * 6 * 7, device=self.device, dtype=torch.int32).view(
            3, 4, 5, 6, 7
        )
        for i in range(10):
            ref = fn(torch.clone(a), i)
            test = torch.compile(fn)(torch.clone(a), i)
            torch.testing.assert_close(ref, test)

    def test_indirect_load_broadcast(self):
        def fn(in_ptr0, in_ptr1, in_ptr2):
            return torch.gather(in_ptr1, 0, in_ptr2) + in_ptr0

        arg190 = rand_strided((32, 21), (1, 32), device=self.device, dtype=torch.int64)
        arg190.fill_(0)
        arg111 = rand_strided(
            (9521, 512), (512, 1), device=self.device, dtype=torch.float32
        )
        self.common(
            fn,
            (
                torch.randn(32, 1),
                arg111,
                arg190,
            ),
        )

    def test_roi_align(self):
        if not has_torchvision_roi_align():
            raise unittest.SkipTest("requires torchvision")

        def fn(a, b):
            return torch.ops.torchvision.roi_align(a, b, 0.25, 7, 7, 2, False)

        self.common(fn, (torch.zeros([4, 256, 296, 304]), torch.zeros([2292, 5])))

    # https://github.com/halide/Halide/issues/8256
    @config.patch("halide.scheduler_cuda", "Li2018")
    def test_nll_loss_forward(self):
        def fn(a, b):
            return aten.nll_loss_forward(a, b, None, 1, -100)

        labels = (
            torch.zeros([5], dtype=torch.int64),
            torch.tensor([-100, -100, 3, -100, -100], dtype=torch.int64),
        )
        inps = (torch.randn(5, 5), torch.randn(5, 5))
        for a, b in zip(inps, labels):
            self.common(
                fn,
                (a, b),
            )

    def test_nll_loss_backward(self):
        def fn(a, b, c):
            return aten.nll_loss_backward(
                a, b, c, None, 1, -100, torch.tensor(1.0, device=self.device)
            )

        labels = (
            torch.zeros([5], dtype=torch.int64),
            torch.tensor([-100, -100, 3, -100, -100], dtype=torch.int64),
        )
        inps = (torch.randn(5, 5), torch.randn(5, 5))
        grad_outs = (torch.randn(()), torch.randn(()))
        for a, b, c in zip(grad_outs, inps, labels):
            self.common(
                fn,
                (a, b, c),
            )

    def test_isinf(self):
        def fn(x):
            return x.isinf(), x.isnan()

        self.common(
            fn, [torch.tensor([1, float("inf"), 2, float("-inf"), float("nan")])]
        )
        self.common(
            fn,
            [
                torch.tensor(
                    [1, float("inf"), 2, float("-inf"), float("nan")],
                    dtype=torch.float64,
                )
            ],
        )

    @skip_if_halide  # different nan behavior in ==
    def test_isinf2(self):
        def fn(x):
            y = torch.tensor(
                [1, float("inf"), 2, float("-inf"), float("nan")], device=self.device
            )
            return x == y

        self.common(
            fn, (torch.tensor([1, float("inf"), 2, float("-inf"), float("nan")]),)
        )

    def test_any(self):
        def fn(x):
            return (
                x.any(-1),
                x.isinf().any(),
                torch.all(x.isinf(), dim=0),
                torch.all(torch.logical_not(x.isinf())),
            )

        self.common(fn, [-torch.rand(64)])
        tmp = torch.randn(16, 8)
        tmp[1, 1] = float("inf")
        self.common(fn, [tmp])

    @skip_if_gpu_halide
    def test_multilayer_any(self):
        def fn(x):
            return (x.isinf().any(), x.isfinite().all())

        sample = torch.rand(9, 3, 353, 353)
        self.common(fn, [sample])

        sample.view(-1)[-1] = float("inf")
        self.common(fn, [sample])

    def test_inplace_activations(self):
        def fn(x):
            a = aten.hardswish_(x + 1)
            b = aten.hardtanh_(x + 1)
            c = aten.leaky_relu_(x + 1)
            d = aten.silu_(x + 1)
            e = aten.log1p(x + 1)
            f = aten.masked_fill_(x + 1, torch.zeros_like(x, dtype=torch.bool), 99.0)
            h = aten.masked_fill_(x + 1, torch.ones_like(x, dtype=torch.bool), 99.0)
            return (a, b, c, d, e, f, h)

        self.common(fn, [torch.randn(64) * 10])

    def test_baddbmm(self):
        def fn(a, b, c, beta):
            return aten.baddbmm(a, b, c, beta=beta)

        b = torch.randn(6, 128, 64)
        c = torch.randn(6, 64, 100)
        options = itertools.product(
            [torch.randn(6, 1, 100), torch.randn(6, 1, 100).fill_(torch.nan)],
            [0.0, 1.0],
        )
        for a, beta in options:
            self.common(
                fn,
                [a, b, c, beta],
                # Mismatched elements: 1212 / 76800 (1.6%)
                # Greatest absolute difference: 0.001953125 at index (0, 0, 93) (up to 1e-05 allowed)
                # Greatest relative difference: 1.0 at index (3, 19, 4) (up to 0.001 allowed)
                atol=0.002,
                rtol=0.001,
            )

    @config.patch({"triton.max_tiles": 2})
    def test_fuse_tiled(self):
        def fn(a, b, c):
            return a + b, c + 1

        self.common(
            fn, [torch.randn(128, 1), torch.randn(1, 128), torch.randn(128, 128)]
        )

    def test_expand_as(self):
        def fn(a, b):
            return aten.expand_as(a, b), aten.expand_as(a + 1, b + 1) + 1

        self.common(
            fn,
            [
                torch.randn(6, 1, 100),
                torch.randn(6, 128, 100),
            ],
        )

    def test_index_put1(self):
        def fn(a, b, c):
            return (
                torch.index_put(a, [b], c),
                torch.index_put_(a + 1, [b + 1], c + 1) + 1,
            )

        self.common(
            fn,
            [
                torch.randn([800, 256, 7, 7]),
                torch.randperm(601),
                torch.randn([601, 256, 7, 7]),
            ],
        )
        self.common(
            fn, [torch.randn(1024, 4, 2), torch.arange(4), torch.randn(4, 1, 1)]
        )

    def test_index_put2(self):
        def fn(a, b, c):
            return torch.index_put(a, [b], c, True)

        self.common(
            fn,
            [
                torch.randn([100, 256, 7, 7]),
                torch.randint(0, 100, size=[600], dtype=torch.int64),
                torch.randn([600, 256, 7, 7]),
            ],
            # workaround for https://github.com/openai/triton/issues/558
            check_lowp=False,
        )

    def test_index_put3(self):
        def fn(a, b, c):
            torch.ops.aten.index_put_(a, (None, b, None), c)
            a1 = a + 1
            torch.ops.aten.index_put_(a1, (None, b + 1, None), c + 1)
            return (a, a1)

        self.common(
            fn,
            [
                torch.randn([1024, 4, 2]),
                torch.arange(3),
                torch.randn([1024, 1, 2]),
            ],
        )

    def test_index_put4(self):
        # a, b[0] are not broadcastable
        # https://github.com/pytorch/pytorch/issues/97104
        def fn(a, b, c):
            return torch.index_put(a, [b], c)

        self.common(
            fn,
            [
                torch.rand([8, 2]),
                torch.rand([8]) > 0.5,
                torch.rand([]),
            ],
        )

    def test_index_put_as_masked_fill(self):
        def fn(a, b, c, d):
            a = a.clone()
            torch.ops.aten.index_put_(a, [b], c, d)
            return a

        self.common(
            fn,
            (
                torch.randn([1024, 4, 2]),
                torch.randn([1024, 4, 2]) > 0,
                torch.randn([]),
                False,
            ),
        )

        self.common(
            fn,
            (
                torch.randn([1024, 4, 2]),
                torch.randn([1024, 4, 2]) > 0,
                torch.randn([]),
                True,
            ),
        )

    def test_index_put_fallback1(self):
        def fn(a, b, c, d):
            a = a.clone()
            torch.ops.aten.index_put_(a, [b], c, d)
            return a

        self.common(
            fn,
            (
                torch.randn([3]),
                torch.as_tensor([True, True, False]),
                torch.randn([2]),
                False,
            ),
        )

        self.common(
            fn,
            (
                torch.randn([3]),
                torch.as_tensor([True, True, False]),
                torch.randn([2]),
                True,
            ),
        )

    def test_index_put_fallback2(self):
        def fn(a, b, c, d, e):
            a = a.clone()
            torch.ops.aten.index_put_(a, [None, b, c], d, e)
            return a

        self.common(
            fn,
            (
                torch.randn([1, 2, 3]),
                torch.as_tensor([0, 1]),
                torch.as_tensor([True, True, False]),
                torch.randn([]),
                False,
            ),
        )
        self.common(
            fn,
            (
                torch.randn([1, 2, 3]),
                torch.as_tensor([0, 1]),
                torch.as_tensor([True, True, False]),
                torch.randn([]),
                True,
            ),
        )

    def test_index_put_deterministic_fallback(self):
        with DeterministicGuard(True):

            def fn(a, b, c):
                return torch.index_put(a, [b], c, True)

            self.common(
                fn,
                [
                    torch.randn([100, 32]),
                    torch.randint(0, 100, size=[600], dtype=torch.int64),
                    torch.randn([600, 32]),
                ],
                check_lowp=False,
            )

    @skip_if_gpu_halide  # https://github.com/halide/Halide/issues/8312
    def test_index_put_index(self):
        def fn(ind, x, src):
            y = torch.ops.aten.index_put.default(x, [ind], src)
            return torch.ops.aten.index.Tensor(y, [ind])

        args = [torch.tensor([1], dtype=torch.int64), torch.randn(8, 4), torch.randn(4)]
        self.common(fn, args)

    def test_index_put_reinplace(self):
        def fn(x, idx):
            src = torch.ones(idx.size(0), device=x.device)
            x.index_put_((idx,), src)
            return x.expand((2, x.shape[0]))

        a = torch.randn(1024)
        idx = torch.arange(10)
        torch._inductor.metrics.generated_kernel_count = 0
        self.common(fn, (a, idx))
        assertGeneratedKernelCountEqual(self, 1)

    def test_index_put_failed_reinplace(self):
        def fn(x, idx):
            src = torch.ones(idx.size(0), device=x.device)
            y = x.index_put((idx,), src)
            return x, y

        a = torch.randn(1024)
        idx = torch.arange(10)
        torch._inductor.metrics.generated_kernel_count = 0
        self.common(fn, (a, idx))
        assertGeneratedKernelCountEqual(self, 2)

    def test_adding_tensor_offsets(self):
        @torch.compile(fullgraph=True)
        def fn(x):
            return x[16:32]

        with torch.no_grad():
            x = torch.randn(1024, device=self.device)
            self.assertEqual(fn(x[0:]), x[16:][:16])
            self.assertEqual(fn(x[128:]), x[128 + 16 :][:16])

    # from GPT2ForSequenceClassification
    @skip_if_gpu_halide
    def test_index_tensor(self):
        def fn(x, y):
            ne = torch.ops.aten.ne.Scalar(x, 0)
            sum = torch.ops.aten.sum.dim_IntList(ne, [-1])
            sub = torch.ops.aten.sub.Tensor(sum, 1)
            iota = torch.ops.prims.iota.default(
                1,
                start=0,
                step=1,
                dtype=torch.int64,
                device=x.device,
                requires_grad=False,
            )
            return torch.ops.aten.index.Tensor(y, [iota, sub])

        self.common(fn, [torch.randn(1, 1024), torch.randn(1, 1024, 2)])

    @config.patch(fallback_random=True)
    def test_bernoulli1(self):
        def fn(a):
            b = torch.empty_like(a)
            return aten.bernoulli_(b), b

        self.common(
            fn,
            [
                torch.randn([100]),
            ],
        )

    def test_bernoulli2(self):
        def fn(a):
            return aten.bernoulli(a)

        self.common(
            fn,
            [torch.tensor([1.0, 1.0, 0.0, 0.0, 1.0, 0.0, 1.0, 1.0])],
        )

    def test_narrow(self):
        def fn(x):
            return (
                aten.narrow(x, 1, 10, 16),
                aten.narrow(x + 2, 0, 10, 16) + 1,
                aten.narrow_copy(x, 1, 10, 16),
            )

        self.common(fn, [torch.randn(64, 64)])

    def test_new_cpp_build_logical(self):
        from torch._inductor.codecache import validate_new_cpp_commands

        validate_new_cpp_commands()

    def test_as_strided(self):
        def fn(x):
            return (
                aten.as_strided(x, (8, 8, 64), (8 * 64, 64, 1), 0),
                aten.as_strided(x + 1, (8, 8, 64), (8 * 64, 64, 1), 0) + 2,
            )

        def fn_channels_last(x):
            return (
                aten.as_strided(
                    x, (8, 384, 2, 20, 12), (153600, 1, 61440, 384, 7680), 0
                ),
                aten.as_strided(
                    x + 1, (8, 384, 2, 20, 12), (153600, 1, 61440, 384, 7680), 0
                )
                + 2,
            )

        self.common(fn, [torch.randn(64, 64)])
        self.common(
            fn_channels_last,
            [torch.randn(8, 384, 20, 20).to(memory_format=torch.channels_last)],
        )

    def test_like_channels_last(self):
        def foo():
            randn = torch.randn((4, 3, 8, 8), device=self.device, dtype=torch.float32)
            xc = randn.contiguous(memory_format=torch.channels_last)
            clone = torch.zeros_like(xc, memory_format=torch.preserve_format)
            rand_like = torch.rand_like(randn)
            return (xc, clone, rand_like)

        out = foo()
        out_comp = torch.compile()(foo)()

        for t, t_comp in zip(out, out_comp):
            self.assertEqual(t.stride(), t_comp.stride())

    def test_as_strided_scatter(self):
        def fn(a, b):
            return aten.as_strided_scatter(
                a * 8 + 10,
                b * 2 - 4,
                size=(a.shape[0], a.shape[1] // 2),
                stride=(a.shape[1], 2),
                storage_offset=0,
            )

        self.common(fn, [torch.randn(10, 1024), torch.randn(10, 512)])

    def test_select_scatter(self):
        def fn(x, a, b):
            return (
                aten.select_scatter(x, a, 1, 0),
                aten.select_scatter(x, b, 0, 1),
            )

        self.common(
            fn,
            [
                torch.randn(8, 197, 38),
                torch.randn(8, 38),
                torch.randn(197, 38),
            ],
        )

    @skip_if_gpu_halide  # accuracy issue
    def test_slice_scatter(self):
        def fn(x, a):
            return (
                aten.slice_scatter(x, a, 2, 10, -10),
                aten.slice_scatter(x, a[:, :, :40], 2, 10, -10, 2),
            )

        self.common(
            fn,
            [
                torch.randn(4, 8, 100),
                torch.randn(4, 8, 80),
            ],
        )

    def test_slice_scatter2(self):
        def fn(a, b):
            return aten.slice_scatter(a, b, 0, 0, 9223372036854775807)

        self.common(
            fn,
            [
                torch.randn([8, 197, 384]),
                torch.randn([8, 197, 384]),
            ],
        )

    def test_slice_scatter3(self):
        def fn(a, b):
            return aten.slice_scatter.default(a, b, 1, 1, 9223372036854775807, 2)

        self.common(
            fn,
            [
                torch.randn([1, 4]),
                torch.randn([1, 2]),
            ],
        )

    def test_slice_scatter4(self):
        def fn(a, b):
            return aten.slice_scatter.default(a, b, 1, 2, 9223372036854775807, 3)

        self.common(
            fn,
            [
                torch.randn([1, 9]),
                torch.randn([1, 3]),
            ],
        )

    def test_slice_scatter5(self):
        # empty slices that require clamping the start or end
        def fn(a, b):
            return (
                aten.slice_scatter.default(a, b, 0, 2, 0, 1),
                aten.slice_scatter.default(a, b, 0, a.shape[0], a.shape[0] + 10, 1),
                aten.slice_scatter.default(a, b, 0, -20, 0, 1),
                aten.slice_scatter.default(a, b, 0, -20, -16, 1),
            )

        a = torch.arange(10, dtype=torch.float)
        b = torch.empty(0)
        self.common(fn, [a, b])

    def test_slice_scatter_reinplace(self):
        class M(nn.Module):
            def __init__(self, device):
                super().__init__()
                self.linear1 = nn.Linear(64, 64, bias=False)
                self.cache_k = torch.zeros((56, 384, 8, 64), device=device)

            def forward(self, x, start_pos):
                bsz, seqlen, _, _ = x.shape
                xk = self.linear1(x)
                with torch.no_grad():
                    self.cache_k[:bsz, start_pos : start_pos + seqlen] = xk
                keys = self.cache_k[:bsz, : start_pos + seqlen]
                scores = torch.matmul(
                    xk.transpose(1, 2), keys.transpose(1, 2).transpose(2, 3)
                )
                return scores

        kv_cache_module = M(self.device)
        inp = torch.randn(1, 32, 8, 64)

        # Test that the cache update is reinplaced such that the cache is updated inplace
        # rather than copy-scatter-copy-back.

        torch._inductor.metrics.generated_kernel_count = 0
        with torch.no_grad():
            self.common(kv_cache_module, (inp, 1), check_lowp=False)
        assertGeneratedKernelCountEqual(self, 1)

    @skip_if_gpu_halide  # compile error on gpu
    def test_scatter1(self):
        def fn(a, dim, index, b):
            return aten.scatter(a, dim, index, b)

        self.common(
            fn,
            [
                torch.zeros(2, 3),
                -1,
                torch.tensor([[0]]),
                torch.ones(2, 3),
            ],
        )

    def test_scatter2(self):
        if self.device == "cuda":
            raise unittest.SkipTest("unstable on sm86")

        check_lowp = True
        if self.device == "xpu":
            check_lowp = False

        def fn(a, dim, index, b):
            return aten.scatter.reduce(a, dim, index, b, reduce="add")

        self.common(
            fn,
            [
                torch.zeros(64, 512),
                0,
                torch.zeros((64, 512), dtype=torch.int64),
                torch.ones(64, 512),
            ],
            check_lowp=check_lowp,
        )

    def test_scatter3(self):
        def fn(a, dim, index, b):
            return aten.scatter(a, dim, index, b, reduce="add")

        check_lowp = True
        if self.device == "xpu":
            check_lowp = False

        self.common(
            fn,
            [
                torch.randn(5, 29, 13),
                2,
                torch.tensor([[[3, 5, 7, 9]]]),
                0.8,  # src can be a scalar
            ],
            # Mismatched elements: 1 / 1885 (0.1%)
            # Greatest absolute difference: 0.00018310546875 at index (0, 0, 3) (up to 1e-05 allowed)
            # Greatest relative difference: 0.0022371364653243847 at index (0, 0, 3) (up to 0.001 allowed)
            atol=2e-4,
            rtol=1e-3,
            check_lowp=check_lowp,
        )

    def test_scatter4(self):
        def fn(x, ind, src):
            return torch.scatter(x, 0, ind, src)

        check_lowp = True
        if self.device == "xpu":
            check_lowp = False

        for deterministic in [False, True]:
            with DeterministicGuard(deterministic):
                self.common(
                    fn,
                    [
                        torch.randn(196, 992),
                        torch.randint(196, (1, 992)),
                        torch.randn(1, 992),
                    ],
                    check_lowp=check_lowp,
                )

    def test_scatter5(self):
        def fn(a, dim, index, b, reduce):
            a = a.clone()
            a.scatter_(dim, index, b, reduce=reduce)
            a1 = a + 1.0
            a1.scatter_(dim, index, b, reduce=reduce)
            return (a, a1)

        check_lowp = True
        if self.device == "xpu":
            check_lowp = False

        for reduce in ["add", "multiply"]:
            self.common(
                fn,
                [
                    torch.ones((4, 5)),
                    0,
                    torch.tensor([[1], [2], [3]], dtype=torch.int64),
                    torch.randn(4, 5),
                    reduce,
                ],
                check_lowp=check_lowp,
            )

    def test_scatter6(self):
        def fn(a, dim, index, b):
            return aten.scatter(a, dim, index, b)

        check_lowp = True
        if self.device == "xpu":
            check_lowp = False

        for deterministic in [False, True]:
            with DeterministicGuard(deterministic):
                self.common(
                    fn,
                    [
                        torch.randn(5, 8, 13),
                        2,
                        torch.tensor([[[3, 5, 7, 9]]]),
                        0.8,  # src can be a scalar
                    ],
                    check_lowp=check_lowp,
                )

    @unittest.skip("Flaky test, needs debugging")
    def test_scatter_add1(self):
        def fn(a, dim, index, b):
            return aten.scatter_add(a, dim, index, b)

        check_lowp = True
        if self.device == "xpu":
            check_lowp = False

        self.common(
            fn,
            [
                torch.randn(2, 3),
                0,
                torch.tensor([[0]]),
                torch.randn(2, 3),
            ],
            check_lowp=check_lowp,
        )

    def test_scatter_add2(self):
        def fn(a, dim, index, b):
            return aten.scatter_add(a, dim, index, b)

        check_lowp = True
        if self.device == "xpu":
            check_lowp = False

        self.common(
            fn,
            [
                torch.randn(2, 3),
                0,
                torch.tensor([[0, 0, 0], [1, 1, 1]]),
                torch.randn(2, 3),
            ],
            check_lowp=check_lowp,
        )

    def test_scatter_add3(self):
        def fn(a, dim, index, b):
            return aten.scatter_add(a, dim, index, b)

        check_lowp = True
        if self.device == "xpu":
            check_lowp = False

        for deterministic in [False, True]:
            with DeterministicGuard(deterministic):
                self.common(
                    fn,
                    [
                        torch.randn(5, 29, 13),
                        2,
                        torch.tensor([[[3, 5, 7, 9]]]),
                        torch.randn(1, 1, 10),
                    ],
                    check_lowp=check_lowp,
                )

    def test_scatter_reduce1(self):
        def fn(a, dim, index, b):
            return aten.scatter_reduce(a, dim, index, b, "sum")

        check_lowp = True
        if self.device == "xpu":
            check_lowp = False

        self.common(
            fn,
            [
                torch.randn(5, 29, 13),
                2,
                torch.tensor([[[3, 5, 7, 9]]]),
                torch.randn(1, 1, 10),
            ],
            check_lowp=check_lowp,
        )

    def test_scatter_reduce2(self):
        def fn(a, dim, index, b, reduce):
            return aten.scatter_reduce(a, dim, index, b, reduce, include_self=False)

        check_lowp = True
        if self.device == "xpu":
            check_lowp = False

        for reduce in ["sum", "amax"]:
            self.common(
                fn,
                [
                    torch.randn(2, 3),
                    0,
                    torch.zeros((2, 3), dtype=torch.int64),
                    torch.randn(2, 3),
                    reduce,
                ],
                check_lowp=check_lowp,
            )

    def test_scatter_reduce3(self):
        def fn(a, dim, index, b, reduce):
            a = a.clone()
            a.scatter_reduce_(dim, index, b, reduce=reduce)
            a1 = a + 1.0
            a1.scatter_reduce_(dim, index, b, reduce=reduce)
            return (a, a1)

        check_lowp = True
        if self.device == "xpu":
            check_lowp = False

        for reduce in ["sum", "prod"]:
            self.common(
                fn,
                [
                    torch.ones((4, 5)),
                    0,
                    torch.tensor([[1], [2], [3]], dtype=torch.int64),
                    torch.randn(4, 5),
                    reduce,
                ],
                check_lowp=check_lowp,
            )

    @skip_if_gpu_halide
    def test_dense_mask_index(self):
        r"""
        There will be a little difference for reduce order between aten and inductor
        https://github.com/pytorch/pytorch/pull/122289
        Absolute difference: 0.00067138671875 (up to 1e-05 allowed)
        Relative difference: 3.1747371732500974e-06 (up to 1.3e-06 allowed)
        """
        kwargs = {}
        if self.device == "cpu":
            kwargs["atol"] = 1e-4
            kwargs["rtol"] = 1.3e-5

        def fn(x, y):
            y = torch.ops.aten.select.int(y, 0, 2)
            z = x * y
            return z.sum()

        self.common(fn, [torch.randn(102400), torch.randn(3)], **kwargs)

    def test_empty1(self):
        def fn():
            return torch.empty((1, 128, 128))

        self.common(fn, [], assert_equal=False)

    def test_empty2(self):
        def fn():
            return aten.empty((1, 128, 128))

        self.common(fn, [], assert_equal=False)

    def test_new_empty(self):
        def fn(a):
            return aten.new_empty(a, [1, 128, 128])

        self.common(fn, [torch.randn(55)], assert_equal=False)

    def test_empty_strided(self):
        def fn():
            return aten.empty_strided([1, 128, 128], [16384, 128, 1])

        self.common(fn, [], assert_equal=False)

    def test_new_empty_strided(self):
        def fn(a):
            return aten.new_empty_strided(a, [1, 128, 128], [16384, 128, 1])

        self.common(fn, [torch.randn(55)], assert_equal=False)

    def test_dropout_trivial_0(self):
        def fn1(a):
            return torch.nn.functional.dropout(a, 0.0, True) + a

        self.common(fn1, [torch.randn(55)])

    def test_dropout_trivial_1(self):
        def fn2(a):
            return torch.nn.functional.dropout(a, 1.0, True) + a

        self.common(fn2, [torch.randn(55)])

    @config.patch({"triton.cudagraphs": True})
    @dynamo_config.patch(automatic_dynamic_shapes=True)
    @skipIfWindows
    def test_dropout(self):
        random.seed(1234)
        torch.manual_seed(1234)

        @torch._dynamo.optimize("inductor")
        def fn1(a):
            return torch.nn.functional.dropout(a)

        x = torch.ones(1000, device=self.device, dtype=torch.float32)
        result1 = fn1(x)
        self.assertTrue(400 < result1.nonzero().shape[0] < 600)
        self.assertTrue(0.9 < result1.mean().item() < 1.1)

        random.seed(1234)
        torch.manual_seed(1234)

        @torch._dynamo.optimize("inductor")
        def fn2(a):
            return torch.nn.functional.dropout(a, 0.5, True)

        result2 = fn2(x)
        self.assertTrue(400 < result2.nonzero().shape[0] < 600)
        self.assertTrue(0.9 < result2.mean().item() < 1.1)

    @dynamo_config.patch(automatic_dynamic_shapes=True)
    @skipIfWindows
    def test_dropout_deterministic(self):
        @torch._dynamo.optimize("inductor")
        def fn(a):
            return torch.nn.functional.dropout(a, 0.55, True)

        for cg in [False, True]:
            with patch.object(config.triton, "cudagraphs", cg):
                torch._dynamo.reset()

                x = torch.ones(1024, device=self.device, dtype=torch.float32)

                torch.manual_seed(1234)
                a0 = fn(x).clone()
                a1 = fn(x).clone()
                a2 = fn(x).clone()

                torch.manual_seed(1234)
                b0 = fn(x).clone()
                b1 = fn(x).clone()
                b2 = fn(x).clone()

                # same seed, same values
                self.assertTrue(torch.allclose(a0, b0))
                self.assertTrue(torch.allclose(a1, b1))
                self.assertTrue(torch.allclose(a2, b2))

                # different calls, different values
                self.assertFalse(torch.allclose(a0, a1))
                self.assertFalse(torch.allclose(a1, a2))

    @skipIfWindows
    def test_rand_like_deterministic(self):
        @torch._dynamo.optimize("inductor")
        def fn(a):
            return torch.rand_like(a), torch.rand_like(a)

        x = torch.ones(1024, device=self.device, dtype=torch.float32)

        torch.manual_seed(1234)
        a0 = fn(x)[0].clone()
        a1 = fn(x)[0].clone()
        a2 = fn(x)[0].clone()

        torch.manual_seed(1234)
        b0 = fn(x)[0].clone()
        b1 = fn(x)[0].clone()
        b2 = fn(x)[0].clone()

        # same seed, same values
        self.assertTrue(torch.allclose(a0, b0))
        self.assertTrue(torch.allclose(a1, b1))
        self.assertTrue(torch.allclose(a2, b2))

        # different calls, different values
        self.assertFalse(torch.allclose(a0, a1))
        self.assertFalse(torch.allclose(a1, a2))

        c, d = fn(x)
        self.assertFalse(torch.allclose(c, d))
        self.assertTrue((c >= 0).all())
        self.assertTrue((c < 1).all())
        self.assertTrue((d >= 0).all())
        self.assertTrue((d < 1).all())

    @config.patch(implicit_fallbacks=True)
    def test_fallback_mutable_op_basic(self):
        with torch.library._scoped_library("mylib", "FRAGMENT") as m:

            def impl(a, b, c, d, e=2):
                a.add_(b[0] * c * e),
                if d is not None:
                    d.add_(b[1])

            m.define(
                "inplace_(Tensor(a!) a, Tensor[] b, SymInt c, *, Tensor(b!)? d, SymInt e=2) -> ()"
            )
            m.impl("inplace_", impl, "CompositeExplicitAutograd")

            # We do some clones and copy_ to test that Inductor doesn't reorder
            # the copy_ w.r.t. inplace_.
            def f(a, b1, b2, c, d):
                a_ = a.clone()
                d_ = d if d is None else d.clone()
                torch.ops.mylib.inplace_(a_, (b1, b2), c, d=d_)
                a.copy_(a_)
                if d is not None:
                    d.copy_(d_)
                return ()

            a = torch.tensor([0.0, 1.0, 2])
            b = [torch.tensor([2.0, 3.0, 5.0]), torch.tensor([1.0, 4.0, 6.0])]
            c = 4
            d = torch.tensor([2.0, 1, 0])
            args = (a, b[0], b[1], c, d)
            cloned_args = pytree.tree_map_only(torch.Tensor, torch.clone, args)
            mod = make_fx(f)(*cloned_args)
            cloned_args = pytree.tree_map_only(torch.Tensor, torch.clone, args)
            compiled_f = compile_fx_inner(mod, cloned_args)

            cloned_args = pytree.tree_map_only(torch.Tensor, torch.clone, args)
            compiled_f(list(cloned_args))
            f(*args)
            self.assertEqual(cloned_args, args)

    @config.patch(implicit_fallbacks=True)
    def test_fallback_mutable_op_with_return(self):
        with torch.library._scoped_library("mylib", "FRAGMENT") as m:

            def impl(a, b, c, d, e=2):
                a.add_(b[0] * c * e),
                if d is not None:
                    d.add_(b[1])
                return b[0] + b[1]

            m.define(
                "inplace_(Tensor(a!) a, Tensor[] b, SymInt c, *, Tensor(b!)? d, SymInt e=2) -> Tensor"
            )
            m.impl("inplace_", impl, "CompositeExplicitAutograd")

            # We do some clones and copy_ to test that Inductor doesn't reorder
            # the copy_ w.r.t. inplace_.
            def f(a, b0, b1, c, d):
                a_ = a.clone()
                d_ = d if d is None else d.clone()
                res = torch.ops.mylib.inplace_(a_, (b0, b1), c, d=d_)
                a.copy_(a_)
                if d is not None:
                    d.copy_(d_)
                return (res,)

            a = torch.tensor([0.0, 1.0, 2])
            b = [torch.tensor([2.0, 3.0, 5.0]), torch.tensor([1.0, 4.0, 6.0])]
            c = 4
            d = torch.tensor([2.0, 1, 0])
            args = (a, b[0], b[1], c, d)

            cloned_args = pytree.tree_map_only(torch.Tensor, torch.clone, args)
            mod = make_fx(f)(*cloned_args)
            cloned_args = pytree.tree_map_only(torch.Tensor, torch.clone, args)
            compiled_f = compile_fx_inner(mod, cloned_args)

            cloned_args = pytree.tree_map_only(torch.Tensor, torch.clone, args)
            compiled_out = compiled_f(list(cloned_args))
            out = f(*args)
            self.assertEqual(cloned_args, args)
            self.assertEqual(compiled_out, out)

    @config.patch(implicit_fallbacks=True)
    def test_fallback_mutable_op_no_mutated_tensors(self):
        with torch.library._scoped_library("mylib", "FRAGMENT") as m:

            def impl(a, b):
                if b is not None:
                    b.add_(1)

            m.define("inplace_(Tensor a, Tensor(b!)? b) -> ()")
            m.impl("inplace_", impl, "CompositeExplicitAutograd")

            def f(a):
                torch.ops.mylib.inplace_(a, None)
                return ()

            a = torch.tensor([0.0, 1.0, 2])
            args = (a,)
            cloned_args = pytree.tree_map_only(torch.Tensor, torch.clone, args)
            mod = make_fx(f)(*cloned_args)
            cloned_args = pytree.tree_map_only(torch.Tensor, torch.clone, args)
            compiled_f = compile_fx_inner(mod, cloned_args)

            cloned_args = pytree.tree_map_only(torch.Tensor, torch.clone, args)
            compiled_f(list(cloned_args))
            f(*args)
            self.assertEqual(cloned_args, args)

    @config.patch(implicit_fallbacks=True)
    def test_fallback_mutable_op_list(self):
        with torch.library._scoped_library("mylib", "FRAGMENT") as m:

            def impl(a, b):
                for bi in b:
                    bi.add_(a)

            m.define("inplace_(Tensor a, Tensor(a!)[] b) -> ()")
            m.impl("inplace_", impl, "CompositeExplicitAutograd")

            def f(a, b):
                torch.ops.mylib.inplace_(a, b)
                return None

            a = torch.tensor([0.0, 1.0, 2])
            b = [torch.tensor([2.0, 3.0, 5.0]), torch.tensor([1.0, 4.0, 6.0])]
            args = (a, b)
            cloned_args = pytree.tree_map_only(torch.Tensor, torch.clone, args)
            mod = make_fx(f)(*cloned_args)
            cloned_args = pytree.tree_map_only(torch.Tensor, torch.clone, args)

            compiled_f = compile_fx_inner(mod, cloned_args)

        @torch.library.custom_op("mylib::sin_out", mutates_args={"outs"})
        def sin_out(x: torch.Tensor, outs: typing.List[torch.Tensor]) -> None:
            x_np = x.numpy()
            assert len(outs) == 2
            out_np0 = out[0].numpy()
            out_np1 = out[1].numpy()
            np.sin(x_np, out=out_np0)
            np.sin(x_np, out=out_np1)

        @torch.compile
        def g(x):
            outs = [torch.empty_like(x) for _ in range(2)]
            sin_out(x, outs)
            return outs

        x = torch.randn(3)
        out = [torch.empty_like(x) for _ in range(2)]
        y = g(x)

    @expectedFailureXPU
    def test_functionalize_rng_wrappers(self):
        # Ideally, we would like to use torch.compile for these operators. But
        # currently the plan is to introduce these operators at the partitioner
        # level, obviating the need to support them fully through the
        # torch.compile stack. To ensure that we have good enough debugging with
        # minifiers, we have ensure that they work with make_fx. This test uses
        # make_fx to do the testing. In future, we can move on torch.compile.
        def fn():
            rng_state1, a1 = torch._prims.rng_prims.run_and_save_rng_state(
                torch.ops.aten.rand.default,
                [4, 4],
                dtype=torch.float32,
                device=self.device,
            )
            rng_state2, a2 = torch._prims.rng_prims.run_and_save_rng_state(
                torch.ops.aten.rand.default,
                [4, 4],
                dtype=torch.float32,
                device=self.device,
            )

            b1 = torch._prims.rng_prims.run_with_rng_state(
                rng_state1,
                torch.ops.aten.rand.default,
                [4, 4],
                dtype=torch.float32,
                device=self.device,
            )
            b2 = torch._prims.rng_prims.run_with_rng_state(
                rng_state2,
                torch.ops.aten.rand.default,
                [4, 4],
                dtype=torch.float32,
                device=self.device,
            )

            return (a1, a2, b1, b2)

        mod = make_fx(fn)()
        compiled_f = compile_fx_inner(mod, ())
        a1, a2, b1, b2 = compiled_f(())
        self.assertEqual(a1, b1)
        self.assertEqual(a2, b2)

    @patch.object(torch._functorch.config, "functionalize_rng_ops", True)
    @expectedFailureXPU
    @skip_if_gpu_halide  # rand
    def test_philox_rand(self):
        if self.device == "cpu":
            raise unittest.SkipTest(
                f"functionalization of rng ops supported only on {GPU_TYPE}"
            )

        @torch._dynamo.optimize("inductor")
        def fn(x):
            a = torch.rand_like(x) * x
            a = torch.rand_like(x) * a
            return a

        def check(x):
            torch.manual_seed(123)
            a = fn(x)

            torch.manual_seed(1234)
            b = fn(x)

            torch.manual_seed(123)
            c = fn(x)

            # same seed, same values
            self.assertTrue(torch.allclose(a, c))

            # different calls, different values
            self.assertFalse(torch.allclose(a, b))

        check(torch.ones(1024, device=self.device, dtype=torch.float32))
        # Need comment: should we add "_get_rng_state_offset" to common device interface?
        self.assertEqual(getattr(torch, self.device)._get_rng_state_offset(), 2048)
        # Check non-multiple of 4 numel
        check(torch.ones(3, device=self.device, dtype=torch.float32))
        self.assertEqual(getattr(torch, self.device)._get_rng_state_offset(), 8)

    # Already on by default, just want to make sure
    @patch.object(torch._inductor.config, "allow_buffer_reuse", True)
    def test_reuse_buffers_with_aliasing(self):
        def f(x):
            z = x + 1
            z = torch.view_as_complex(z)
            a = torch.view_as_real(z)
            out = a + 1
            return out, torch.view_as_real(z + 1)

        self.common(f, (torch.zeros((4, 2)),))

        code = run_and_get_triton_code(torch.compile(f), torch.zeros((4, 2)))
        # Make sure that we haven't added complex support and made this test
        # invalid. If we've added complex support please update the test to use
        # a different set of view ops we don't lower
        self.assertTrue("aten.view_as_real" in code)

        def f2(x):
            z = x + 1
            z = torch.view_as_complex(z)
            z = torch.view_as_real(z)
            z = torch.view_as_complex(z)
            a = torch.view_as_real(z)
            out = a + 1
            return out, torch.view_as_real(z + 1)

        self.common(f, (torch.zeros((4, 2)),))

    def test_randn_like_empty(self):
        class Model(torch.nn.Module):
            def __init__(
                self,
            ):
                super().__init__()

            def forward(self, v1: torch.Tensor):
                vx = v1.min(dim=1).values
                v2 = torch.randn_like(vx)
                return v2

        model = Model()
        x = torch.rand(10, 3, 0)

        self.common(model, (x,))

    def test_randint(self):
        @torch.compile(fullgraph=True)
        def fn(x):
            return (
                torch.randint(10, [1024], device=x.device),
                torch.randint(-4, 7, [1024], dtype=torch.int32, device=x.device),
                torch.randint_like(x, 2**50),
            )

        torch.manual_seed(12345)
        a0, b0, c0 = fn(torch.zeros([40, 40], device=self.device))
        self.assertEqual(a0.shape, [1024])
        self.assertEqual(b0.shape, [1024])
        self.assertEqual(c0.shape, [40, 40])
        torch.manual_seed(12345)
        a1, b1, c1 = fn(torch.zeros([40, 40], device=self.device))
        self.assertEqual(a0, a1)
        self.assertEqual(b0, b1)
        self.assertEqual(c0, c1)

        self.assertEqual(a0.min(), 0)
        self.assertEqual(a0.max(), 9)

        self.assertEqual(b0.min(), -4)
        self.assertEqual(b0.max(), 6)

        self.assertGreaterEqual(c0.min(), 0)
        self.assertGreater(c0.max(), 2**40)
        self.assertLess(c0.max(), 2**50)

    @config.patch(fallback_random=True)
    def test_like_rands(self):
        def fn(x):
            return torch.rand_like(x), torch.randn_like(x)

        self.common(fn, [torch.zeros([20, 20])])

    def test_like_rands2(self):
        # rand_like with kwargs `device` of str type
        d = self.device
        assert isinstance(d, str)

        @torch.compile
        def fn(x):
            return torch.rand_like(x, device=d)

        x = torch.ones(10, device=self.device, dtype=torch.float32)
        a0 = fn(x).clone()
        a1 = fn(x).clone()
        self.assertFalse(torch.allclose(a0, a1))

    @requires_gpu()
    def test_like_rands3(self):
        # rand_like with `device` which is different from `x.device`
        def test_like_rands_on_different_device(device1, device2):
            @torch.compile
            def fn(x, device):
                return torch.rand_like(x, device=device)

            x = torch.ones(10, device=device1, dtype=torch.float32)
            return fn(x, device2).clone()

        a0 = test_like_rands_on_different_device("cpu", GPU_TYPE)
        a1 = test_like_rands_on_different_device(GPU_TYPE, "cpu")
        self.assertTrue(a0.device.type == GPU_TYPE)
        self.assertTrue(a1.device.type == "cpu")

    def test_max_pool2d_with_indices_backward(self):
        def fn(a, b, c):
            return aten.max_pool2d_with_indices_backward(
                a, b, [2, 2], [2, 2], [0, 0], [1, 1], False, c
            )

        x = torch.randn([2, 4, 18, 14])
        result, indices = aten.max_pool2d_with_indices(
            x,
            [2, 2],
            [2, 2],
            [0, 0],
            [1, 1],
            False,
        )

        self.common(
            fn,
            [
                torch.randn_like(result),
                x,
                indices,
            ],
        )

    @skip_if_gpu_halide  # slow
    def test_max_pool2d_with_indices_backward2(self):
        def fn(a, b, c):
            return aten.max_pool2d_with_indices_backward(
                a, b, [3, 3], [2, 2], [1, 1], [1, 1], True, c
            )

        x = torch.randn([2, 4, 40, 56])
        result, indices = aten.max_pool2d_with_indices(
            x,
            [3, 3],
            [2, 2],
            [1, 1],
            [1, 1],
            True,
        )

        self.common(
            fn,
            [
                torch.randn_like(result),
                x,
                indices,
            ],
        )

    # From https://github.com/pytorch/torchdynamo/issues/1200
    def test_max_pool2d_with_indices_backward3(self):
        def fn(a, b, c):
            return aten.max_pool2d_with_indices_backward(
                a, b, [1, 1], [2, 2], [0, 0], [1, 1], False, c
            )

        x = torch.randn([32, 256, 37, 38])
        result, indices = aten.max_pool2d_with_indices(
            x,
            [1, 1],
            [2, 2],
            0,
            1,
            False,
        )
        self.common(
            fn,
            [
                torch.randn_like(result),
                x,
                indices,
            ],
        )

    # From https://github.com/pytorch/torchdynamo/issues/1352
    @skip_if_halide  # hangs forever
    def test_max_pool2d_with_indices_backward4(self):
        def fn(a, b, c):
            return aten.max_pool2d_with_indices_backward(
                a, b, [5, 5], [1, 1], [2, 2], [1, 1], False, c
            )

        torch._inductor.metrics.generated_kernel_count = 0
        x = torch.randn([2, 64, 3, 4])
        result, indices = aten.max_pool2d_with_indices(
            x,
            [5, 5],
            [1, 1],
            2,
            1,
            False,
        )
        self.common(
            fn,
            [
                torch.randn_like(result),
                x,
                indices,
            ],
        )
        assertGeneratedKernelCountEqual(self, 1)

    @expectedFailureXPU
    def test_max_pool2d_with_indices_backward5(self):
        # Window size is too big. Should fallback
        def fn(a, b, c):
            return aten.max_pool2d_with_indices_backward(
                a, b, [13, 13], [1, 1], [2, 2], [1, 1], False, c
            )

        torch._inductor.metrics.generated_kernel_count = 0
        x = torch.randn([2, 64, 20, 20])
        result, indices = aten.max_pool2d_with_indices(
            x,
            [13, 13],
            [1, 1],
            2,
            1,
            False,
        )
        self.common(
            fn,
            [
                torch.randn_like(result),
                x,
                indices,
            ],
        )
        assertGeneratedKernelCountEqual(self, 0)

    # From https://github.com/pytorch/pytorch/issues/93384
    def test_max_pool2d_with_indices_backward6(self):
        # dilation is not 1. Should fallback
        def fn(a, b, c):
            return aten.max_pool2d_with_indices_backward(
                a, b, [3, 2], [2, 1], [1, 1], [1, 2], False, c
            )

        torch._inductor.metrics.generated_kernel_count = 0
        x = torch.randn([2, 2, 3, 6])
        result, indices = aten.max_pool2d_with_indices(
            x,
            [3, 2],
            [2, 1],
            [1, 1],
            [1, 2],
            False,
        )
        self.common(
            fn,
            [
                torch.randn_like(result),
                x,
                indices,
            ],
        )
        assertGeneratedKernelCountEqual(self, 0)

    def test_issue102546(self):
        def fn(x):
            return x.mean(0)

        self.common(fn, [torch.rand(())])

    def test_avg_pool2d_backward(self):
        def fn(a, b):
            return aten.avg_pool2d_backward(
                a,
                b,
                [2, 2],
                [2, 2],
                [0, 0],
                True,
                False,
                None,
            )

        self.common(
            fn,
            [
                torch.randn([2, 4, 7, 7]),
                torch.randn([2, 4, 14, 14]),
            ],
        )

    @skip_if_gpu_halide  # slow
    def test_avg_pool2d_backward2(self):
        def fn(a, b):
            return aten.avg_pool2d_backward(
                a,
                b,
                [3, 3],
                [1, 1],
                [1, 1],
                True,
                False,
                None,
            )

        self.common(
            fn,
            [
                torch.randn([1, 1, 20, 15]),
                torch.randn([1, 1, 20, 15]),
            ],
        )

    def test_avg_pool2d_backward3(self):
        def fn(a, b):
            return aten.avg_pool2d_backward(
                a,
                b,
                [1, 1],
                [2, 2],
                [0, 0],
                False,
                False,
                None,
            )

        torch._inductor.metrics.generated_kernel_count = 0
        self.common(
            fn,
            [
                torch.randn([1, 2016, 11, 11]),
                torch.randn([1, 2016, 21, 21]),
            ],
        )
        assertGeneratedKernelCountEqual(self, 1)

    def test_avg_pool2d_backward4(self):
        def fn(a, b):
            return aten.avg_pool2d_backward(
                a,
                b,
                [13, 13],
                [1, 1],
                [0, 0],
                True,
                False,
                None,
            )

        torch._inductor.metrics.generated_kernel_count = 0
        self.common(
            fn,
            [
                torch.randn([1, 16, 12, 12]),
                torch.randn([1, 16, 24, 24]),
            ],
            check_lowp=False,
        )
        assertGeneratedKernelCountEqual(self, 0)

    def test_avg_pool3d_backward(self):
        def fn(a, b):
            return aten.avg_pool3d_backward(
                a,
                b,
                [2, 2, 2],
                [2, 2, 2],
                [0, 0, 0],
                True,
                False,
                None,
            )

        self.common(
            fn,
            [
                torch.randn([2, 4, 7, 7, 7]),
                torch.randn([2, 4, 14, 14, 14]),
            ],
        )

    @skip_if_halide  # compiles for 5+ minutes
    def test_avg_pool3d_backward2(self):
        def fn(a, b):
            return aten.avg_pool3d_backward(
                a,
                b,
                [3, 3, 3],
                [1, 1, 1],
                [1, 1, 1],
                True,
                False,
                None,
            )

        self.common(
            fn,
            [
                torch.randn([1, 1, 20, 20, 15]),
                torch.randn([1, 1, 20, 20, 15]),
            ],
        )

    def test_avg_pool3d_backward3(self):
        def fn(a, b):
            return aten.avg_pool3d_backward(
                a,
                b,
                [1, 1, 1],
                [2, 2, 2],
                [0, 0, 0],
                False,
                False,
                None,
            )

        torch._inductor.metrics.generated_kernel_count = 0
        self.common(
            fn,
            [
                torch.randn([1, 2016, 11, 11, 11]),
                torch.randn([1, 2016, 21, 21, 21]),
            ],
        )
        assertGeneratedKernelCountEqual(self, 1)

    def test_avg_pool3d_backward4(self):
        def fn(a, b):
            return aten.avg_pool3d_backward(
                a,
                b,
                [13, 13, 13],
                [1, 1, 1],
                [0, 0, 0],
                True,
                False,
                None,
            )

        torch._inductor.metrics.generated_kernel_count = 0
        self.common(
            fn,
            [
                torch.randn([1, 16, 12, 12, 12]),
                torch.randn([1, 16, 24, 24, 24]),
            ],
            check_lowp=False,
        )
        assertGeneratedKernelCountEqual(self, 0)

    @config.patch(search_autotune_cache=False)
    def test_mm_views(self):
        def fn(a, b):
            return torch.mm(a.view(32, 32), b.view(32, 32))

        self.common(
            fn,
            (
                torch.randn([32, 32]).transpose(0, 1),
                torch.randn([1, 32, 32]).transpose(0, 1),
            ),
            check_lowp=False,
        )
        expected_kernel = 0
        # codegen mm kernel from template
        self.assertEqual(
            torch._inductor.metrics.generated_kernel_count, expected_kernel
        )

    @torch._dynamo.config.patch(assume_static_by_default=False)
    @skipIfWindows
    def test_dtype_sympy_expr(self):
        @torch._dynamo.optimize_assert("inductor")
        def fn(a):
            y = a[..., :-1, :].contiguous()
            return y

        result = fn(torch.randn([1, 2, 16, 4]).requires_grad_())
        result.sum().backward()

    @skipIfWindows
    def test_dropout2(self):
        n = 100000
        weight = torch.ones(
            n, device=self.device, dtype=torch.float32, requires_grad=True
        )
        ones = torch.ones(n, device=self.device, dtype=torch.float32)

        @torch._dynamo.optimize_assert("inductor")
        def run(x, train=True):
            return F.dropout(x * weight, 0.33, train)

        def check(r, g):
            rmean = r.mean().item()
            gmean = g.mean().item()
            rcount = len(r.nonzero())
            gcount = len(g.nonzero())

            # dropped elements should match
            self.assertTrue(same(r.nonzero(), g.nonzero()))
            self.assertEqual(rcount, gcount)

            # dropped should be close to 0.33
            self.assertGreater(rcount, 0.64 * n)
            self.assertGreater(0.68 * n, rcount)

            self.assertAlmostEqual(rmean, gmean)
            self.assertAlmostEqual(rmean, 1.0, places=2)

        r1 = run(ones, train=False)
        r1.sum().backward()
        g1 = weight.grad.clone()
        # eval mode should be all ones
        self.assertTrue(same(r1, torch.ones_like(r1)))
        self.assertTrue(same(g1, torch.ones_like(g1)))

        torch.manual_seed(1234)
        weight.grad.zero_()
        r2, (fw_code, bw_code) = run_fw_bw_and_get_code(lambda: run(ones))
        if is_halide_backend(self.device):
            self.assertEqual(fw_code.count("halide_helpers.rand"), 1)
            self.assertEqual(bw_code.count("halide_helpers.rand"), 0)
        elif self.device == GPU_TYPE:
            self.assertEqual(fw_code.count("tl.rand"), 1)
            self.assertEqual(bw_code.count("tl.rand"), 0)
        g2 = weight.grad.clone()
        check(r2, g2)

        torch.manual_seed(1234)
        weight.grad.zero_()
        r3 = run(ones)
        r3.sum().backward()
        g3 = weight.grad.clone()
        check(r3, g3)

        # second run is same result as first
        self.assertTrue(same(r2, r3))
        self.assertTrue(same(g2, g3))

    @config.patch(search_autotune_cache=False)
    @skipIfWindows
    def test_dropout3(self):
        m = torch.nn.Sequential(
            torch.nn.Linear(32, 32, bias=False),
            torch.nn.Dropout(),
            torch.nn.Linear(32, 32, bias=False),
            torch.nn.Dropout(),
        ).to(self.device)

        @torch._dynamo.optimize_assert("inductor")
        def run(x):
            return m(x)

        torch._inductor.metrics.generated_kernel_count = 0

        result, (fw_code, bw_code) = run_fw_bw_and_get_code(
            lambda: run(torch.randn([8, 32], device=self.device))
        )

        if is_halide_backend(self.device):
            self.assertEqual(fw_code.count("halide_helpers.rand"), 2)
            self.assertEqual(bw_code.count("halide_helpers.rand"), 0)
        elif self.device == GPU_TYPE:
            self.assertEqual(fw_code.count("tl.rand"), 2)
            self.assertEqual(bw_code.count("tl.rand"), 0)
        self.assertEqual(torch._inductor.metrics.generated_kernel_count, 4)

    @skipIfWindows
    def test_randint_kernel_count(self):
        @torch._dynamo.optimize_assert("inductor")
        def fn1():
            random_tensor1 = torch.randint(10, [32], device=self.device)
            random_tensor2 = torch.randint(10, [32], device=self.device)
            random_tensor3 = torch.randint(10, [32], device=self.device)
            return random_tensor1, random_tensor2, random_tensor3

        _, source_codes = run_and_get_code(fn1)
        if self.device == GPU_TYPE:
            self.assertEqual(len(source_codes), 1)
            self.assertEqual(source_codes[0].count("async_compile.triton"), 2)

    def test_roll(self):
        def fn(a):
            return (
                aten.roll(a, [-3, 10], [1, 2]),
                aten.roll(a, [5]),
            )

        self.common(
            fn,
            [
                torch.randn([2, 56, 56, 16]),
            ],
        )

    def test_argmax_min_int32(self):
        # https://github.com/pytorch/pytorch/issues/94055
        def fn(a, b):
            c = a.argmax(3)
            return torch.min(b, c)

        a = torch.rand(3, 4, 2, 1).int()
        b = torch.rand(2, 2, 1, 4, 1).int()
        self.common(fn, (a, b))

    def test_argmax_argmin1(self):
        def fn(x):
            return (aten.argmax(x), aten.argmin(x))

        self.common(
            fn,
            [
                torch.randn([8, 256, 256]),
            ],
        )

    def test_argmax_argmin2(self):
        def fn(x):
            return (
                aten.argmax(x, 0),
                aten.argmin(x, 0),
                aten.argmax(x, 1),
                aten.argmin(x, 1),
            )

        self.common(fn, (torch.randn([144, 144]),))

    def test_argmax_argmin_with_duplicates(self):
        def fn(x):
            return (
                aten.argmax(x, 0),
                aten.argmin(x, 0),
                aten.argmax(x, 1),
                aten.argmin(x, 1),
            )

        # Unrolled reduction
        t1 = torch.randint(2, size=(6, 6))
        self.common(fn, (t1,))

        # Persistent reduction
        t1 = torch.randint(8, size=(32, 32))
        self.common(fn, (t1,))

        # Non-persistent reduction
        t1 = torch.randint(8, size=(1028, 1028))
        self.common(fn, (t1,))

    @skip_if_halide  # nan behavior
    def test_argmax_argmin_with_nan(self):
        def fn(x):
            return (
                aten.argmax(x, 0),
                aten.argmin(x, 0),
                aten.argmax(x, 1),
                aten.argmin(x, 1),
            )

        if self.device == "cpu":
            raise unittest.SkipTest("broken on CPU")

        # Unrolled reduction
        t1 = torch.randn((6, 6))
        t1[:, 1] = float("nan")
        t1[:, 3] = float("nan")
        self.common(fn, (t1,))

        # Persistent reduction
        t1 = torch.randn((32, 32))
        t1[:, 4] = float("nan")
        t1[:, 8] = float("nan")
        self.common(fn, (t1,))

        # Non-persistent reduction
        t1 = torch.randn((1028, 1028))
        t1[:, 40] = float("nan")
        t1[:, 100] = float("nan")
        self.common(fn, (t1,))

    def test_conv_backward(self):
        def fn(rank4_inps, rank3_inps, rank5_inps):
            out1 = aten.convolution_backward(
                *rank4_inps,
                [C],
                [1, 1],
                [0, 0],
                [1, 1],
                False,
                [0, 0],
                1,
                [True, True, True],
            )
            out2 = aten.convolution_backward(
                *rank4_inps,
                [C],
                [1, 1],
                [0, 0],
                [1, 1],
                False,
                [0, 0],
                1,
                [True, False, False],
            )
            out3 = aten.convolution_backward(
                *rank3_inps,
                [C],
                [1],
                [0],
                [1],
                False,
                [0],
                1,
                [True, True, True],
            )
            out4 = aten.convolution_backward(
                *rank5_inps,
                [C],
                [1, 1, 1],
                [0, 0, 0],
                [1, 1, 1],
                False,
                [0, 0, 0],
                1,
                [True, True, True],
            )
            return (out1, out2, out3, out4)

        B = 3
        C = 4
        H = 5
        grad_out = torch.randn(B, C, H - 2, H - 2, H - 2)
        inp = torch.randn(B, C, H, H, H)
        weight = torch.randn(C, C, 3, 3, 3)

        def shrink_rank(x, rank):
            res = x
            while res.dim() > rank:
                res = torch.select(res, -1, 0)
            return res.contiguous()

        rank4_inps = [shrink_rank(x, 4) for x in [grad_out, inp, weight]]
        rank3_inps = [shrink_rank(x, 4) for x in [grad_out, inp, weight]]
        rank5_inps = [shrink_rank(x, 5) for x in [grad_out, inp, weight]]

        with torch.backends.cudnn.flags(enabled=True, allow_tf32=False):
            self.common(
                fn,
                [rank4_inps, rank3_inps, rank5_inps],
            )

    @unittest.skip(
        """
        FIXME: In the case of having equally max/min elements, our implementation returns
        the last index instead of the first one
        """
    )
    def test_argmax_argmin3(self):
        def fn(x):
            return (
                aten.argmax(x, 0),
                aten.argmin(x, 0),
                aten.argmax(x, -1),
                aten.argmin(x, -1),
            )

        self.common(
            fn,
            [torch.randint(0, 5, [10, 10])],
        )

    def test_vdd_clamp(self):
        def fn(x):
            return torch.clamp_min(x, 3)

        self.common(
            fn,
            [
                torch.randn([16], requires_grad=True) * 10,
            ],
        )

    def test_tmp_not_defined_issue1(self):
        def forward(
            primals_3,
            primals_4,
            add_tensor,
            convert_element_type_default,
            div_default,
            reciprocal_default,
        ):
            var_default = torch.ops.aten.var(
                convert_element_type_default, [2], correction=0
            )
            sub_tensor = torch.ops.aten.sub.Tensor(add_tensor, div_default)
            mul_tensor_1 = torch.ops.aten.mul.Tensor(sub_tensor, reciprocal_default)
            mul_tensor_2 = torch.ops.aten.mul.Tensor(mul_tensor_1, primals_3)
            add_tensor_2 = torch.ops.aten.add.Tensor(mul_tensor_2, primals_4)
            convert_element_type_default_1 = add_tensor_2.to(dtype=torch.float32)
            convert_element_type_default_2 = convert_element_type_default_1.to(
                dtype=torch.float32
            )
            var_default_1 = torch.ops.aten.var(
                convert_element_type_default_2, [2], correction=0
            )
            broadcast_in_dim_default_2 = var_default_1.reshape(1, 512, 1)
            sum_default_1 = convert_element_type_default_2.sum(2)
            add_tensor_3 = torch.ops.aten.add.Tensor(broadcast_in_dim_default_2, 1e-05)
            return (var_default, sum_default_1, add_tensor_3)

        inps = [
            (torch.Size([1024]), torch.float32),
            (torch.Size([1024]), torch.float32),
            (torch.Size([1, 512, 1024]), torch.float32),
            (torch.Size([1, 512, 1024]), torch.float32),
            (torch.Size([1, 512, 1]), torch.float32),
            (torch.Size([1, 512, 1]), torch.float32),
        ]
        inps = [torch.randn(shape, dtype=dtype) for (shape, dtype) in inps]
        self.common(forward, inps, atol=1e-05, rtol=2e-05)

    @unittest.skipIf(
        os.environ.get("BUILD_ENVIRONMENT", "").startswith("parallelnative"),
        "TODO: debug this with asan",
    )
    @skip_if_gpu_halide
    def test_tmp_not_defined_issue2(self):
        def forward(arg38_1, arg81_1, getitem_17, new_zeros_default_4):
            div_tensor_7 = torch.ops.aten.div.Tensor(getitem_17, arg81_1)
            mul_tensor_24 = torch.ops.aten.mul.Tensor(div_tensor_7, arg38_1)
            sum_default_7 = torch.ops.aten.sum.default(mul_tensor_24)
            return (new_zeros_default_4, sum_default_7)

        dtype = torch.float32
        args = [
            ((1, 88, 40, 40), (140800, 1600, 40, 1), dtype),
            ((), (), dtype),
            ((1, 88, 40, 40), (140800, 1600, 40, 1), dtype),
            ((3,), (1,), dtype),
        ]
        args = [
            rand_strided(shape, stride, dtype).requires_grad_(True).add(1)
            for shape, stride, dtype in args
        ]
        self.common(forward, args, atol=1e-5, rtol=1e-5)

    @requires_gpu()
    @skip_if_halide  # cascading accuracy issues due rsqrt fallback
    def test_tmp_not_defined_issue3(self):
        from torch import device

        def forward(
            self,
            primals_1: "f32[1001, 6]",
            primals_2: "f32[1001]",
            primals_3: "f32[1001, 64]",
            primals_4: "f32[4190]",
            primals_5: "f32[4190]",
            primals_6: "f32[1739, 4190]",
            primals_48: "f32[6144, 4191]",
        ):
            _tensor_constant0: "i64[4190]" = self._tensor_constant0
            lift_fresh_copy: "i64[4190]" = torch.ops.aten.lift_fresh_copy.default(
                _tensor_constant0
            )

            index: "f32[6144, 4190]" = torch.ops.aten.index.Tensor(
                primals_48, [None, lift_fresh_copy]
            )

            _tensor_constant1: "i64[6]" = self._tensor_constant1
            lift_fresh_copy_1: "i64[6]" = torch.ops.aten.lift_fresh_copy.default(
                _tensor_constant1
            )
            index_1: "f32[6144, 6]" = torch.ops.aten.index.Tensor(
                primals_48, [None, lift_fresh_copy_1]
            )
            primals_48 = lift_fresh_copy_1 = None
            permute: "f32[6, 1001]" = torch.ops.aten.permute.default(primals_1, [1, 0])
            addmm: "f32[6144, 1001]" = torch.ops.aten.addmm.default(
                primals_2, index_1, permute
            )
            amax: "f32[6144, 1]" = torch.ops.aten.amax.default(addmm, [-1], True)
            sub: "f32[6144, 1001]" = torch.ops.aten.sub.Tensor(addmm, amax)
            exp: "f32[6144, 1001]" = torch.ops.aten.exp.default(sub)
            sum_1: "f32[6144, 1]" = torch.ops.aten.sum.dim_IntList(exp, [-1], True)
            div: "f32[6144, 1001]" = torch.ops.aten.div.Tensor(exp, sum_1)

            full_default: "i32[6144, 1001]" = torch.ops.aten.full.default(
                [6144, 1001],
                1,
                dtype=torch.int32,
                layout=torch.strided,
                device=device(type=GPU_TYPE, index=0),
                pin_memory=False,
            )

            iota: "i32[1001]" = torch.ops.prims.iota.default(
                1001,
                start=0,
                step=1,
                dtype=torch.int32,
                device=device(type=GPU_TYPE),
                requires_grad=False,
            )

            mul: "i32[6144, 1001]" = torch.ops.aten.mul.Tensor(full_default, iota)
            iota_1: "i32[6144]" = torch.ops.prims.iota.default(
                6144,
                start=0,
                step=1001,
                dtype=torch.int32,
                device=device(type=GPU_TYPE, index=0),
                requires_grad=False,
            )
            view: "i32[6150144]" = torch.ops.aten.reshape.default(mul, [-1])
            view_1: "f32[6150144]" = torch.ops.aten.reshape.default(div, [-1])
            _embedding_bag = torch.ops.aten._embedding_bag.default(
                primals_3, view, iota_1, False, 0, False, view_1
            )
            getitem: "f32[6144, 64]" = _embedding_bag[0]
            getitem_1: "i32[6150144]" = _embedding_bag[1]
            getitem_2: "i32[6144]" = _embedding_bag[2]
            getitem_3: "i32[0]" = _embedding_bag[3]
            unsqueeze: "f32[6144, 1, 64]" = torch.ops.aten.unsqueeze.default(getitem, 1)
            var_mean = torch.ops.aten.var_mean.correction(
                index, [1], correction=0, keepdim=True
            )
            getitem_4: "f32[6144, 1]" = var_mean[0]
            getitem_5: "f32[6144, 1]" = var_mean[1]
            add: "f32[6144, 1]" = torch.ops.aten.add.Tensor(getitem_4, 1e-05)
            rsqrt: "f32[6144, 1]" = torch.ops.aten.rsqrt.default(add)
            sub_1: "f32[6144, 4190]" = torch.ops.aten.sub.Tensor(index, getitem_5)
            mul_1: "f32[6144, 4190]" = torch.ops.aten.mul.Tensor(sub_1, rsqrt)
            mul_2: "f32[6144, 4190]" = torch.ops.aten.mul.Tensor(mul_1, primals_4)
            add_1: "f32[6144, 4190]" = torch.ops.aten.add.Tensor(mul_2, primals_5)
            permute_1: "f32[4190, 1739]" = torch.ops.aten.permute.default(
                primals_6, [1, 0]
            )

            return [
                index,
                index_1,
                addmm,
                amax,
                sum_1,
                iota_1,
                view,
                view_1,
                getitem_1,
                getitem_2,
                getitem_3,
                unsqueeze,
                getitem_5,
                rsqrt,
                add_1,
                permute_1,
            ]

        kwargs = aot_graph_input_parser(forward, device=GPU_TYPE)
        self.common(forward, [], kwargs=kwargs)

    @skip_if_gpu_halide
    @config.patch("halide.scheduler_cpu", "Mullapudi2016")
    def test_misaligned_address_issue1(self):
        def forward(sub_tensor_1, unsqueeze_default):
            gather_default = torch.ops.aten.gather.default(
                sub_tensor_1, 1, unsqueeze_default
            )
            return gather_default

        args = [
            ((1, 1000), (1000, 1), torch.float32),
            ((1, 1), (1, 1), torch.int64),
        ]
        args = [rand_strided(shape, stride, dtype) for shape, stride, dtype in args]
        self.common(forward, args)

    def test_invalid_operand_issue1(self):
        def forward(arg0_1, arg1_1, arg3_1, squeeze, view_1, slice_1):
            slice_scatter = torch.ops.aten.slice_scatter.default(
                slice_1, arg3_1, 1, 1, 9223372036854775807
            )
            slice_scatter_1 = torch.ops.aten.slice_scatter.default(
                arg1_1, slice_scatter, 0, 0, 9223372036854775807
            )
            slice_2 = torch.ops.aten.slice.Tensor(
                slice_scatter_1, 0, 0, 9223372036854775807
            )
            select_scatter = torch.ops.aten.select_scatter.default(
                slice_2, squeeze, 1, 0
            )
            slice_scatter_2 = torch.ops.aten.slice_scatter.default(
                slice_scatter_1, select_scatter, 0, 0, 9223372036854775807
            )
            view = torch.ops.aten.view.default(slice_scatter_2, [-1, 128])
            embedding = torch.ops.aten.embedding.default(arg0_1, view, 1)
            return [embedding, view_1]

        args = [
            ((50005, 768), (768, 1), torch.float32),
            ((8, 128), (128, 1), torch.int64),
            ((8, 127), (127, 1), torch.int64),
            ((8,), (1,), torch.int64),
            ((1024,), (1,), torch.int64),
            ((8, 128), (128, 1), torch.int64),
        ]
        args = [rand_strided(shape, stride, dtype) for shape, stride, dtype in args]
        self.common(forward, args)

    def test_sizehint_issue1(self):
        def forward(x):
            return torch.nn.functional.unfold(
                x, kernel_size=[4, 4], dilation=1, padding=0, stride=[4, 4]
            )

        args = [((2, 24, 56, 56), (75264, 3136, 56, 1), torch.float32, False)]
        args = [
            rand_strided(sh, st, dt).requires_grad_(rg) for (sh, st, dt, rg) in args
        ]
        self.common(forward, args)

    @skipIfWindows
    def test_zero_dim_reductions(self):
        for kd in [True, False]:
            inps0 = (torch.zeros(2, 0, device=self.device, dtype=torch.float16), 1, kd)
            failed_ops = [aten.argmin, aten.argmax, aten.max, aten.min]
            for fo in failed_ops:
                with self.assertRaisesRegex(
                    IndexError, "Expected reduction dim 1 to have non-zero size"
                ):
                    mod = make_fx(fo)(*inps0)
                    _ = compile_fx_inner(mod, inps0)

            pass_ops = [
                lambda *x: fn(*x) for fn in [aten.sum, aten.prod, aten.any, aten.all]
            ]
            for po in pass_ops:
                compiled = torch._dynamo.optimize("inductor")(po)
                expected = po(*inps0)
                actual = compiled(*inps0)

            self.assertTrue(torch.allclose(actual, expected, atol=1e-3, rtol=1e-3))

    def test_unfold_zero_dimension_tensor(self):
        def forward(x):
            return torch.unfold_copy(dimension=1, input=x, size=0, step=7)

        x = torch.rand([1, 0], dtype=torch.float32)

        y = forward(x)
        compiled_y = torch.compile(forward, fullgraph=True)(x)

        self.assertEqual(y, compiled_y)

    def test_zero_element_mutation(self):
        class CustomModel(nn.Module):
            def __init__(self):
                super().__init__()
                self.layer1 = nn.LeakyReLU(negative_slope=5.2955089, inplace=True)

            def forward(self, inputs):
                return self.layer1(inputs)

        ip_size = [0]
        input_tensor = torch.randn(ip_size)

        mymodel = CustomModel()
        self.common(mymodel, (input_tensor,))

    def test_lerp(self):
        # non-contiguous inputs for lerp
        def fn0(i0, i1):
            x1 = i0.transpose(-2, -3)
            return torch.lerp(i1, x1, 70000)

        # contiguous inputs for lerp
        def fn1(i0, i1):
            return torch.lerp(i1, i0, 70000)

        self.common(fn0, [torch.rand(10, 3, 10), torch.rand(3, 10, 10)])
        self.common(fn1, [torch.rand(3, 10, 10), torch.rand(3, 10, 10)])

    @skip_if_gpu_halide  # https://github.com/halide/Halide/issues/8318
    def test_unspec_inputs(self):
        if self.device == "cpu":
            raise unittest.SkipTest("Testing mixed devices")

        def fn(x, y):
            return x + y, x * y, x / y

        opt = torch._dynamo.optimize("inductor")(fn)
        dtypes = [
            torch.float16,
            torch.bfloat16,
            torch.float32,
            torch.float64,
            torch.int32,
            torch.int64,
        ]

        for d in dtypes:
            inputs = (
                rand_strided((2, 3), (3, 1), dtype=torch.float32, device=GPU_TYPE),
                rand_strided((), (), dtype=d, device="cpu"),
            )
            self.assertTrue(same(opt(*inputs), fn(*inputs)))
            inputs = (inputs[1], inputs[0])
            self.assertTrue(same(opt(*inputs), fn(*inputs)))

    @dynamo_config.patch(automatic_dynamic_shapes=True)
    def test_list_clearing(self):
        if self.device == "cpu":
            contexts = [contextlib.nullcontext]
        else:
            contexts = [
                contextlib.nullcontext,
                lambda: config.patch({"triton.cudagraphs": True}),
            ]

        for context in contexts:
            with context():
                inps = [
                    torch.rand([5, 5]).to(self.device),
                    torch.rand([5, 5]).to(self.device),
                ]
                inp_refs = [weakref.ref(inp) for inp in inps]

                def fn(x, y):
                    a = x + y
                    return (a @ a,)

                fn_fx = make_fx(fn)(inps[0], inps[1])
                fn_compiled = compile_fx_inner(fn_fx, inps)

                test_self = self
                matmul_seen = False

                class TestRefMode(TorchDispatchMode):
                    def __torch_dispatch__(self, func, types, args=(), kwargs=None):
                        kwargs = kwargs if kwargs else {}

                        nonlocal inps
                        nonlocal inp_refs
                        nonlocal test_self
                        nonlocal matmul_seen

                        # by matmul, inputs should be deallocated
                        # TODO: should not be necessary, ref-cycle ?
                        gc.collect()
                        if func is aten.mm.out:
                            matmul_seen = True
                            test_self.assertEqual(len(inps), 0)
                            test_self.assertIsNone(inp_refs[0]())
                            test_self.assertIsNone(inp_refs[1]())

                        return func(*args, **kwargs)

                with TestRefMode():
                    fn_compiled(inps)

                # do an extra run to make sure we are deallocating on warmup and record
                if self.device == GPU_TYPE:
                    inps.extend(
                        [
                            torch.rand([5, 5]).to(self.device),
                            torch.rand([5, 5]).to(self.device),
                        ]
                    )
                    inp_refs.extend([weakref.ref(inp) for inp in inps])
                    matmul_seen = False

                    with TestRefMode():
                        fn_compiled(inps)

                # for some reason, TorchDispatch doesnt capture the
                # cuda mm call (even without cudagraphs)
                if self.device == "cpu":
                    self.assertTrue(matmul_seen)
                else:
                    self.assertEqual(len(inps), 0)

    def test_dtype_mismatch_issue(self):
        def fn(x):
            attn = torch.nn.functional.pad(x, [0, 1])
            return attn.softmax(dim=-1)

        x = torch.rand(128, 32, 63)
        self.common(fn, (x,))

    def test_vectorized_ops_masked(self):
        def fn(x):
            index = torch.arange(64, device=x.device)
            mask = index.view(1, 1, 64) < 63
            indices = [None, None, index]
            return torch.ops.aten._unsafe_masked_index(x, mask, indices, 7)

        x = torch.rand(128, 32, 63)
        self.common(fn, (x,))

    def test_vectorized_ops_masked_var_novec(self):
        def fn(x):
            index = torch.arange(10, device=x.device)
            mask = (index < 5).view(1, 1, 1, 10)
            indices = [None, None, None, index]
            return torch.ops.aten._unsafe_masked_index(x, mask, indices, 7)

        x = torch.rand(1, 1, 8, 8)
        self.common(fn, (x,))

    def test_diagonal_copy(self):
        def fn(x):
            return torch.diagonal_copy(x)

        for x in (torch.randn(2, 3), torch.randn(2, 2), torch.randn(3, 2)):
            self.common(fn, (x,))

    def test_kwargs(self):
        if self.device == GPU_TYPE:
            raise unittest.SkipTest("histogramdd only supports cpu")

        def fn(x, y):
            return torch.histogramdd(
                x,
                bins=[3, 3],
                weight=y,
            )

        self.common(
            fn,
            [torch.randn((4, 2)), torch.randn(4)],
        )

    # Shape padding causes the inputs to all get specialized, so the codegen
    # test fails
    @expectedFailureCodegenDynamic
    @requires_gpu()
    @torch._inductor.config.patch("shape_padding", True)
    def test_shape_padding(self):
        dtypes = [
            torch.float16,
            torch.float32,
        ]

        b, m, n, k = 7, 11, 13, 15

        def gen(*shape, dtype=torch.float32):
            return torch.randn(*shape, device=GPU_TYPE, dtype=dtype) / k + 1.0

        for dtype in dtypes:
            x = gen(m, k, dtype=dtype)
            y = gen(k, n, dtype=dtype)
            z = gen(n, dtype=dtype)
            self.common(lambda x, y: torch.mm(x, y), (x, y))
            self.common(lambda x, y: torch.matmul(x, y), (x, y))
            self.common(lambda x, y, z: torch.addmm(z, x, y), (x, y, z))

        for dtype in dtypes:
            x = gen(b, m, k, dtype=dtype)
            y = gen(b, k, n, dtype=dtype)
            z = gen(n, dtype=dtype)
            self.common(lambda x, y: torch.bmm(x, y), (x, y))
            self.common(lambda x, y: torch.matmul(x, y), (x, y))
            self.common(lambda x, y, z: torch.baddbmm(z, x, y), (x, y, z))

    @requires_gpu()
    @torch._inductor.config.patch("layout_optimization", True)
    def test_inductor_layout_optimization_input_mutations(self):
        # channel dim must be > 64 for inductor to do layout optimization and use NHWC
        mod = nn.Conv2d(3, 128, 1, stride=1, bias=False).to(GPU_TYPE)

        def f(x):
            x.mul_(2)
            out = mod(x)
            return out

        f_compiled = torch.compile(f)
        x_ref = torch.rand(2, 3, 128, 128, device=GPU_TYPE)
        x_test = x_ref.clone().detach()
        with torch.no_grad():
            out_ref = f(x_ref)
            out_test = f_compiled(x_test)
            self.assertEqual(out_ref, out_test)
            self.assertEqual(out_ref.shape, out_test.shape)
            # Importantly, since inductor._config.keep_output_stride is True,
            # the outputs should have matching strides here.
            self.assertEqual(out_ref.stride(), out_test.stride())
            self.assertEqual(x_ref, x_test)

    def test_int_input_dynamic_shapes(self):
        @torch.compile(dynamic=True)
        def fn(x, i):
            y = x * i
            return y

        # Constant must not get matched as constant
        self.common(fn, [torch.randn(3, 1, 1, 1, 1), 9132])

    def test_sqrt_dynamic_shapes(self):
        # TIMM convit_base model: https://github.com/pytorch/pytorch/issues/97877.
        # TODO: support cuda path.
        if self.device == GPU_TYPE:
            raise unittest.SkipTest("sqrt dynamic shapes only supports cpu")

        class Model(torch.nn.Module):
            def __init__(self):
                super().__init__()

            def forward(self, x):
                B, N, C = x.shape
                return self.get_rel_indices(N)

            def get_rel_indices(self, num_patches: int) -> torch.Tensor:
                img_size = int(num_patches**0.5)
                ind = torch.arange(img_size)
                return ind

        self.common(
            Model(),
            [
                torch.randn(8, 4, 4),
            ],
        )

    def test_rsqrt_dynamic_shapes(self):
        # From HF hf_BigBird model.
        @torch.compile(dynamic=True)
        def fn(a, b):
            r = 1 / math.sqrt(a.size(1))
            return torch.bmm(a, b) / r

        self.common(
            fn,
            [
                torch.randn(2, 4, 4),
                torch.randn(2, 4, 4),
            ],
        )

    def test_index_dynamic_shapes(self):
        # Repro from vision_maskrcnn
        def fn(arg0_1):
            unsqueeze = arg0_1.unsqueeze(0)
            sym_size = arg0_1.size(1)
            ceil = math.ceil(sym_size * 1.8735363483428955)
            iota = torch.ops.prims.iota.default(
                ceil,
                start=0,
                step=1,
                dtype=torch.int64,
                device=arg0_1.device,
                requires_grad=False,
            )
            convert_element_type_1 = iota.to(torch.float32)
            sym_size_1 = arg0_1.size(2)
            floor_1 = math.floor(sym_size_1 * 1.8735363483428955)
            ceil_1 = math.ceil(floor_1)
            iota_1 = torch.ops.prims.iota.default(
                ceil_1,
                start=0,
                step=1,
                dtype=torch.int64,
                device=arg0_1.device,
                requires_grad=False,
            )
            convert_element_type_3 = iota_1.to(torch.float32)
            sub_2 = (convert_element_type_1 + 0.5) * (sym_size / ceil) - 0.5
            clamp_min = sub_2.clamp_min(0.0)
            sub_3 = (convert_element_type_3 + 0.5) * (sym_size_1 / floor_1) - 0.5
            clamp_min_1 = sub_3.clamp_min(0.0)
            convert_element_type_4 = clamp_min.to(torch.int64)
            sub_4 = sym_size - 1
            clamp_max = clamp_min.ceil().clamp_max(sub_4)
            convert_element_type_5 = clamp_max.to(torch.int64)
            convert_element_type_6 = clamp_min_1.to(torch.int64)
            unsqueeze_2 = convert_element_type_4.unsqueeze(1)
            index = torch.ops.aten.index.Tensor(
                unsqueeze, [None, None, unsqueeze_2, convert_element_type_6]
            )
            index_1 = torch.ops.aten.index.Tensor(
                unsqueeze,
                [
                    None,
                    None,
                    convert_element_type_5.unsqueeze(1),
                    convert_element_type_6,
                ],
            )
            sub_6 = clamp_min.unsqueeze(1) - unsqueeze_2
            mul_10 = (index * (1.0 - sub_6) + index_1 * (sub_6)) * (
                1.0 - (clamp_min_1 - convert_element_type_6)
            )
            select = torch.ops.aten.select.int(mul_10, 0, 0)
            return (select,)

        x = torch.randn(15, 20, 3)
        self.common(
            fn,
            [x],
        )

    @skipIfWindows
    def test_setitem_with_int_parameter(self):
        x = torch.zeros(7, device=self.device)

        def fn(n, a):
            a[n] = -1
            return a

        cnts = CompileCounterWithBackend("inductor")
        opt_fn = torch._dynamo.optimize(cnts, nopython=True)(fn)

        for n in range(2, x.shape[0]):
            opt_fn(n, x)
            self.assertEqual(x[n], -1)

        # If assume_static_by_default is set, the calls above will trigger
        # 3 function compilation:
        #   1. assuming 'n' is static (equals 2)
        #   2. making 'n' dynamic, but with the guard 'end <= x.shape[0]'
        #      (from: torch._inductor.ir.SliceView.create)
        frame_count = 2 if torch._dynamo.config.assume_static_by_default else 1
        self.assertEqual(cnts.frame_count, frame_count)

        # Negative index triggers new compilation.
        opt_fn(-x.shape[0], x)
        self.assertEqual(x[0], -1)
        self.assertEqual(cnts.frame_count, frame_count + 1)

    @config.patch(profiler_mark_wrapper_call=True)
    @skipIfWindows
    def test_profiler_mark_wrapper_call(self):
        from torch.profiler import profile

        @torch._dynamo.optimize("inductor", nopython=True)
        def fn(a, b):
            return a + b

        a = torch.rand((100,))
        b = torch.rand((100,))
        with profile() as prof:
            fn(a, b)
        assert any(
            "inductor_wrapper_call" in e.name for e in prof.profiler.function_events
        )

    def test_insignificant_strides(self):
        def f(x):
            tmp = x + 1
            return tmp.view(-1, 1, 2)

        x = torch.arange(8, device=self.device, dtype=torch.float32)
        out = f(x)
        compiled_out = torch.compile(f)(x)

        self.assertEqual(out.stride(), compiled_out.stride())
        self.assertEqual(out, compiled_out)

    @unittest.skipIf(IS_X86 and not HAS_AVX2, "Requires AVX2")
    def test_pixel_shuffle_channels_last(self):
        def fn(x):
            x = torch.nn.functional.pixel_shuffle(x, 2)
            x = torch.nn.functional.relu(x)
            return x

        self.common(
            fn,
            (torch.randn(1, 16, 64, 72).to(memory_format=torch.channels_last),),
        )

    def test_where_broadcast(self):
        # https://github.com/pytorch/pytorch/issues/93374
        def fn(x, p1, p0):
            o = torch.where(x, p1, p0)
            return o

        # https://github.com/pytorch/pytorch/issues/94725
        class Repro(torch.nn.Module):
            def __init__(self):
                super().__init__()
                self.register_buffer(
                    "_tensor_constant0", torch.randn([], dtype=torch.float32)
                )

            def forward(self, arg0_1, arg1_1):
                convert_element_type = torch.ops.prims.convert_element_type.default(
                    arg1_1, torch.bool
                )
                bitwise_not = torch.ops.aten.bitwise_not.default(convert_element_type)
                _tensor_constant0 = self._tensor_constant0
                lift_fresh_copy = torch.ops.aten.lift_fresh_copy.default(
                    _tensor_constant0
                )
                where = torch.ops.aten.where.self(bitwise_not, lift_fresh_copy, arg0_1)
                return (where, bitwise_not)

        self.common(
            fn,
            (torch.tensor([[True]]), torch.rand(13, 7, 3), torch.rand(1, 1)),
        )

        args = [
            torch.randn(1, 4, 64, 64),
            torch.zeros(1, 1, 64, 64, dtype=torch.uint8),
        ]
        args[1][:, :, :32, :32] = 1
        eager_args = [x.clone() for x in args]
        eager_mod = Repro()
        mod = make_fx(eager_mod, tracing_mode="real")(*args)
        compiled = compile_fx_inner(mod, args)
        inductor_out = compiled(args)
        eager_out = eager_mod(*eager_args)
        self.assertEqual(inductor_out, eager_out)

    @skipIfRocm
    def test_require_stride_expanded(self):
        def forward(arg6, arg7, arg16):
            convolution = torch.ops.aten.convolution(
                arg16.unsqueeze(0), arg7, arg6, [4, 4], [2, 2], [1, 1], False, [0, 0], 1
            )
            return (convolution,)

        self.common(
            forward,
            (
                None,
                rand_strided(
                    (64, 3, 11, 11),
                    (363, 121, 11, 1),
                    torch.float32,
                    device=self.device,
                ).to(memory_format=torch.channels_last),
                rand_strided(
                    (1, 3, 224, 224),
                    (150528, 50176, 224, 1),
                    torch.float32,
                    device=self.device,
                )
                .to(memory_format=torch.channels_last)
                .squeeze(0),
            ),
            atol=1e-3,
            rtol=0.001,
        )

        # expanded dim should not cause copy in require_stride_order
        assertGeneratedKernelCountEqual(self, 0)

    @requires_gpu()
    @parametrize("use_block_ptr", (False, True))
    @unittest.skipIf(
        not PLATFORM_SUPPORTS_FLASH_ATTENTION,
        "Does not support SDPA or pre-SM80 hardware",
    )
    @skipIfRocm
    def test_sdpa(self, use_block_ptr):
        def foo(arg0_1, arg1_1, arg2_1, arg3_1, arg4_1):
            view = torch.ops.aten.view.default(arg3_1, [23760, 128])
            arg3_1 = None
            mm = torch.ops.aten.mm.default(view, arg4_1)
            view = arg4_1 = None
            view_1 = torch.ops.aten.view.default(mm, [3, 99, 80, 8])
            mm = None
            view_2 = torch.ops.aten.view.default(view_1, [3, 99, 80, 8])
            view_1 = None
            permute = torch.ops.aten.permute.default(view_2, [0, 3, 1, 2])
            view_2 = None
            view_3 = torch.ops.aten.view.default(permute, [3, 8, 99, 80])
            permute = None

            clone = torch.ops.aten.clone.default(
                view_3, memory_format=torch.contiguous_format
            )
            view_3 = None

            expand = torch.ops.aten.expand.default(clone, [3, 8, 99, 80])
            clone = None
            _scaled_dot_product_efficient_attention = (
                torch.ops.aten._scaled_dot_product_efficient_attention.default(
                    arg0_1, arg1_1, arg2_1, expand, False
                )
            )
            arg0_1 = arg1_1 = arg2_1 = expand = None
            getitem = _scaled_dot_product_efficient_attention[0]
            _scaled_dot_product_efficient_attention = None
            return (getitem,)

        if self.device == "cpu":
            raise unittest.SkipTest(f"requires {GPU_TYPE}")

        DEVICE = torch.device(f"{GPU_TYPE}:0")
        DTYPE = torch.float16
        B = 3
        H = 8
        Q = 99
        K = 80
        D = 32
        C_bias = 128

        # inputs
        query = torch.randn((B, H, Q, D), device=DEVICE, dtype=DTYPE)
        key = torch.randn((B, H, K, D), device=DEVICE, dtype=DTYPE)
        value = torch.randn((B, H, K, D), device=DEVICE, dtype=DTYPE)
        bias = torch.randn((B, Q, K, C_bias), device=DEVICE, dtype=DTYPE)
        weights = torch.randn((C_bias, H), device=DEVICE, dtype=DTYPE)
        inps = (query, key, value, bias, weights)

        with config.patch("triton.use_block_ptr", use_block_ptr):
            # Check accuracy
            self.common(
                foo,
                inps,
                atol=0.02,
                rtol=1e4,
            )

            # Check code for block pointers
            foo_opt = torch._dynamo.optimize("inductor")(foo)
            code = run_and_get_triton_code(foo_opt, *inps)
            have_block_ptr = code.count("tl.make_block_ptr") > 0
            if not is_halide_backend(self.device):
                self.assertEqual(have_block_ptr, use_block_ptr)

    @requires_gpu()
    @unittest.skipIf(
        not PLATFORM_SUPPORTS_MEM_EFF_ATTENTION,
        "Does not support mem_eff_attention",
    )
    def test_sdpa_unaligned_mask(self):
        def foo(
            arg0_1: "f32[8, 8, 16, 16]",
            arg1_1: "f32[8, 8, 15, 16]",
            arg2_1: "f32[8, 8, 15, 16]",
            arg3_1: "f32[1, 1, 16, 15]",
        ):
            constant_pad_nd: "f32[1, 1, 16, 16]" = (
                torch.ops.aten.constant_pad_nd.default(arg3_1, [0, 1], 0.0)
            )
            arg3_1 = None
            slice_1: "f32[1, 1, 16, 15]" = torch.ops.aten.slice.Tensor(
                constant_pad_nd, -1, 0, 15
            )
            constant_pad_nd = None
            expand: "f32[8, 8, 16, 15]" = torch.ops.aten.expand.default(
                slice_1, [8, 8, 16, 15]
            )
            slice_1 = None
            _scaled_dot_product_efficient_attention = (
                torch.ops.aten._scaled_dot_product_efficient_attention.default(
                    arg0_1, arg1_1, arg2_1, expand, False
                )
            )
            arg0_1 = arg1_1 = arg2_1 = expand = None
            getitem: "f32[8, 8, 16, 16]" = _scaled_dot_product_efficient_attention[0]
            _scaled_dot_product_efficient_attention = None
            return (getitem,)

        query = torch.rand(8, 8, 16, 16, device=GPU_TYPE)
        key = torch.rand(8, 8, 15, 16, device=GPU_TYPE)
        value = torch.rand(8, 8, 15, 16, device=GPU_TYPE)
        bias = torch.rand(1, 1, 16, 15, device=GPU_TYPE)
        self.common(
            foo,
            (query, key, value, bias),
            atol=0.02,
            rtol=1e4,
        )

    @requires_gpu()
    @unittest.skipIf(
        not PLATFORM_SUPPORTS_MEM_EFF_ATTENTION,
        "Does not support mem_eff_attention",
    )
    @config.patch(freezing=True)
    def test_sdpa_unaligned_mask_freezing(self):
        class Mod(torch.nn.Module):
            def __init__(self):
                super().__init__()
                self.arg3_1 = torch.rand(1, 1, 16, 15, device=GPU_TYPE)

            def forward(
                self,
                arg0_1: "f32[8, 8, 16, 16]",
                arg1_1: "f32[8, 8, 15, 16]",
                arg2_1: "f32[8, 8, 15, 16]",
            ):
                arg3_1 = self.arg3_1
                constant_pad_nd: "f32[1, 1, 16, 16]" = (
                    torch.ops.aten.constant_pad_nd.default(arg3_1, [0, 1], 0.0)
                )
                arg3_1 = None
                slice_1: "f32[1, 1, 16, 15]" = torch.ops.aten.slice.Tensor(
                    constant_pad_nd, -1, 0, 15
                )
                constant_pad_nd = None
                expand: "f32[8, 8, 16, 15]" = torch.ops.aten.expand.default(
                    slice_1, [8, 8, 16, 15]
                )
                slice_1 = None
                _scaled_dot_product_efficient_attention = (
                    torch.ops.aten._scaled_dot_product_efficient_attention.default(
                        arg0_1, arg1_1, arg2_1, expand, False
                    )
                )
                arg0_1 = arg1_1 = arg2_1 = expand = None
                getitem: "f32[8, 8, 16, 16]" = _scaled_dot_product_efficient_attention[
                    0
                ]
                _scaled_dot_product_efficient_attention = None
                return (getitem,)

        query = torch.rand(8, 8, 16, 16, device=GPU_TYPE)
        key = torch.rand(8, 8, 15, 16, device=GPU_TYPE)
        value = torch.rand(8, 8, 15, 16, device=GPU_TYPE)

        mod = Mod()
        out_eager = mod(query, key, value)

        with torch.no_grad():
            out_compiled = torch.compile(mod)(query, key, value)
            self.assertEqual(out_eager, out_compiled, atol=0.02, rtol=1e4)

    def test_where_with_logical_op(self):
        def fn_and(x, y):
            return torch.where(torch.logical_and(x, y), 1.0, 0.0)

        def fn_or(x, y):
            return torch.where(torch.logical_or(x, y), 1.0, 0.0)

        self.common(
            fn_and,
            (torch.randn(32), torch.randn(32)),
        )
        self.common(
            fn_or,
            (torch.randn(32), torch.randn(32)),
        )

    @skipIfRocm
    def test_conv_with_as_strided(self):
        class Model(nn.Module):
            def __init__(self):
                super().__init__()
                self.kv = torch.nn.Conv2d(
                    256, 384, kernel_size=(1, 1), stride=(1, 1), bias=False
                )

            def forward(self, x):
                convolution = self.kv(x)
                constant_pad_nd = torch.ops.aten.constant_pad_nd.default(
                    convolution, [2, 2, 2, 2], 0.0
                )
                # as_strided inputs are depend on input's size and stide.
                as_strided = torch.ops.aten.as_strided.default(
                    constant_pad_nd, [8, 384, 2, 20, 12], [153600, 400, 160, 1, 20]
                )
                as_strided_1 = torch.ops.aten.as_strided.default(
                    as_strided, [8, 384, 2, 2, 12, 12], [153600, 400, 160, 8, 20, 1]
                )
                clone = torch.ops.aten.clone.default(
                    as_strided_1, memory_format=torch.contiguous_format
                )
                return clone

        self.common(
            Model(),
            (torch.randn(8, 256, 16, 16),),
            check_lowp=not is_halide_backend(self.device),
        )

    def test_inplace_where_pointwise(self):
        # https://github.com/pytorch/pytorch/issues/96446
        def fn(a, b):
            a[0] = 2
            return a * b

        self.common(fn, (torch.rand(1), torch.rand(2)))

    def test_view_on_aliased(self):
        # https://github.com/pytorch/pytorch/issues/96728
        def fn1(a, b):
            a = a.max(0).values
            c = torch.cat((a, b))
            c = c.round()
            b >= a[0]  # noqa: B015
            return c

        some_const = torch.tensor(6324)

        def fn2():
            a = torch.tensor([[0.6324]])
            ret = torch.cat((a, a), dim=0)
            some_const >= a[0]  # noqa: B015
            return ret

        self.common(fn1, (torch.tensor([[4.0]]), torch.tensor([5.0])))
        self.common(fn2, ())

    def test_argmax_to_float(self):
        # https://github.com/pytorch/pytorch/issues/97127
        def fn():
            a = torch.zeros([2, 2])
            b = a.argmax(0)
            return b.float().mean()

        self.common(fn, ())

    def test_const_int32_to_float(self):
        # https://github.com/pytorch/pytorch/issues/97124
        def fn():
            a = torch.zeros([1, 2], dtype=torch.int32)
            a = a + a
            b = a.to(dtype=torch.float32)
            return b * 0.8

        self.common(fn, ())

    def test_getitem(self):
        out_features = ["p3", "p4", "p5", "p6", "p7"]
        in_feature = "p5"

        def fn(a):
            return a[out_features.index(in_feature)]

        x = [
            torch.rand([1, 256, 100, 152], device=self.device),
            torch.rand([1, 256, 50, 76], device=self.device),
            torch.rand([1, 256, 25, 38], device=self.device),
        ]
        opt_fn = torch._dynamo.optimize("inductor")(fn)
        same(fn(x), opt_fn(x))

    def test_pad_view(self):
        def fn(a):
            y = torch.nn.functional.pad(a, (0, 0, 0, 1))
            y = y.view(*y.size()[:-2], y.size(-1), y.size(-2))
            return y

        x = torch.rand(48, 3, 512, 512)
        self.common(fn, (x,))

    def test_pad_cast(self):
        def fn(x):
            return torch.nn.functional.pad(x.to(torch.float32), (0, 3, 0, 0))

        for dtype in [torch.int32, torch.int64]:
            self.common(fn, (torch.ones(1, 1, 13, dtype=dtype),))

    @unittest.skipIf(not HAS_CPU, "requires C++ compiler")
    @skip_if_halide  # bf16
    def test_data_type_propogation(self):
        from torch._dynamo.utils import detect_fake_mode
        from torch._inductor.codegen.common import boolean_ops
        from torch._inductor.compile_fx import _shape_env_from_inputs
        from torch._inductor.debug import DebugContext
        from torch._inductor.decomposition import decompositions
        from torch._inductor.graph import GraphLowering
        from torch._inductor.virtualized import V
        from torch.fx.passes.fake_tensor_prop import FakeTensorProp

        def get_data_type(node: torch.fx.Node):
            if OptimizationContext.key in node.meta:
                return node.meta[OptimizationContext.key].dtype
            else:
                return None

        def func(arg0_1):
            max_pool2d_with_indices = torch.ops.aten.max_pool2d_with_indices.default(
                arg0_1, [3, 3], [2, 2], [1, 1]
            )
            arg0_1 = None
            getitem = max_pool2d_with_indices[0]
            max_pool2d_with_indices = None
            return (getitem,)

        example_inputs = [
            torch.randn(10, 32, 20, 20, dtype=torch.bfloat16).to(
                memory_format=torch.channels_last
            )
        ]

        gm = make_fx(func, decomposition_table=decompositions, tracing_mode="fake")(
            *example_inputs
        )

        shape_env = _shape_env_from_inputs(example_inputs)

        fake_mode = detect_fake_mode(example_inputs)
        if not fake_mode:
            fake_mode = torch._subclasses.FakeTensorMode(allow_non_fake_inputs=True)
            FakeTensorProp(gm, mode=fake_mode).propagate(*example_inputs)
        else:
            FakeTensorProp(gm, mode=fake_mode).propagate_dont_convert_inputs(
                *example_inputs
            )
        with V.set_fake_mode(fake_mode):
            graph = GraphLowering(
                gm,
                shape_env=shape_env,
            )
            with V.set_graph_handler(graph), V.set_debug_handler(DebugContext()):
                graph.run(*example_inputs)
                graph.compile_to_module()
                scheduler_node = graph.scheduler.nodes[0]
                DataTypePropagation.propagate_scheduler_node(scheduler_node)
                root_graph = scheduler_node._body.root_block.graph
                for node in root_graph.nodes:
                    if node.op == "placeholder":
                        self.assertEqual(get_data_type(node), None)
                    elif node.target in boolean_ops():
                        self.assertEqual(get_data_type(node), torch.bool)
                    elif node.target in (
                        "constant",
                        "to_dtype",
                        "index_expr",
                    ):
                        self.assertEqual(get_data_type(node), node.args[-1])
                    elif node.target in (
                        "get_index",
                        "index_expr",
                    ):
                        self.assertEqual(get_data_type(node), torch.int64)
                    elif node.target in (
                        "load",
                        "store",
                    ):
                        self.assertEqual(
                            get_data_type(node), V.graph.get_dtype(node.args[1])
                        )
                    elif node.target == "reduction":
                        _, _, dtype, _, _, _, _ = node.args
                        self.assertEqual(get_data_type(node), dtype)
                    elif node.target.startswith("masked_subblock"):
                        """
                        masked_subblocks:
                        opcode       name       target     args                        kwargs
                        -----------  ---------  ---------  --------------------------  --------
                        placeholder  ops        ops        ()                          {}
                        call_module  get_index  get_index  ('index2',)                 {}
                        call_method  load       load       (ops, 'arg0_1', get_index)  {}
                        call_method  to_dtype   to_dtype   (ops, load, torch.float32)  {}
                        output       output     output     (to_dtype,)                 {}
                        """
                        self.assertEqual(get_data_type(node), torch.float)
                    elif node.target == "and_":
                        """
                        and_'s input is boolean_ops:
                        -----------  ---------  ---------  --------------------------  --------
                        call_method  and__22           and_              (ops, ge_15, lt_15)
                        -----------  ---------  ---------  --------------------------  --------
                        """
                        self.assertEqual(get_data_type(node), torch.bool)
                    elif node.target == "maximum":
                        """
                        maximum's input is maximum or masked_subblock:
                        -----------  ---------  ---------  --------------------------  --------
                        call_method  maximum_6         maximum           (ops, masked_subblock8, maximum_5)
                        -----------  ---------  ---------  --------------------------  --------
                        """
                        self.assertEqual(get_data_type(node), torch.float)
                    elif node.target == "output":
                        self.assertEqual(get_data_type(node), torch.bfloat16)

    # Calling div only torch.SymInt arguments is not yet supported.
    # To support this behavior, we need to allow const-propping tensors that store symint data.
    # For now, dynamo will explicitly graph break when it encounters user code with this behavior.
    @expectedFailureCodegenDynamic
    @skip_if_gpu_halide  # accuracy error
    @skipIfWindows  # TODO: need to fix
    def test_AllenaiLongformerBase_repro(self):
        def fn(query, scores, window_overlap):
            batch_size, seq_len, num_heads, _ = query.size()
            chunks_count = torch.div(seq_len, window_overlap, rounding_mode="trunc") - 1
            diagonal_attention_scores = scores.new_zeros(
                (
                    batch_size * num_heads,
                    chunks_count + 1,
                    window_overlap,
                    window_overlap * 2 + 1,
                )
            )
            diagonal_attention_scores[:, :-1, :, window_overlap:] = scores[
                :, :, :window_overlap, : window_overlap + 1
            ]
            input_tensor = diagonal_attention_scores.view(
                batch_size, num_heads, seq_len, 2 * window_overlap + 1
            ).transpose(2, 1)
            beginning_input = input_tensor[:, :window_overlap, :, : window_overlap + 1]
            input_tensor[:, :window_overlap, :, : window_overlap + 1] = torch.full_like(
                beginning_input, -float("inf")
            )
            return input_tensor

        args = [
            ((4, 1024, 12, 64), (768, 3072, 64, 1)),
            ((48, 3, 512, 513), (787968, 262656, 513, 1)),
        ]
        args = [rand_strided(sh, st) for (sh, st) in args]
        args.append(256)

        if is_cpp_backend(self.device):
            opt_fn = torch._dynamo.optimize("inductor")(fn)
            _, code = run_and_get_cpp_code(opt_fn, *args)
            FileCheck().check_count(
                "static_cast<int64_t>(256)",
                2,
                exactly=True,
            ).run(code)

        self.common(fn, args)

    def test_cumsum_pattern_matcher_issue(self):
        def fn(input_ids) -> torch.Tensor:
            input_shape = input_ids.size()
            input_ids = input_ids.view(-1, input_shape[-1])
            batch_size, seq_length = input_shape
            past_key_values_length = 0
            mask_seq_length = past_key_values_length + seq_length
            attention_mask = torch.ones(
                batch_size, mask_seq_length, device=input_ids.device
            )
            attention_mask = attention_mask.long()
            return torch.cumsum(attention_mask, dim=1)

        x = torch.randn(2, 2)
        self.common(fn, (x,), atol=0, rtol=0)

    @staticmethod
    def _check_resize_common(
        self, fn, x, size_or_y, memory_format, inplace, deterministic
    ):
        x = x.to(self.device)
        x_ref_arg = x.clone()
        x_opt_arg = x.clone()
        x_numel = x.numel()
        torch._dynamo.reset_code_caches()
        opt_fn = torch._dynamo.optimize_assert(compile_fx)(fn)
        correct = fn(x_ref_arg, size_or_y, memory_format)
        actual = opt_fn(x_opt_arg, size_or_y, memory_format)

        def get_numel(size_or_y):
            if isinstance(size_or_y, torch.Tensor):
                return size_or_y.numel()
            else:
                # assume shape
                return functools.reduce(lambda x, y: x * y, size_or_y, 1)

        if deterministic:
            nele_check = correct.numel()
        else:
            nele_check = min(x_numel, get_numel(size_or_y))

        correct_values = correct.as_strided((nele_check,), (1,))
        actual_values = actual.as_strided((nele_check,), (1,))
        self.assertTrue(same(correct_values, actual_values, equal_nan=deterministic))
        correct_strides = correct.stride()
        actual_strides = actual.stride()
        self.assertEqual(correct_strides, actual_strides)

    @staticmethod
    def _cases_resize_common():
        sizes = [
            ((2,), (1, 3, 2, 3)),
            ((100,), (1, 3, 2, 3)),
            ((1, 3, 2, 3), (1, 3, 2, 3)),
            ((2,), (1, 3, 2, 3, 1)),
            ((100,), (1, 3, 2, 3, 1)),
            ((1, 3, 2, 3, 1), (1, 3, 2, 3, 1)),
            ((2, 0, 1), (2, 2)),
        ]
        for x_size, y_size in sizes:
            memory_formats = [torch.contiguous_format]
            if len(y_size) == 4:
                memory_formats.append(torch.channels_last)
            if len(y_size) == 5:
                memory_formats.append(torch.channels_last_3d)
            for memory_format in memory_formats:
                x = torch.randn(*x_size)
                yield x, y_size, memory_format
                # check some non-contiguous tensors
                if x.numel() == 100:
                    x_strided = x[::2].reshape(25, 2).transpose(0, 1)
                    yield x_strided, y_size, memory_format

    def test_resize(self):
        def fn(x, size, memory_format):
            # NOTE: Tensor.resize() =/= aten::resize()
            return torch.ops.aten.resize(x, size, memory_format=memory_format)

        for deterministic in [True, False]:
            with DeterministicGuard(
                deterministic, fill_uninitialized_memory=deterministic
            ):
                for x, y_size, memory_format in CommonTemplate._cases_resize_common():
                    CommonTemplate._check_resize_common(
                        self,
                        fn,
                        x,
                        y_size,
                        memory_format,
                        inplace=False,
                        deterministic=deterministic,
                    )

    @staticmethod
    def _cases_resize_as_common():
        for x, y_size, memory_format in CommonTemplate._cases_resize_common():
            # each sizes /memory_format combintation tested in 2 ways:
            # 1. y is contiguous fn gets memory_format kwargs
            # 2. y has memory_format contiguity and fn gets preserve kwarg
            # 3. y has some other strides (not contiguous or channels last) and fn gets preserve
            yield x, torch.randn(*y_size), memory_format
            yield x, torch.randn(*y_size).contiguous(
                memory_format=memory_format
            ), torch.preserve_format
            yield x, torch.randn(*y_size).permute(
                tuple(reversed(range(len(y_size))))
            ), torch.preserve_format

    @skipIfXpu
    def test_resize_as(self):
        def fn(x, y, memory_format):
            return torch.ops.aten.resize_as(x, y, memory_format=memory_format)

        for deterministic in [True, False]:
            with DeterministicGuard(
                deterministic, fill_uninitialized_memory=deterministic
            ):
                for x, y, memory_format in CommonTemplate._cases_resize_as_common():
                    CommonTemplate._check_resize_common(
                        self,
                        fn,
                        x,
                        y,
                        memory_format,
                        inplace=False,
                        deterministic=deterministic,
                    )

    def test_inplace_resize_as(self):
        def fn(x, y):
            x.resize_as_(y)
            return x

        x = torch.randn(2, 3)
        y = torch.randn(200, 300)
        x_clone = x.clone()
        opt_fn = torch._dynamo.optimize("inductor")(fn)
        same(fn(x, y), opt_fn(x_clone, y))

    def test_erfc(self):
        def fn(x):
            return torch.erfc(x)

        self.common(fn, (torch.randn(8, 8),))

    @skip_if_halide  # erfinv not implemented
    def test_erfinv(self):
        def fn(x):
            return torch.erfinv(x)

        # domain for erfinv is (-1, 1)
        x = torch.empty(8, 8).uniform_(-1, 1)
        self.common(fn, (x,))

    def test_uint(self):
        def fn(z):
            x = torch.tensor(5, device=z.device, dtype=torch.uint8)
            y = torch.neg(x)
            return x < y

        self.common(fn, (torch.randn(26),))

    def test_scaled_dot_product_attention(self):
        if self.device == "cuda" and not PLATFORM_SUPPORTS_FLASH_ATTENTION:
            raise unittest.SkipTest("Can't run flash attention on this platform")
        if self.device == "cuda" and TEST_WITH_ROCM:
            raise unittest.SkipTest(
                "Flash attention support is incomplete on this platform"
            )

        def fn(q, k, v):
            return torch.nn.functional.scaled_dot_product_attention(
                q.transpose(1, 2).contiguous(),
                k.transpose(1, 2),
                v.transpose(1, 2),
                scale=0.125,
            )[:2]

        self.common(
            fn,
            (
                torch.randn(4, 2, 4, 2),
                torch.randn(4, 2, 4, 2),
                torch.randn(4, 2, 4, 2),
            ),
            atol=2e-4,  # to pass lowp check on GPU
            rtol=1e-2,  # to pass lowp check on GPU
        )

    @skipIfRocm
    @expectedFailureXPU
    def test_scaled_dot_product_efficient_attention(self):
        if self.device == "cpu":
            raise unittest.SkipTest(f"requires {GPU_TYPE}")

        # The first two values should be the same, attention output
        # and logsumexp since dropout is not being set
        def fn(q, k, v, attn_bias, compute_log_sumexp):
            return aten._scaled_dot_product_efficient_attention(
                q, k, v, attn_bias, compute_log_sumexp
            )[:2]

        self.common(
            fn,
            (
                torch.randn(4, 4, 36, 36),
                torch.randn(4, 4, 36, 36),
                torch.randn(4, 4, 36, 36),
                torch.randn(4, 4, 36, 36),
                False,
            ),
            check_lowp=False,
        )

    def test_fft_real_input(self):
        def fn(x):
            return torch.fft.fftn(x)

        self.common(fn, (torch.randn((16, 16, 16)),), check_lowp=False)

    def test_fft_real_input_real_output(self):
        def fn(x):
            return torch.fft.fftn(x).real

        self.common(fn, (torch.randn((16, 16, 16)),), check_lowp=False)

    def test_bucketize(self):
        def fn(input, boundaries, out_int32, right):
            return torch.bucketize(input, boundaries, out_int32=out_int32, right=right)

        input = torch.rand((64, 64)) * 2 - 1
        boundaries = torch.tensor([-0.9, -0.8, 0.1, 0.2, 0.5, 0.9])

        for out_int32 in [True, False]:
            for right in [True, False]:
                out_int32 = True
                right = False
                self.common(fn, (input, boundaries, out_int32, right), check_lowp=False)

    def test_bucketize_default_kwargs(self):
        def fn(input, offsets):
            return torch.bucketize(input, offsets)

        input = torch.tensor(
            [-1.0, -0.9, -0.8, -0.5, 0.0, 0.1, 0.2, 0.4, 0.5, 0.6, 0.9, 0.91]
        )
        offsets = torch.tensor([-0.9, -0.8, 0.1, 0.2, 0.5, 0.9])

        self.common(fn, (input, offsets), check_lowp=False)

    def test_bucketize_int(self):
        def fn(input, offsets, out_int32, right):
            return torch.bucketize(input, offsets, out_int32=out_int32, right=right)

        input = torch.randint(0, 102, (64, 64))
        offsets = torch.arange(10, dtype=torch.int32) ** 2 + 1

        for out_int32 in [True, False]:
            for right in [True, False]:
                self.common(fn, (input, offsets, out_int32, right), check_lowp=False)

    @patch.object(config.triton, "autotune_pointwise", True)
    def test_bucketize_add_autotune(self):
        # Causes a @pointwise(size_hints) where size_hints is 2D

        def fn(input, offsets, add_value):
            return torch.bucketize(input, offsets) + add_value

        input = torch.rand((16, 16, 64, 64))
        boundaries = torch.tensor([-0.9, -0.8, 0.1, 0.2, 0.5, 0.9])
        add_value = torch.randint(0, 1024, (16, 16, 64, 64)).to(
            memory_format=torch.channels_last
        )

        self.common(fn, (input, boundaries, add_value), check_lowp=False)

        assertGeneratedKernelCountEqual(self, 1)

    def test_bucketize_computed_offsets(self):
        def fn(inp, offsets):
            return torch.bucketize(inp, offsets + 0.01)

        inp = torch.tensor(
            [-1.0, -0.9, -0.8, -0.5, 0.0, 0.1, 0.2, 0.4, 0.5, 0.6, 0.9, 0.91]
        )
        offsets = torch.tensor([-0.9, -0.8, 0.1, 0.2, 0.5, 0.9]) - 0.01

        self.common(fn, (inp, offsets), check_lowp=False)

    @requires_gpu()
    @config.patch(assume_aligned_inputs=False)
    def test_config_option_dont_assume_alignment(self):
        def fn(x: torch.Tensor) -> torch.Tensor:
            return x.sin() + x.cos()

        # Inductor specializes on the (unguarded) alignment of the initial input.
        # Make sure that for different configurations, nothing breaks.
        for offset in (0, 1, 2, 3, 4):
            base = torch.randn(64 * 64 + 64, dtype=torch.float32, device=self.device)
            inp = torch.as_strided(base, (64, 64), (64, 1), offset)
            torch._dynamo.reset()
            fn_c = torch.compile(fn)

            ref = fn(inp)
            res = fn_c(inp)
            self.assertEqual(ref, res)

            for offset2 in (0, 1, 2, 3, 4):
                base2 = torch.randn(
                    64 * 64 + 64, dtype=torch.float32, device=self.device
                )
                inp2 = torch.as_strided(base2, (64, 64), (64, 1), offset2)
                ref2 = fn(inp2)
                res2 = fn_c(inp2)
                self.assertEqual(ref2, res2, atol=1e-5, rtol=1e-5)

    @requires_gpu()
    @config.patch(assume_aligned_inputs=False)
    def test_config_option_dont_assume_alignment_recompiles(self):
        # Inputs:
        #  1. (32, 32) shape
        #  2. (64, 64) shape -> causes a recompile
        #  3. (64, 64) shape with different storage offset -> should NOT cause a recompile
        failed_guards = []

        def fail(guard):
            nonlocal failed_guards
            failed_guards.append(guard)

        def fn(x: torch.Tensor) -> torch.Tensor:
            return x.sin() + x.cos()

        base = torch.randn(64 * 64 + 64, dtype=torch.float32, device=self.device)

        inp1 = torch.as_strided(base, (32, 32), (32, 1), 4)
        inp2 = torch.as_strided(base, (64, 64), (64, 1), 4)
        inp3 = torch.as_strided(base, (64, 64), (64, 1), 5)

        torch._dynamo.reset()

        fn_c = torch._dynamo.optimize("inductor", guard_fail_fn=fail)(fn)

        ref1 = fn(inp1)
        res1 = fn_c(inp1)
        self.assertEqual(ref1, res1)
        self.assertEqual(0, len(failed_guards))

        ref2 = fn(inp2)
        res2 = fn_c(inp2)
        self.assertEqual(ref2, res2)
        # if dynamic shapes isn't already turned on, we might have a guard failure as we turn
        # on dynamic shapes
        self.assertLessEqual(len(failed_guards), 1)
        failed_guard_count_iteration_2 = len(failed_guards)

        failed_guards = []
        ref3 = fn(inp3)
        res3 = fn_c(inp3)
        self.assertEqual(ref3, res3)
        # we might still have the dynamics shapes failure, but offset change shouldn't be guarded on
        # see Note: [Input Alignment handling in Inductor]
        self.assertLessEqual(len(failed_guards), failed_guard_count_iteration_2)

    @requires_gpu()
    @config.patch(assume_aligned_inputs=False)
    def test_config_option_dont_assume_alignment_cudagraphs(self):
        def fn(x):
            return x.cos() * x.sin()

        fn_c = torch.compile(fn, mode="reduce-overhead", dynamic=True)

        for size, stride, offset in (
            ((32, 32), (32, 1), 4),
            ((48, 48), (48, 1), 4),
            ((64, 64), (64, 1), 5),
        ):
            torch.manual_seed(42)
            base = torch.randn(64 * 64 + 64, dtype=torch.float32, device=self.device)
            torch.manual_seed(42)
            base_ref = torch.randn(
                64 * 64 + 64, dtype=torch.float32, device=self.device
            )

            inp = torch.as_strided(base, size, stride, offset)
            inp_ref = torch.as_strided(base_ref, size, stride, offset)

            inp.requires_grad_(True)
            inp_ref.requires_grad_(True)

            res = fn_c(inp)
            ref = fn(inp_ref)
            self.assertEqual(ref, res)

            res.sum().backward()
            ref.sum().backward()
            self.assertEqual(base.grad, base_ref.grad)

    @config.patch(implicit_fallbacks=True)
    def test_custom_op_1(self):
        import torch.library

        def foo_cpu(x):
            return 3 * x

        def foo_cuda(x):
            return 3 * x

        def foo_xpu(x):
            return 3 * x

        def foo_meta(x):
            return torch.empty_like(x)

        define_custom_op_for_test("foo", foo_cpu, foo_cuda, foo_xpu, foo_meta)

        def fn(x):
            a = torch.nn.functional.relu(x)
            b = torch.ops.test.foo(a)
            c = torch.cos(b)
            return c

        self.common(fn, (torch.randn((16, 32)),), check_lowp=False)

    @config.patch(implicit_fallbacks=True)
    def test_custom_op_2(self):
        import torch.library

        def foo_cpu(x, scale: float):
            return scale * x, torch.cos(x)

        def foo_cuda(x, scale: float):
            return scale * x, torch.cos(x)

        def foo_xpu(x, scale: float):
            return scale * x, torch.cos(x)

        def foo_meta(x, scale: float):
            return torch.empty_like(x), torch.empty_like(x)

        define_custom_op_2_for_test("foo2", foo_cpu, foo_cuda, foo_xpu, foo_meta)

        def fn(x, scale: float):
            a = torch.nn.functional.relu(x)
            return torch.ops.test.foo2(a, scale)

        self.common(fn, (torch.randn((16, 32)), 2.0), check_lowp=False)

    @config.patch(implicit_fallbacks=True)
    def test_custom_op_3(self):
        import torch.library

        def foo_cpu(x):
            result = torch.zeros_like(x[0])
            for t in x:
                result += t
            return result

        def foo_cuda(x):
            result = torch.zeros_like(x[0])
            for t in x:
                result += t
            return result

        def foo_xpu(x):
            result = torch.zeros_like(x[0])
            for t in x:
                result += t
            return result

        def foo_meta(x):
            return torch.empty_like(x[0])

        define_custom_op_3_for_test("foo3", foo_cpu, foo_cuda, foo_xpu, foo_meta)

        def fn(x):
            return torch.ops.test.foo3(x)

        self.common(
            fn,
            ([torch.randn((16, 32)), torch.randn((16, 32)), torch.randn((16, 32))],),
            check_lowp=False,
        )

    @requires_gpu()
    @torch._inductor.config.patch("layout_optimization", True)
    @torch._inductor.config.patch("keep_output_stride", False)
    @config.patch(implicit_fallbacks=True)
    def test_custom_op_fixed_layout_sequential(self):
        import torch.library

        mod = nn.Conv2d(3, 128, 1, stride=1, bias=False).to(device=GPU_TYPE)
        inp = torch.rand(2, 3, 128, 128, device=GPU_TYPE)
        expected_stride = mod(inp).stride()

        def bar_cpu(x):
            self.assertEqual(x.stride(), expected_stride)
            return x.clone()

        def bar_cuda(x):
            self.assertEqual(x.stride(), expected_stride)
            return x.clone()

        def bar_xpu(x):
            self.assertEqual(x.stride(), expected_stride)
            return x.clone()

        def bar_meta(x):
            return torch.empty_like(x)

        define_custom_op_for_test(
            "bar",
            bar_cpu,
            bar_cuda,
            bar_xpu,
            bar_meta,
            tags=[torch._C.Tag.needs_fixed_stride_order],
        )

        def fn(x):
            z = mod(x)
            output = torch.ops.test.bar(z)
            return output

        with torch.no_grad():
            # With keep_output_stride False, inductor would normally have different layout from eager execution
            # But because our custom op needs fixed layout, the assertions in the custom op will pass
            self.common(fn, (inp,), check_lowp=False)

    @requires_gpu()
    @config.patch(implicit_fallbacks=True)
    def test_custom_op_fixed_layout_channels_last(self):
        class Block(nn.Module):
            def __init__(
                self,
            ):
                super().__init__()

                self.in_layers = nn.Sequential(
                    nn.Dropout(p=0.1),
                )

            def helper(self, x):
                out = F.gelu(x)
                out = self.in_layers(out)
                return out

            def forward(self, x):
                out = self.helper(x)
                out = torch.ops.test.baz(out)
                return out

        model = Block()
        model = model.to(GPU_TYPE).to(memory_format=torch.channels_last)
        input_t = torch.randn([1, 320, 128, 128], dtype=torch.float32, device=GPU_TYPE)
        input_t = input_t.to(memory_format=torch.channels_last)
        expected_strides = model.helper(input_t).stride()

        def baz_cpu(x):
            self.assertEqual(expected_strides, x.stride())
            return x.clone()

        def baz_cuda(x):
            self.assertEqual(expected_strides, x.stride())
            return x.clone()

        def baz_xpu(x):
            self.assertEqual(expected_strides, x.stride())
            return x.clone()

        def baz_meta(x):
            return torch.empty_like(x)

        define_custom_op_for_test(
            "baz",
            baz_cpu,
            baz_cuda,
            baz_xpu,
            baz_meta,
            tags=[torch._C.Tag.needs_fixed_stride_order],
        )

        with torch.no_grad():
            net = torch.compile(model)
            out = net(input_t)

    @skip_if_gpu_halide  # cuda error
    def test_buffer_use_after_remove(self):
        # https://github.com/pytorch/pytorch/issues/102857

        def rotvec_to_rotmat(rotvec) -> torch.Tensor:
            """Simplified rotvec to rotmat code from RoMa
            (https://github.com/naver/roma/blob/06e4b0cdc1c802a60a012bb19c581d6600c63358/roma/mappings.py#L371)
            """
            theta = torch.norm(rotvec, dim=-1)
            axis = rotvec / theta[..., None]
            kx, ky, kz = axis[:, 0], axis[:, 1], axis[:, 2]
            sin_theta = torch.sin(theta)
            cos_theta = torch.cos(theta)
            one_minus_cos_theta = 1 - cos_theta
            xs = kx * sin_theta
            ys = ky * sin_theta
            zs = kz * sin_theta
            xyc = kx * ky * one_minus_cos_theta
            xzc = kx * kz * one_minus_cos_theta
            yzc = ky * kz * one_minus_cos_theta
            xxc = kx**2 * one_minus_cos_theta
            yyc = ky**2 * one_minus_cos_theta
            zzc = kz**2 * one_minus_cos_theta
            R_rodrigues = torch.stack(
                [
                    1 - yyc - zzc,
                    xyc - zs,
                    xzc + ys,
                    xyc + zs,
                    1 - xxc - zzc,
                    -xs + yzc,
                    xzc - ys,
                    xs + yzc,
                    1 - xxc - yyc,
                ],
                dim=-1,
            ).reshape(-1, 3, 3)
            R = R_rodrigues
            return R

        def f(coord, rot, trans):
            rot_mat = rotvec_to_rotmat(rot)
            coord = torch.einsum("...ij,...bj->...bi", rot_mat, coord) + trans
            return coord.sum()

        foo_c = torch.compile(f, dynamic=True)

        def run(fn):
            coord = torch.ones((2, 3), device=self.device)
            rot = nn.Parameter(torch.ones((2, 3), device=self.device))
            trans = nn.Parameter(torch.ones((2, 3), device=self.device))

            U = fn(coord, rot, trans)
            U.backward()

            return U, rot, trans

        U_e, rot_e, trans_e = run(f)
        U, rot, trans = run(foo_c)

        self.assertEqual(U, U_e)
        self.assertEqual(rot.grad, rot_e.grad)
        self.assertEqual(trans.grad, trans_e.grad)

    # If we serve from the cache, the init hook isn't called
    @config.patch({"fx_graph_cache": False, "fx_graph_remote_cache": False})
    @skipIfWindows
    def test_inner_fn_str_and_stride(self):
        def f(x):
            x = x + 1
            x = test_operators.realize(x)
            x = x * 2
            x = test_operators.realize(x)
            return x

        x = torch.rand(3, 2, device=self.device).t()
        ref = f(x)
        called = False

        def hook_fn(scheduler, nodes):
            nonlocal called
            called = True

            if self.device != "cpu":
                self.assertEqual(len(nodes), 3)
                _, mul_buf, _ = nodes
                self.assertTrue(
                    all(
                        V.graph.sizevars.size_hints(buf.get_stride()) == (1, 2)
                        for buf in nodes
                    )
                )
                # before the fix, the wrong index expression
                # 'i1 + 3 * i0' is cached.
                self.assertTrue(
                    "i0 + 2 * i1" in mul_buf.data.inner_fn_str()
                    or "i0 + i1 * s1" in mul_buf.data.inner_fn_str()
                )

        with add_scheduler_init_hook(hook_fn):
            actual = torch.compile(f, fullgraph=True)(x)
        self.assertEqual(ref, actual)
        self.assertTrue(called)

    @skip_if_gpu_halide  # cuda error
    def test_mutations_loop_fusion(self):
        def fn(tensor, index, source):
            out = tensor.index_add(0, index, source, alpha=2.0) / 2
            return out

        device = "cpu"
        tensor = torch.rand((1,), dtype=torch.double, device=device)
        index = torch.tensor([0], dtype=torch.long, device=device)
        source = torch.rand((1,), dtype=torch.double, device=device)
        self.common(
            fn,
            (
                tensor,
                index,
                source,
            ),
        )

    @config.patch(
        "triton.autotune_pointwise", True
    )  # needed to introduce config that exceed max shared memory usage
    @serialTest()
    def test_large_block_sizes(self):
        """
        Inductor will try triton configs like x = 64 and y = 1024 which will
        result in out of shared memory if dtype is fp32.

        Currently inductor will skip such bad configs and pick the best one
        from the remaining configs.
        """
        if not _has_sufficient_memory(self.device, 3 * 2**24 * 65 * 4):
            raise unittest.SkipTest("insufficient memory")

        @torch.compile
        def fn(x, y):
            return x.t() + y

        # Use shape (2**24, 65) rather than (2**24, 128) potentially avoid OOM in
        # CI while still keep the same up-rounded size-hints.
        a = torch.randn(2**24, 65, device=self.device)
        b = torch.randn(65, 2**24, device=self.device)
        fn(a, b)

    # Skipped on ROCm until https://github.com/ROCm/triton/issues/443 resolved
    def test_fuse_large_params(self):
        def pt2_optimizer_step(optimizer):
            @torch.compile()
            def f():
                optimizer.step()

            f()

        params = [
            torch.rand(10, 10, dtype=torch.float32, device=self.device)
            for _ in range(194)
        ]
        for p in params:
            p.grad = torch.rand_like(p)

        o = torch.optim.AdamW(params)
        pt2_optimizer_step(o)

    @skip_if_gpu_halide
    def test_adaptive_avg_pool1d_argmax(self):
        # https://github.com/pytorch/pytorch/issues/113013
        def fn(x):
            x = torch.adaptive_avg_pool1d(input=x, output_size=2)
            x = torch.argmax(input=x)
            return x

        x = torch.rand([4, 4, 3], dtype=torch.float64)
        self.common(fn, (x,))

    @skipCUDAIf(not SM80OrLater, "uses bfloat16 which requires SM >= 80")
    # We only support dtypeview for abi_conpatible aoti
    @torch._inductor.config.patch(abi_compatible=True)
    def test_dtypeview(self):
        if TEST_WITH_ASAN:
            return

        # https://github.com/pytorch/pytorch/issues/126338
        def fn(x, y, x_dtype, x2):
            x = x.view(x_dtype)
            y = y.view(x_dtype) + 1
            x2 = x2.view(x_dtype) + 1
            return x @ y, x2 @ x

        test_dtypes = [
            torch.float32,
            torch.float64,
            torch.float16,
            torch.bfloat16,
            torch.uint8,
            torch.int8,
            torch.int16,
            torch.int32,
            torch.int64,
        ]
        for test_dtype_x in test_dtypes:
            for test_dtype_y in test_dtypes:
                # @ operation needs arguments to be the same dtype
                for view_dtype in test_dtypes:
                    try:
                        # print(f"({test_dtype_x}, {test_dtype_y}, {view_dtype})")
                        x = rand_strided(
                            (2, 2), (2, 1), device=self.device, dtype=test_dtype_x
                        )
                        y = rand_strided(
                            (2, 2), (2, 1), device=self.device, dtype=test_dtype_y
                        )
                        x2 = x.clone()
                        fn(x, y, view_dtype, x2)
                    except Exception as e:
                        continue
                    self.common(
                        fn,
                        (x, y, view_dtype, x2),
                        reference_in_float=False,
                        check_lowp=False,
                    )

    @torch._inductor.config.patch(abi_compatible=True)
    def test_dtypeview_fusion(self):
        @torch.compile
        def fn(x):
            x = x + 1
            x = torch.ops.aten.view.dtype(x, torch.int16)
            x = x * 2
            return x

        torch._inductor.metrics.generated_kernel_count = 0
        x = torch.randn([1024], dtype=torch.float16, device=self.device)
        self.common(fn, (x,), reference_in_float=False)
        assertGeneratedKernelCountEqual(self, 1)

    @expectedFailureCodegenDynamic
    def test_reinterpret_dtypeview(self):
        @torch.compile
        def fn(x, x2):
            return x.view([10, 10]).view(torch.int32), x2.view(torch.int32).view(
                [10, 10]
            )

        x = torch.randn([100, 1], device=self.device)
        x2 = x.clone()
        self.common(fn, (x, x2), reference_in_float=False, check_lowp=False)
        x = torch.randn([100, 1], device=self.device)
        x2 = x.clone()
        _, code = run_and_get_code(fn, x, x2)
        FileCheck().check("aten.view.dtype(reinterpret_tensor").run(code[0])

    def test_float16_to_int16(self):
        def fn(x):
            x_view = x.view(dtype=torch.int16)
            return x_view.mul(2)

        x = torch.ones(4, dtype=torch.float16, device=self.device)
        ref = fn(x)
        actual = torch.compile(fn)(x)
        self.assertEqual(ref, actual)

    @skipCUDAIf(not SM80OrLater, "uses bfloat16 which requires SM >= 80")
    @skip_if_gpu_halide  # https://github.com/halide/Halide/issues/8311
    def test_bfloat16_to_int16(self):
        def fn(a, b):
            x = a + b
            x_view = x.view(dtype=torch.int16)
            return x_view.mul(2)

        a = torch.ones(4, dtype=torch.bfloat16, device=self.device)
        b = torch.ones(4, dtype=torch.bfloat16, device=self.device)
        ref = fn(a, b)
        actual = torch.compile(fn)(a, b)
        self.assertEqual(ref, actual)

    def test_float32_to_int32(self):
        def fn(a, b):
            x = a + b
            x_view = x.view(dtype=torch.int32)
            return x_view.mul(2)

        a = torch.ones(4, dtype=torch.float32, device=self.device)
        b = torch.ones(4, dtype=torch.float32, device=self.device)
        ref = fn(a, b)
        actual = torch.compile(fn)(a, b)
        self.assertEqual(ref, actual)

    @skipIfWindows
    def test_randint_int64_mod(self):
        # This used to not compile due to a wrong return type of randint64_cpu
        # See https://github.com/pytorch/pytorch/issues/117435
        def fn(n):
            return (
                torch.randint(
                    low=-5, high=5, size=(n,), dtype=torch.int64, device=self.device
                )
                % 10
            )

        res = torch.compile(fn)(20)
        self.assertTrue(torch.all((0 <= res) & (res < 10)).item())

    @torch._inductor.config.patch(force_shape_pad=True)
    @skip_if_gpu_halide  # correctness issue
    def test_should_pad_bench_for_bmm(self):
        B = 2
        M = 1024
        N = 1024
        K = 1024 + 1  # a size that requires padding

        mat1 = torch.rand(B, M, K, device=self.device)
        mat2 = torch.rand(B, K, N, device=self.device)

        should_pad = pad_mm.should_pad_bench(None, mat1, mat2, torch.ops.aten.bmm)

        self.assertTrue(should_pad)

    @parametrize(
        "name, op",
        [
            subtest((name, getattr(torch.special, name)), name=name)
            for name in torch.special.__all__
            if name not in {"softmax", "log_softmax", "logsumexp"}
        ],
    )
    def test_pointwise(self, name, op):
        dtype = torch.float32
        check_lowp = True
        if self.device == GPU_TYPE and name in {
            "airy_ai",
            "bessel_i0",
            "bessel_i1",
            "bessel_j0",
            "bessel_j1",
            "bessel_y0",
            "bessel_y1",
            "erfcx",
            "gammainc",
            "gammaincc",
            "i1",
            "i1e",
            "modified_bessel_i0",
            "modified_bessel_i1",
            "modified_bessel_k0",
            "modified_bessel_k1",
            "ndtri",
            "scaled_modified_bessel_k0",
            "scaled_modified_bessel_k1",
            "spherical_bessel_j0",
            "zeta",
            "chebyshev_polynomial_t",
            "chebyshev_polynomial_v",
            "chebyshev_polynomial_u",
            "chebyshev_polynomial_w",
            "legendre_polynomial_p",
            "shifted_chebyshev_polynomial_t",
            "shifted_chebyshev_polynomial_u",
            "shifted_chebyshev_polynomial_v",
            "shifted_chebyshev_polynomial_w",
            "hermite_polynomial_h",
            "hermite_polynomial_he",
            "laguerre_polynomial_l",
        }:
            # <func>_cuda not implemented for Half
            check_lowp = False

        if is_halide_backend(self.device) and name in (
            "erfinv",
            "airy_ai",
            "bessel_j0",
            "bessel_j1",
            "bessel_y0",
            "bessel_y1",
            "chebyshev_polynomial_t",
            "chebyshev_polynomial_u",
            "chebyshev_polynomial_v",
            "chebyshev_polynomial_w",
            "digamma",
            "gammainc",
            "gammaincc",
            "gammaln",
            "hermite_polynomial_h",
            "hermite_polynomial_he",
            "i0",
            "i0e",
            "i1",
            "i1e",
            "laguerre_polynomial_l",
            "legendre_polynomial_p",
            "modified_bessel_i0",
            "modified_bessel_i1",
            "modified_bessel_k0",
            "modified_bessel_k1",
            "multigammaln",
            "ndtri",
            "polygamma",
            "psi",
            "scaled_modified_bessel_k0",
            "scaled_modified_bessel_k1",
            "shifted_chebyshev_polynomial_t",
            "shifted_chebyshev_polynomial_u",
            "shifted_chebyshev_polynomial_v",
            "shifted_chebyshev_polynomial_w",
            "spherical_bessel_j0",
            "zeta",
        ):
            raise unittest.SkipTest(f"halide does not support {name}")

        if name in {"gammainc", "gammaincc"}:
            args = (
                torch.randn(8, 8, dtype=dtype, device=self.device),
                torch.empty(8, 8, dtype=dtype, device=self.device).uniform_(1, 2),
            )

            def fn(x, y):
                return op(x, y)

        elif name in {"xlog1py", "xlogy", "zeta"}:
            args = (
                torch.randn(8, 8, dtype=dtype, device=self.device),
                torch.empty(8, 8, dtype=dtype, device=self.device).uniform_(1, 2),
            )

            def fn(x, y):
                return op(x, y)

        elif name == "multigammaln":
            args = (
                torch.empty(8, 8, dtype=dtype, device=self.device).uniform_(1, 2),
                2,
            )

            def fn(x, p):
                return op(x, p)

        elif name == "polygamma":
            args = (
                1,
                torch.empty(8, 8, dtype=dtype, device=self.device).uniform_(1, 10),
            )

            def fn(n, x):
                return op(n, x)

        elif "_polynomial_" in name:
            args = (
                torch.randn(8, 8, dtype=dtype, device=self.device),
                2,
            )

            def fn(x, n):
                return op(x, n)

        else:
            args = (torch.randn(8, 8, dtype=dtype, device=self.device),)

            def fn(x):
                return op(x)

        self.common(fn, args, check_lowp=check_lowp, atol=1e-4, rtol=1e-4)

    # codegen test fails with no dynamic for loop in dynamic shape tests
    @expectedFailureCodegenDynamic
    def test_view_uint8_through_differing_bitwidths(self):
        # https://github.com/pytorch/pytorch/issues/120998
        def fn(x, view_dtype):
            return x.view(view_dtype).view(torch.uint8)

        view_dtypes = [torch.int16, torch.int32, torch.int64]
        for dtype in view_dtypes:
            x = torch.randint(0, 2**4, [4096, 4096], dtype=torch.uint8)
            self.common(
                fn,
                (
                    x,
                    dtype,
                ),
            )

    @torch._dynamo.config.patch(capture_scalar_outputs=True)
    def test_split_with_sizes_with_unbacked_symints(self):
        @torch.compile()
        def f(sz, x):
            s0, s1 = sz.tolist()
            r0, r1 = torch.ops.aten.split_with_sizes.default(x, [s0, s1])
            return torch.ops.aten.sort.default(r1)

        N = 7312
        S0 = 420
        S1 = N - S0

        result = f(torch.tensor([S0, S1]), torch.randn(N))
        self.assertTrue(len(result) == 2)

        @torch.compile()
        def f2(x):
            y = torch.arange(x.item())
            return torch.ops.aten.split_with_sizes.default(y, [5, 5, 10])

        result = f2(torch.tensor([20]))
        self.assertTrue(len(result) == 3)

    @torch._dynamo.config.patch(capture_scalar_outputs=True)
    def test_split_with_unbacked_symints(self):
        # https://github.com/pytorch/pytorch/issues/122937
        @torch.compile()
        def f(x):
            y = torch.arange(x.item())
            return torch.split(y, [5, 5, 10])

        result = f(torch.tensor([20]))
        self.assertTrue(len(result) == 3)

    def test_complex_memory_overlap(self):
        t = rand_strided((8, 1500, 1), (1504, 1, 1), device=self.device)
        self.assertFalse(complex_memory_overlap(t))

    def test_generate_rand_fp8(self):
        """
        PyTorch can not generate fp8 tensors with a normal distribution because of
        missing needed kernels.

        We work around that in rand_strided by generating an fp16 tensor first and
        then do casting.
        """
        t = rand_strided((2, 3), (3, 1), device=self.device, dtype=torch.float8_e4m3fn)
        self.assertTrue(t.dtype is torch.float8_e4m3fn)

    @skipIfWindows
    def test_large_grid(self):
        # https://github.com/pytorch/pytorch/issues/123210
        def fn(primals_5):
            view = torch.ops.aten.reshape.default(primals_5, [-1, 2, 4])
            primals_5 = None
            permute = torch.ops.aten.permute.default(view, [0, 2, 1])
            clone = torch.ops.aten.clone.default(
                permute, memory_format=torch.contiguous_format
            )
            return clone

        s0 = 16777472
        s1 = 8
        compiled_fn = torch._dynamo.optimize()(fn)
        actual = compiled_fn(torch.ones(s0, s1, device=self.device))
        self.assertTrue((actual == 1).all())

    @skip_if_gpu_halide
    def test_pattern_matcher_multi_user(self):
        # Reproducer for https://github.com/pytorch/pytorch/issues/129685

        def forward(float_1, view_1):
            logits = float_1 / 64.0
            loss = torch.nn.functional.cross_entropy(logits, view_1, ignore_index=5)
            logsumexp = logits.logsumexp(dim=-1)
            return [loss, logsumexp]

        a = torch.randn(512, 4096, requires_grad=True)
        b = torch.randint(size=(512,), low=0, high=4095)

        self.common(forward, (a, b))

    def test_mul_index_expr(self):
        # Minified repro from https://github.com/pytorch/pytorch/issues/111884
        def forward():
            iota = torch.ops.prims.iota.default(
                16,
                start=0,
                step=1,
                dtype=torch.int64,
                device=self.device,
                requires_grad=False,
            )
            unsqueeze = torch.ops.aten.unsqueeze.default(iota, -1)
            mul = torch.ops.aten.mul.Tensor(unsqueeze, iota)
            unsqueeze = iota = None
            neg = torch.ops.aten.neg.default(mul)
            mul = None
            div = torch.ops.aten.div.Tensor(neg, 16)
            neg = None
            return (div,)

        self.common(forward, ())


@dataclasses.dataclass
class TestFailure:
    suffixes: Tuple[str]
    is_skip: bool = False
    __test__: bool = False


def copy_tests(
    my_cls, other_cls, suffix, test_failures=None, xfail_prop=None
):  # noqa: B902
    for name, value in my_cls.__dict__.items():
        if name.startswith("test_"):
            # You cannot copy functions in Python, so we use closures here to
            # create objects with different ids. Otherwise, unittest.skip
            # would modify all methods sharing the same object id. Also, by
            # using a default argument, we create a copy instead of a
            # reference. Otherwise, we would lose access to the value.

            @functools.wraps(value)
            def new_test(self, value=value):
                return value(self)

            # Copy __dict__ which may contain test metadata
            new_test.__dict__ = copy.deepcopy(value.__dict__)

            if xfail_prop is not None and hasattr(value, xfail_prop):
                new_test = unittest.expectedFailure(new_test)

            tf = test_failures and test_failures.get(name)
            if tf is not None and suffix in tf.suffixes:
                skip_func = (
                    unittest.skip("Skipped!")
                    if tf.is_skip
                    else unittest.expectedFailure
                )
                new_test = skip_func(new_test)

            setattr(other_cls, f"{name}_{suffix}", new_test)


if HAS_CPU:

    class SweepInputsCpuTest(SweepInputs2, TestCase):
        gen = InputGen(10, "cpu")

    SweepInputsCpuTest.populate()

    class CpuTests(TestCase):
        common = check_model
        device = "cpu"

    copy_tests(CommonTemplate, CpuTests, "cpu")

if HAS_GPU and not TEST_WITH_ASAN:

    class SweepInputsGPUTest(SweepInputs2, TestCase):
        gen = InputGen(10, GPU_TYPE)

    SweepInputsGPUTest.populate()

    class GPUTests(TestCase):
        common = check_model_gpu
        device = GPU_TYPE

    copy_tests(CommonTemplate, GPUTests, GPU_TYPE)

    class TritonCodeGenTests(TestCase):
        from torch._inductor.runtime.triton_heuristics import CachingAutotuner

        device_type = GPU_TYPE
        device = GPU_TYPE

        class NoOpCompilerBackend:
            def __init__(self):
                self.example_args = None
                self.model = None

            def noop_backend(
                self,
                model_: torch.fx.GraphModule,
                example_inputs_: typing.List[torch.Tensor],
            ):
                """
                The Noop backend does not compile the fx graph it is given.
                Instead, it transforms the fx graph so that its functions are
                aten operations. It then saves this graph.
                """
                from torch._inductor.decomposition import select_decomp_table
                from torch._subclasses import FakeTensorMode
                from torch.fx import Interpreter

                fake_mode = FakeTensorMode()

                def interpret(*args, **kwargs):
                    return Interpreter(model_).run(*args[0:], **kwargs)

                fake_flat_tensor_args = [
                    fake_mode.from_tensor(x) for x in example_inputs_
                ]
                fw_module = make_fx(interpret, select_decomp_table())(
                    *fake_flat_tensor_args
                )
                self.model = fw_module
                self.example_args = fake_flat_tensor_args
                return lambda x: example_inputs_

        def get_kernels(self, fn, args) -> typing.List[CachingAutotuner]:
            from torch._inductor.debug import DebugContext
            from torch._inductor.graph import GraphLowering
            from torch._inductor.virtualized import V

            cxt = TritonCodeGenTests.NoOpCompilerBackend()
            torch._dynamo.optimize(backend=cxt.noop_backend)(fn)(*args)
            graph = GraphLowering(cxt.model)
            kernels = []
            with V.set_graph_handler(graph), V.set_debug_handler(DebugContext()):
                graph.run(*(cxt.example_args))
                mod = graph.compile_to_module()

                for val in mod.__dict__.values():
                    if isinstance(
                        val, torch._inductor.runtime.triton_heuristics.CachingAutotuner
                    ):
                        kernels.append(val)

            return kernels

        def test_divisible_by_16_covers_numel_args(self):
            torch._dynamo.reset()

            def fn(a: torch.Tensor) -> torch.Tensor:
                return torch.sum(a)

            kernels = self.get_kernels(fn, [torch.randn([256, 256], device=GPU_TYPE)])
            if config.triton.multi_kernel:
                self.assertTrue(
                    len(kernels) == 4,
                    "SUM should result in four kernels when multi-kernel is enabled",
                )
            else:
                self.assertTrue(len(kernels) == 2, "SUM should result in two kernels")

            # kernel0 reduces from 256 to (xnumel=8, rnumel=8192), which means it reduces 256 by 256 into an array of
            # size 8 by accumulating 8192 elements at once note that rnumel is equal to 512 * 16, so rnumel which is
            # at slot 3 should be in the divisible by 16 descriptor
            arguments_that_are_divisible_by_16_in_kernel0 = (
                kernels[0].triton_meta["configs"][0].divisible_by_16
            )
            self.assertEqual(arguments_that_are_divisible_by_16_in_kernel0, (0, 1, 3))

            # kernel1 reduces from 8 elements to a single scalar.
            # Since multi-kernel generate 2 variants for each kernel. The second
            # persistent-reduction has index 2.
            kernel1_index = 2 if config.triton.multi_kernel else 1
            arguments_that_are_divisible_by_16_in_kernel1 = (
                kernels[kernel1_index].triton_meta["configs"][0].divisible_by_16
            )
            self.assertEqual(arguments_that_are_divisible_by_16_in_kernel1, (0, 1))
            torch._dynamo.reset()

        @config.patch(assume_aligned_inputs=False)
        def test_codegen_config_option_dont_assume_alignment(self):
            def fn(x: torch.Tensor) -> torch.Tensor:
                return x.sin() + x.cos()

            # We want code that assumes alignment if the initial input is 16-byte aligned
            for offset in (0, 1, 2, 3, 4):
                base = torch.randn(64 * 64 + 64, dtype=torch.float32, device=GPU_TYPE)
                inps = torch.as_strided(base, (64, 64), (64, 1), offset)
                torch._dynamo.reset()
                kernels = self.get_kernels(fn, [inps])
                arguments_that_are_divisible_by_16 = (
                    kernels[0].triton_meta["configs"][0].divisible_by_16
                )

                #             NO_ALIGN ALIGN     ALIGN
                # def triton_(in_ptr0, out_ptr0, xnumel, XBLOCK : tl.constexpr)

                if offset % 4 == 0:
                    expected_aligned = (0, 1, 2)
                else:
                    expected_aligned = (1, 2)
                self.assertEqual(arguments_that_are_divisible_by_16, expected_aligned)

            # If input isn't a view, storage offset != , inductor will assume alignment.
            torch._dynamo.reset()
            inp = torch.randn((64, 64), device=GPU_TYPE)
            kernels = self.get_kernels(fn, [inp])
            arguments_that_are_divisible_by_16 = (
                kernels[0].triton_meta["configs"][0].divisible_by_16
            )
            self.assertEqual(arguments_that_are_divisible_by_16, (0, 1, 2))

        def test_optimize_indexing_dtype(self):
            def fn(x: torch.Tensor) -> torch.Tensor:
                return aten.upsample_bilinear2d.vec(x, None, True, [2.0, 2.0])

            fn_opt = torch._dynamo.optimize("inductor")(fn)
            inps = [torch.randn(2, 4, 16, 16, device=GPU_TYPE)]
            code = run_and_get_triton_code(fn_opt, *inps)
            self.assertTrue("to(tl.int32)" in code)
            self.assertFalse("to(tl.int64)" in code)

            self.assertEqual(fn_opt(*inps), fn(*inps))

        @config.patch({"fx_graph_remote_cache": False})
        def test_optimize_indexing_dtype_with_constraint(self):
            def fn1(a: torch.Tensor, b: torch.Tensor) -> torch.Tensor:
                x = torch.arange(0, b.shape[0], device=GPU_TYPE)
                y = ((x + x) / 3).int()
                return a[y.to(torch.int64)]

            def fn2(a: torch.Tensor, b: torch.Tensor) -> torch.Tensor:
                torch._check_is_size(b.shape[0])
                torch._check(b.shape[0] >= 2)
                torch._check(b.shape[0] <= 100)
                return fn1(a, b)

            fn1_opt = torch._dynamo.optimize("inductor")(fn1)
            fn2_opt = torch._dynamo.optimize("inductor")(fn2)

            a = torch.rand([100, 100], device=GPU_TYPE)
            b1 = torch.rand([102], device=GPU_TYPE)
            b2 = torch.rand([100], device=GPU_TYPE)
            torch._dynamo.mark_dynamic(b1, 0)
            torch._dynamo.mark_dynamic(b2, 0)
            inps1 = [a, b1]
            inps2 = [a, b2]

            # Run fn2 first since it has more restrictive bounds -- to avoid cache hit
            code2 = run_and_get_triton_code(fn2_opt, *inps2)
            code1 = run_and_get_triton_code(fn1_opt, *inps1)

            # The function with the constrained tensor should be optimized, but
            # the other should not:
            self.assertTrue("to(tl.int64)" in code1)
            self.assertTrue("to(tl.int32)" in code2)
            self.assertFalse("to(tl.int64)" in code2)

            self.assertEqual(fn1_opt(*inps1), fn1(*inps1))
            self.assertEqual(fn2_opt(*inps2), fn1(*inps2))

        def test_constant_folding_deallocation(self):
            import torch._inductor

            def fn():
                li = []
                for i in range(10):
                    x = torch.full([100], i)
                    x = x + 1
                    li.append(x)

                return li

            mod = make_fx(fn)()

            live_tensors = WeakTensorKeyDictionary()
            max_live_tensors = 0

            class LiveTensors(TorchDispatchMode):
                def __torch_dispatch__(self, func, types, args=(), kwargs=None):
                    nonlocal live_tensors
                    nonlocal max_live_tensors

                    kwargs = kwargs if kwargs else {}
                    for arg in pytree.arg_tree_leaves(*args, **kwargs):
                        if isinstance(arg, torch.Tensor):
                            live_tensors[arg] = True

                    out = func(*args, **kwargs)
                    if not isinstance(out, torch.Tensor):
                        return out

                    live_tensors[out] = True
                    max_live_tensors = max(max_live_tensors, len(live_tensors))
                    return out

            mode = LiveTensors()
            from torch._inductor.fx_passes.joint_graph import UniformValueConstantFolder

            with mode:
                UniformValueConstantFolder(mod).run()

            # there are a couple extra tensors created in `insertable_tensor_check`
            self.assertTrue(max_live_tensors == 3)

        # See https://github.com/pytorch/pytorch/issues/100348
        def test_inductor_detach_view(self):
            def fn(x: torch.Tensor) -> torch.Tensor:
                a = x * 2
                return a, a.detach()

            fn_opt = torch._dynamo.optimize("inductor")(fn)
            inp = torch.ones(2, 2, requires_grad=True, device=GPU_TYPE)
            inp_ref = inp.clone().detach().requires_grad_(True)
            out_ref = fn(inp_ref)
            out = fn_opt(inp)
            out_ref[0].sum().backward()
            out[0].sum().backward()
            self.assertEqual(inp.grad, inp_ref.grad)

        @requires_gpu()
        @unittest.skipIf(
            not PLATFORM_SUPPORTS_MEM_EFF_ATTENTION,
            "Does not support mem_eff_attention",
        )
        def test_sdpa_inference_mode_aot_compile(self):
            class TestSDPA(torch.nn.Module):
                def __init__(self):
                    super().__init__()

                def forward(
                    self,
                    q: torch.Tensor,
                    k: torch.Tensor,
                    v: torch.Tensor,
                    attn_mask: torch.Tensor,
                ):
                    return torch.nn.functional.scaled_dot_product_attention(
                        q, k, v, attn_mask=attn_mask, dropout_p=0.0, is_causal=False
                    )

            q = torch.rand([10, 4, 128, 64], device=GPU_TYPE, dtype=torch.bfloat16)
            k = torch.rand([10, 4, 128, 64], device=GPU_TYPE, dtype=torch.bfloat16)
            v = torch.rand([10, 4, 128, 64], device=GPU_TYPE, dtype=torch.bfloat16)
            attn_mask = (
                torch.rand([10, 4, 128, 128], device=GPU_TYPE, dtype=torch.bfloat16)
                < 0.9
            )

            inputs = (q, k, v, attn_mask)

            import torch.export._trace as export_trace

            with torch.inference_mode():
                traced = export_trace._export_to_torch_ir(
                    TestSDPA(),
                    inputs,
                    disable_constraint_solver=True,
                    restore_fqn=False,
                )
                torch._inductor.aot_compile(traced, inputs)

        def test_optimize_indexing_assert(self):
            def has_indirect(code, tl_fn: str):
                self.assertTrue(
                    tl_fn in code,
                    msg=f"{tl_fn} not present:\n{code}",
                )
                for line in code.split("\n"):
                    if tl_fn in line:
                        stmt = line.split(tl_fn)[-1]
                        # indirect indexing involves a `tmp` variable
                        self.assertTrue(
                            "tmp" in stmt,
                            msg=f"Indirect indexing not present in code:\n{line}",
                        )

            def has_assert(code, lower: bool, upper: bool):
                self.assertIn(
                    "device_assert", code, msg=f"No device asert found:\n{code}"
                )
                for line in code.split("\n"):
                    if "device_assert" in line:
                        self.assertTrue(
                            ("0 <= " in line) is lower,
                            msg=f"Lower bound {'' if lower else 'not '}elided:{line}",
                        )
                        self.assertTrue(
                            (" < " in line) is upper,
                            msg=f"Upper bound {'' if upper else 'not '}elided:{line}",
                        )

            def fn(x: torch.Tensor) -> torch.Tensor:
                s = 1.0 * torch.arange(x.shape[0], device=x.device)
                return x[s.long()]

            # aten.index
            for dynamic in (False, True):
                fn_opt = torch.compile(fn, dynamic=dynamic)

                x = torch.randn(8, device=GPU_TYPE)
                code = run_and_get_triton_code(fn_opt, x)
                self.assertEqual(fn_opt(x), fn(x), msg=f"{dynamic=}")

                # Check that there's indirect indexing...
                has_indirect(code, tl_fn="tl.load")
                if not dynamic:
                    # We elide the assert for static shapes
                    self.assertNotIn("device_assert", code)
                else:
                    # ...but we generate an upper bound for dynamic shapes
                    has_assert(code, lower=False, upper=True)

            def fn(a, z, b, idx0, idx1):
                idx2 = torch.arange(a.shape[-1], device=a.device)
                a.index_put_((z, idx0, idx1, idx2), b, accumulate=True)
                return a

            # aten.index_put
            for dynamic in (False, True):
                fn_opt = torch.compile(fn, dynamic=dynamic)
                a = torch.randn(1, 32, 32, 4, device=GPU_TYPE)
                z = torch.zeros((), dtype=torch.int64, device=GPU_TYPE)
                b = torch.randn(33, 1, device=GPU_TYPE)
                idx0 = torch.randint(32, (33,), device=GPU_TYPE).view(33, 1, 1)
                idx1 = torch.randint(32, (33,), device=GPU_TYPE).view(33, 1)
                inps = (a.clone(), z, b, idx0, idx1)
                code = run_and_get_triton_code(fn_opt, *inps)

                # Correctness
                out_opt = fn_opt(a.clone(), z, b, idx0, idx1)
                out = fn(a.clone(), z, b, idx0, idx1)
                self.assertEqual(out_opt, out, msg=f"{dynamic=}")

                # We have an indirect store via atomic_add
                has_indirect(code, tl_fn="tl.atomic_add")
                # We cannot elide he assert in this case
                has_assert(code, lower=True, upper=True)

        def test_not_materialize_pointwise_reduction(self):
            def fn(a, b):
                return (a - b).sum(dim=-1).amax(dim=-1)

            N = 16
            K = 7
            fn_opt = torch._dynamo.optimize("inductor")(fn)
            inps = [
                torch.randn(N, 1, K, device=GPU_TYPE),
                torch.randn(1, N, K, device=GPU_TYPE),
            ]
            code = run_and_get_triton_code(fn_opt, *inps)
            self.assertEqual(
                code.count("tl.store"), 2 if config.triton.multi_kernel else 1
            )
            self.assertTrue("out_ptr1" in code)
            self.assertFalse("out_ptr0" in code)
            self.assertEqual(fn_opt(*inps), fn(*inps))

        def test_numpy_on_gpu(self):
            x = np.arange(10, dtype=np.float32)

            @torch.compile
            def fn(x):
                return np.sin(x)

            def fn_gpu(x):
                with torch.device(GPU_TYPE):
                    return fn(x)

            r = fn_gpu(x)
            code = run_and_get_triton_code(fn_gpu, x)
            self.assertIn("tl_math.sin", code)
            self.assertEqual(type(r), np.ndarray)
            self.assertEqual(r, np.sin(x))

        def test_numpy_autograd(self):
            def my_torch(x):
                y = torch.cat([torch.sin(x) ** 2, torch.max(x)[None]])
                return y.sum()

            def my_np(x):
                y = np.concatenate([np.sin(x) ** 2, np.max(x)[None]])
                return np.sum(y)

            @torch.compile
            def wrapper(x):
                return torch.compiler.wrap_numpy(my_np)(x)

            @torch.compile
            def wrapper2(x):
                x = x.numpy()
                y = my_np(x)
                return torch.from_numpy(y)

            x_np = torch.arange(8, dtype=torch.float32, requires_grad=True)
            x = torch.arange(8, dtype=torch.float32, requires_grad=True)
            out_np = wrapper(x_np)
            out = my_torch(x)
            self.assertEqual(out, out_np)

            x2_np = torch.arange(8, dtype=torch.float32, requires_grad=True)
            out2_np = wrapper2(x2_np)
            self.assertEqual(out, out2_np)

            out_np.backward()
            out.backward()
            self.assertEqual(x.grad, x_np.grad)

            out2_np.backward()
            self.assertEqual(x.grad, x2_np.grad)

        # Disable constant propagation, so we isolate value range analysis
        @patch.object(config, "constant_and_index_propagation", False)
        @patch.object(config, "joint_graph_constant_folding", False)
        def test_cant_optimize_compute(self):
            def ones():
                return torch.ones([4], device=GPU_TYPE)

            def suffix(inp):
                return (inp.to(torch.int64) + 1).to(torch.float64)

            ten = torch.rand([4], device=GPU_TYPE)

            for foo in (
                lambda x: x + 2147483657,
                lambda x: torch.where(x < 0, ones(), ones() - 2) * (-(2 ** (40))),
                lambda x: x + ten,
                lambda x: x + ten.sum(),
            ):

                def fn():
                    return suffix(foo(ones()))

                fn_opt = torch._dynamo.optimize("inductor")(fn)
                code = run_and_get_triton_code(fn_opt)

                # this cannot be optimized away, value too large
                self.assertTrue("to(tl.int64)" in code)
                self.assertEqual(fn_opt(), fn())

        # Disable constant propagation, so we isolate value range analysis
        @patch.object(config, "constant_and_index_propagation", False)
        @patch.object(config, "joint_graph_constant_folding", False)
        def test_optimize_compute(self):
            def ones():
                return torch.ones([4], device=GPU_TYPE)

            def suffix(inp):
                return (inp.to(torch.int64) + 1).to(torch.float64)

            for foo in (
                lambda x: x + 500,
                lambda x: torch.where(x < 0, ones(), ones() - 2) * (-(2 ** (20))),
                lambda x: x / 30,
            ):

                def fn():
                    return suffix(foo(ones()))

                fn_opt = torch._dynamo.optimize("inductor")(fn)
                code = run_and_get_triton_code(fn_opt)

                # this can be optimized away, value too large
                self.assertTrue("to(tl.int64)" not in code)
                self.assertTrue("to(tl.int32)" in code)

                self.assertEqual(fn_opt(), fn())

        # https://github.com/pytorch/pytorch/issues/130335
        def test_ctr_not_moved_to_cuda_when_used_in_index_put(self):
            @torch.compile
            def f(x, mask):
                x[:, mask] = -math.inf
                return x

            x_tmp = torch.randn(512, 19, device=GPU_TYPE)
            x = x_tmp.permute(1, 0).view(-1, 128, 4)[:, :, 1:]

            mask_tmp = torch.ones(128, 3, dtype=torch.int32, device=GPU_TYPE)
            mask = mask_tmp == mask_tmp
            f(x, mask)
            code = run_and_get_triton_code(f, x, mask)
            # What we are testing here:
            # inductor has a pass to move tensor constructors on cpu to cuda
            # (the -math.inf will become a scalar-tensor input to index_put_())
            # we are asserting that when inductor allocates this tensor,
            # it does not move the tensor constructor to cuda and keeps it on CPU.
            self.assertFalse("empty_strided_cuda(()" in code)

        @config.patch("triton.use_block_ptr", False)
        def test_evict_last_non_coalesced_loads(self):
            @torch.compile
            def f(a, b):
                return (a * b).sum(dim=-1)

            N = 512
            inps = (
                torch.randn(N, N, N, device=GPU_TYPE).permute(2, 1, 0),
                torch.randn(N, N, N, device=GPU_TYPE).permute(1, 2, 0),
            )
            code = run_and_get_triton_code(f, *inps)
            lines = [line for line in code.split("\n") if "tl.load" in line]
            if config.triton.multi_kernel:
                # the first 2 lines are generated for the persistent reduction
                # variant.
                self.assertExpectedInline(
                    "\n".join(lines),
                    """\
    tmp0 = tl.load(in_ptr0 + (x1 + (512*x0) + (262144*r2)), rmask, eviction_policy='evict_last', other=0.0)
    tmp1 = tl.load(in_ptr1 + (x3 + (262144*r2)), rmask, other=0.0)
        tmp0 = tl.load(in_ptr0 + (x1 + (512*x0) + (262144*r2)), rmask, eviction_policy='evict_last', other=0.0)
        tmp1 = tl.load(in_ptr1 + (x3 + (262144*r2)), rmask, eviction_policy='evict_first', other=0.0)""",
                )
            else:
                self.assertExpectedInline(
                    "\n".join(lines),
                    """\
        tmp0 = tl.load(in_ptr0 + (x1 + (512*x0) + (262144*r2)), rmask, eviction_policy='evict_last', other=0.0)
        tmp1 = tl.load(in_ptr1 + (x3 + (262144*r2)), rmask, eviction_policy='evict_first', other=0.0)""",
                )

        @config.patch("triton.use_block_ptr", True)
        def test_evict_last_non_coalesced_loads_block_ptr(self):
            @torch.compile
            def f(a, b):
                return (a * b).sum(dim=-1)

            N = 512
            inps = (
                torch.randn(N, N, N, device=GPU_TYPE).permute(2, 1, 0),
                torch.randn(N, N, N, device=GPU_TYPE).permute(1, 2, 0),
            )
            code = run_and_get_triton_code(f, *inps)
            lines = [line for line in code.split("\n") if "tl.load" in line]

            if config.triton.multi_kernel:
                # the first 2 lines are generated for the persistent reduction
                # variant.
                self.assertExpectedInline(
                    "\n".join(lines),
                    """\
    tmp0 = tl.load(in_ptr0 + (x1 + (512*x0) + (262144*r2)), rmask, eviction_policy='evict_last', other=0.0)
    tmp1 = tl.load(tl.make_block_ptr(in_ptr1, shape=[262144, 512], strides=[1, 262144], block_shape=[XBLOCK, RBLOCK], order=[0, 1], offsets=[xoffset, roffset]), boundary_check=[1], padding_option='zero')
        tmp0 = tl.load(in_ptr0 + (x1 + (512*x0) + (262144*r2)), rmask, eviction_policy='evict_last', other=0.0)
        tmp1 = tl.load(block_ptr0, boundary_check=[1], padding_option='zero', eviction_policy='evict_first')""",  # noqa: B950 line too long
                )
            else:
                self.assertExpectedInline(
                    "\n".join(lines),
                    """\
        tmp0 = tl.reshape(tl.load(block_ptr0, boundary_check=[3], padding_option='zero', eviction_policy='evict_last'), [XBLOCK, RBLOCK])
        tmp1 = tl.load(block_ptr1, boundary_check=[1], padding_option='zero', eviction_policy='evict_first')""",  # noqa: B950 line too long
                )

        # Disable index propagation, so the indirect indexing isn't optimized away
        @patch.object(config, "constant_and_index_propagation", False)
        def test_computed_indirect_mask(self):
            def fn(x, n):
                tmp = torch.arange(n, device=x.device)
                return x[tmp] + 1

            x = torch.randn(8, device=GPU_TYPE)
            fn_opt = torch.compile(fn)
            code = run_and_get_triton_code(fn_opt, x, 8)
            # load should be masked
            self.assertTrue(
                "tl.load(in_ptr0 + (tmp0), xmask" in code
                or "tl.load(in_ptr0 + (tmp0), (xmask).to(tl.int1)" in code
            )
            self.assertEqual(fn(x, 8), fn_opt(x, 8))

        def test_kernel_names_descriptive(self):
            @torch._dynamo.optimize("inductor")
            def fn1(x):
                return x.cos().sin()

            @torch._dynamo.optimize("inductor")
            def fn2(x):
                x = torch.mm(x, x)
                x = torch.softmax(x, dim=1)
                return x

            mod = nn.Sequential(
                nn.Linear(4, 4),
                nn.LayerNorm(4),
                nn.ReLU(),
            ).to(device=GPU_TYPE)

            @torch._dynamo.optimize("inductor")
            def fn3(x):
                return mod(x)

            func_and_kernel_aten = [
                (fn1, "triton_poi_fused_cos_sin", (torch.randn(8, device=GPU_TYPE),)),
                (
                    fn2,
                    "triton_poi_fused__softmax",
                    (torch.randn(4, 4, device=GPU_TYPE),),
                ),
                (
                    fn3,
                    "triton_poi_fused_native_layer_norm_relu",
                    (torch.randn(4, 4, device=GPU_TYPE),),
                ),
            ]
            func_and_kernel_torch = [
                (fn1, "triton_poi_fused_cos_sin", (torch.randn(8, device=GPU_TYPE),)),
                (
                    fn2,
                    "triton_poi_fused_softmax",
                    (torch.randn(4, 4, device=GPU_TYPE),),
                ),
                (
                    fn3,
                    "triton_poi_fused_layer_norm_relu"
                    if torch._dynamo.config.inline_inbuilt_nn_modules
                    else "triton_poi_fused_LayerNorm_ReLU",
                    (torch.randn(4, 4, device=GPU_TYPE),),
                ),
            ]

            def test_funcs(func_and_kernel):
                with torch.no_grad():
                    for fn, kernel_name, inps in func_and_kernel:
                        code = run_and_get_triton_code(fn, *inps)
                        if kernel_name not in code:
                            print(code)
                        self.assertTrue(kernel_name in code)

            test_funcs(func_and_kernel_aten)
            patch.object(config.triton, "descriptive_names", "torch")(test_funcs)(
                func_and_kernel_torch
            )

        @patch.object(config, "profile_bandwidth", True)
        def test_bandwidth_profiler(self):
            @torch._dynamo.optimize("inductor")
            def fn(x):
                x = x.cos()
                x = x.cos()
                x = torch.mm(x, x)
                x = x.sin()
                x = x.relu()
                return x

            inp = torch.randn(4, 4, device=GPU_TYPE)
            code = run_and_get_triton_code(fn, inp)
            fn(inp)
            self.assertTrue("start_graph" in code)
            self.assertTrue("end_graph" in code)

        def test_split_op_with_sym(self):
            def fn(x: torch.Tensor) -> torch.Tensor:
                # split(tensor, sympy.Integer), split(tensor, sympy.Expr)
                return torch.split(x, x.shape[0]), torch.split(x, x.shape[0] // 2)

            for dynamic_shapes in [True, False]:
                with torch._dynamo.config.patch(dynamic_shapes=dynamic_shapes):
                    torch._dynamo.reset()
                    fn_opt = torch._dynamo.optimize("inductor", dynamic=dynamic_shapes)(
                        fn
                    )
                    inps = torch.randn([5, 5])
                    fn_opt(inps)

        @skipIfRocm
        @unittest.skipIf(IS_FBCODE, "fbcode system python does not provide torch")
        def test_indirect_device_assert(self):
            dir_path = os.path.dirname(os.path.realpath(__file__))
            test_path = os.path.join(dir_path, "indirect_assert_helper.py")
            fns = ("first_arg", "store", "second_arg", "same_pm_one", "same_pp_one")

            def test(fn, ndims, dyn_shape, one_size=False):
                proc = subprocess.Popen(
                    [
                        sys.executable,
                        test_path,
                        fn,
                        str(ndims),
                        str(dyn_shape),
                        str(one_size),
                    ],
                    stdout=subprocess.PIPE,
                    stderr=subprocess.PIPE,
                    env={**os.environ, "MKL_THREADING_LAYER": "GNU"},
                )
                stderr = proc.communicate()[1]
                self.assertTrue(
                    any(
                        "out of bounds" in err.decode("utf-8")
                        for err in stderr.splitlines()
                    ),
                    f"{fn}, {ndims}, {dyn_shape}, {one_size}",
                )

            for fn, ndims, dyn_shape in itertools.product(fns, (2, 3), (True, False)):
                test(fn, ndims, dyn_shape)

            test("first_arg", 2, False, True)

            for fn, dyn_shape in itertools.product(
                ("upper1", "upper2", "lower1", "lower2"), (True, False)
            ):
                test(fn, 2, dyn_shape)

        @patch("torch._inductor.config.comment_origin", True)
        @patch("torch._functorch.config.max_dist_from_bw", 0)
        def test_inductor_sequence_nr(self):
            class Model(torch.nn.Module):
                def __init__(self):
                    super().__init__()
                    self.conv1 = torch.nn.Conv2d(
                        in_channels=16,
                        out_channels=16,
                        kernel_size=(1, 1),
                        stride=1,
                        padding="same",
                        bias=True,
                    )
                    self.bn1 = torch.nn.BatchNorm2d(num_features=16)
                    self.relu1 = torch.nn.ReLU()
                    self.loss_fn = torch.nn.L1Loss()

                def forward(self, x, target):
                    y = x
                    x = self.conv1(x)
                    x = self.bn1(x)
                    x = self.relu1(x)
                    x = x + y
                    x = torch.flatten(x)
                    output = self.loss_fn(x, target)
                    return (output,)

            def get_triton_codegen(optimized_module, args):
                def run_with_backward():
                    result = optimized_module(*args)
                    result[0].backward()
                    return result

                res, (fwd_code, bwd_code) = run_and_get_code(run_with_backward)
                return fwd_code, bwd_code

            x = torch.rand(100, 16, 32, 32, requires_grad=True, device=GPU_TYPE)
            target = torch.rand(1, device=GPU_TYPE)
            args = [x, target]
            model = Model().to(device=GPU_TYPE)
            opt_model = torch.compile(model)
            fwd_code, bwd_code = get_triton_codegen(opt_model, args)

            bwd_seq_nr_set = set()
            fwd_seq_nr_set = set()
            for idx, code in enumerate([fwd_code, bwd_code]):
                seq_nr_set = bwd_seq_nr_set if idx > 0 else fwd_seq_nr_set
                prefix = "BWD" if idx > 0 else "FWD"
                for line in code.split("\n"):
                    if "seq_nr" in line:
                        res = re.search(r"seq_nr:(\d+)", line)
                        if res:
                            seq_nr_set.add(int(res.group(1)))
            self.assertTrue(bwd_seq_nr_set.issubset(fwd_seq_nr_set))

        @config.patch(
            {
                "coordinate_descent_tuning": True,
                "triton.unique_kernel_names": True,
                "benchmark_kernel": True,
            }
        )
        @skipIfRocm
        @expectedFailureXPU
        @unittest.skipIf(
            torch.cuda.is_available() and torch.cuda.get_device_capability() < (9, 0),
            "Triton does not support fp8 on A100",
        )
        def test_red_followed_by_transposed_pointwise(self):
            bs = 26624
            dim = 1024

            @torch.compile(dynamic=False)
            def f(in1, in2, a, b, scale_a, scale_b):
                out = torch.nn.functional.silu(in1) * in2
                out_row = (out / out.amax(dim=1, keepdim=True)).to(torch.float8_e4m3fn)
                out_col = (out / out.amax(dim=0, keepdim=True)).to(torch.float8_e4m3fn)

                # setup strides for _scaled_mm
                out_row = out_row.contiguous()
                out_col = out_col.t().contiguous().t()

                return (
                    torch._scaled_mm(
                        out_row, a, scale_a, scale_b, out_dtype=torch.bfloat16
                    ),
                    torch._scaled_mm(
                        b, out_col, scale_a, scale_b, out_dtype=torch.bfloat16
                    ),
                )

            in1 = torch.randn((bs, dim), dtype=torch.bfloat16, device=GPU_TYPE)
            in2 = torch.randn((bs, dim), dtype=torch.bfloat16, device=GPU_TYPE)
            a = (
                torch.randn((dim, dim), dtype=torch.bfloat16, device=GPU_TYPE)
                .t()
                .to(torch.float8_e4m3fn)
            )
            b = torch.randn((dim, bs), dtype=torch.bfloat16, device=GPU_TYPE).to(
                torch.float8_e4m3fn
            )
            # Scales
            scale_a = torch.tensor(1.0, device=GPU_TYPE)
            scale_b = torch.tensor(1.0, device=GPU_TYPE)

            # warmup
            _, (wrapper,) = run_and_get_code(f, in1, in2, a, b, scale_a, scale_b)

            # Previously indcutor decide reduction hint for a reduction kernel without considering
            # the pointwise nodes. That will cause the third reduction kernel in this wrapper to be a
            # persistent inner reduction and cause bad perf.
            #
            # We fix that by making the third reduction a non-persistent reduction
            # and improve the perf by 4.14x (451us -> 109us)
            self.assertEqual(3, wrapper.count("def triton_red_"))
            self.assertEqual(0, wrapper.count("def triton_per_"))

            if DO_PERF_TEST:
                with torch.profiler.profile(
                    activities=[torch.profiler.ProfilerActivity.CUDA]
                ) as p:
                    for _ in range(1000):
                        f(in1, in2, a, b, scale_a, scale_b)

                print(p.key_averages().table(max_name_column_width=200))

    class RNNTest(TestCase):
        device_type = GPU_TYPE

        class Model(torch.nn.Module):
            def __init__(self):
                super().__init__()
                self.gru = torch.nn.GRU(16, 16, batch_first=True)

            def forward(self, x):
                return self.gru(x)

        @expectedFailureXPU
        def test_rnn_compile_safe(self):
            device = torch.device(GPU_TYPE)
            model = RNNTest.Model().to(device)
            model = torch._dynamo.optimize("inductor")(model)
            x = torch.rand(1024, 20, 16).to(device)
            model(x)

    class NanCheckerTest(TestCase):
        @config.patch("nan_asserts", True)
        def test_nan_checker_pass(self):
            def f(x):
                return torch.softmax(x, dim=-1)

            x = torch.randn(2, 1024, device=GPU_TYPE)
            ref = f(x)
            actual, (code,) = run_and_get_code(torch.compile(f), x)
            self.assertTrue(torch.allclose(ref, actual))
            self.assertTrue("# make sure graph inputs are not nan/inf" in code)
            self.assertTrue(
                re.search(r"assert not .*\.isnan\(\)\.any\(\).item\(\)", code)
                is not None
            )
            self.assertTrue(
                re.search(r"assert not .*\.isinf\(\)\.any\(\).item\(\)", code)
                is not None
            )

        @config.patch("nan_asserts", True)
        def test_nan_checker_fail(self):
            def f(x):
                return torch.softmax(x, dim=-1)

            x = torch.randn(2, 1024, device=GPU_TYPE)
            x[0, 0] = float("nan")
            with self.assertRaises(AssertionError):
                torch.compile(f)(x)


if HAS_CPU:

    class TestFull(TestCase):
        @skipIfWindows
        def test_full_dtype(self):
            pytypes = (
                bool,
                int,
                float,
                # TODO: Triton's JITFunction._type_of has no support for complex
                # complex,
            )

            dtypes = (
                torch.bool,
                torch.int32,
                torch.int64,
                torch.float32,
                torch.float64,
                None,
                # torch.complex64,
                # torch.complex128,
            )

            def fn(pytype, dtype):
                if pytype is bool:
                    fill_value = True
                elif pytype is int:
                    fill_value = 42
                elif pytype is float:
                    fill_value = 42.0
                else:
                    raise AssertionError(f"Unexpected Python type: {pytype}")

                return torch.full(
                    (4, 6), fill_value, dtype=dtype, device=torch.device("cpu")
                )

            fn_opt = torch._dynamo.optimize("inductor")(fn)

            for pytype, dtype in itertools.product(pytypes, dtypes):
                with enable_python_dispatcher():
                    with torch.no_grad():
                        ret_opt = fn_opt(pytype, dtype)

                self.assertEqual(ret_opt, fn(pytype, dtype))


if __name__ == "__main__":
    from torch._inductor.test_case import run_tests

    if HAS_CPU or HAS_GPU:
        run_tests(needs="filelock")<|MERGE_RESOLUTION|>--- conflicted
+++ resolved
@@ -787,115 +787,7 @@
 
     @skipCUDAIf(not SM80OrLater, "Requires sm80")
     @skip_if_halide  # aoti
-<<<<<<< HEAD
-    def test_aoti_eager_dynamic_shapes(self):
-        ns = "aten"
-        op_name = "clamp"
-        op_overload_name = "out"
-        dispatch_key = "CPU"
-        device = "cpu"
-        if self.device.lower() == "cuda":
-            dispatch_key = "CUDA"
-            device = "cuda"
-
-        tensor_size = [10, 20, 30]
-        min_tensor = 0.05
-        max_tensor = 0.05
-
-        with torch._dynamo.config.patch(assume_static_by_default=False):
-            inp_tensor = torch.randn(
-                tensor_size, dtype=torch.float, device=device
-            ).fill_(1.0)
-            out_ref_tensor = torch.randn(
-                tensor_size, dtype=torch.float, device=device
-            ).fill_(-2.0)
-            aoti_compile_with_persistent_cache(
-                ns,
-                f"{op_name}.{op_overload_name}",
-                device,
-                True,
-                getattr(torch.ops.aten, op_name),
-                (inp_tensor, min_tensor, max_tensor),
-                {"out": out_ref_tensor},
-            )
-            json_data = load_aoti_eager_cache(
-                ns, f"{op_name}.{op_overload_name}", device
-            )
-            self.assertTrue(len(json_data) == 1)
-
-            with _scoped_library("aten", "IMPL") as torch_compile_op_lib_impl:
-                inp_tensor = torch.randn(
-                    tensor_size, dtype=torch.float, device=device
-                ).fill_(1.0)
-                out_ref_tensor = torch.randn(
-                    tensor_size, dtype=torch.float, device=device
-                ).fill_(-2.0)
-                out_res_tensor = torch.randn(
-                    tensor_size, dtype=torch.float, device=device
-                ).fill_(-2.0)
-
-                torch.clamp(
-                    input=inp_tensor, min=min_tensor, max=max_tensor, out=out_ref_tensor
-                )
-                register_ops_with_aoti_compile(
-                    ns, [op_name], dispatch_key, torch_compile_op_lib_impl
-                )
-                torch.clamp(
-                    input=inp_tensor, min=min_tensor, max=max_tensor, out=out_res_tensor
-                )
-                self.assertEqual(out_ref_tensor, out_res_tensor)
-                json_data = load_aoti_eager_cache(
-                    ns, f"{op_name}.{op_overload_name}", device
-                )
-                self.assertTrue(len(json_data) == 1)
-
-                # Update dim value
-                new_tensor_size = [item + 1 for item in tensor_size]
-                inp_tensor = torch.randn(
-                    new_tensor_size, dtype=torch.float, device=device
-                ).fill_(1.0)
-                out_ref_tensor = torch.randn(
-                    new_tensor_size, dtype=torch.float, device=device
-                ).fill_(0.05)
-                out_res_tensor = torch.randn(
-                    new_tensor_size, dtype=torch.float, device=device
-                ).fill_(-2.0)
-
-                torch.clamp(
-                    input=inp_tensor, min=min_tensor, max=max_tensor, out=out_res_tensor
-                )
-                json_data = load_aoti_eager_cache(
-                    ns, f"{op_name}.{op_overload_name}", device
-                )
-                self.assertTrue(len(json_data) == 1)
-                self.assertEqual(out_ref_tensor, out_res_tensor)
-
-                # Update dim rank
-                new_tensor_size = tensor_size + [2]
-                inp_tensor = torch.randn(
-                    new_tensor_size, dtype=torch.float, device=device
-                ).fill_(1.0)
-                out_ref_tensor = torch.randn(
-                    new_tensor_size, dtype=torch.float, device=device
-                ).fill_(0.05)
-                out_res_tensor = torch.randn(
-                    new_tensor_size, dtype=torch.float, device=device
-                ).fill_(-2.0)
-
-                torch.clamp(
-                    input=inp_tensor, min=min_tensor, max=max_tensor, out=out_res_tensor
-                )
-                json_data = load_aoti_eager_cache(
-                    ns, f"{op_name}.{op_overload_name}", device
-                )
-                self.assertTrue(len(json_data) == 2)
-                self.assertEqual(out_ref_tensor, out_res_tensor)
-
-    @skipCUDAIf(not SM80OrLater, "Requires sm80")
-    @skip_if_halide  # aoti
-=======
     @skipIfWindows
->>>>>>> aa1cd135
     def test_aoti_eager_dtype_device_layout(self):
         ns = "aten"
         op_name = "tril_indices"
