--- conflicted
+++ resolved
@@ -49,13 +49,6 @@
 from torch._inductor.test_case import TestCase as InductorTestCase
 from torch._inductor.utils import (
     add_scheduler_init_hook,
-<<<<<<< HEAD
-    aoti_compile_with_persistent_cache,
-    aoti_eager_cache_dir,
-    fresh_inductor_cache,
-    load_aoti_eager_cache,
-=======
->>>>>>> cd8bbdc7
     run_and_get_code,
     run_and_get_cpp_code,
     run_and_get_triton_code,
@@ -10630,7 +10623,6 @@
         self.common(fn, (x,))
 
     @skipCUDAIf(not SM80OrLater, "uses bfloat16 which requires SM >= 80")
-    @fresh_inductor_cache()
     # We only support dtypeview for abi_conpatible aoti
     @torch._inductor.config.patch(abi_compatible=True)
     def test_dtypeview(self):
