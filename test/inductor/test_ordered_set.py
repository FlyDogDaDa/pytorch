# Owner(s): ["module: inductor"]
# mypy: ignore-errors
# flake8: noqa
import collections
import collections.abc
import copy
import gc
import operator
import pickle
import unittest
import warnings
import weakref

from test import support

from torch.testing._internal.common_utils import TestCase
<<<<<<< HEAD
from torch.utils.ordered_set import OrderedSet
=======
from torch.utils._ordered_set import OrderedSet
>>>>>>> 274c3e59


class PassThru(Exception):
    pass


def check_pass_thru():
    raise PassThru
    yield 1


class BadCmp:
    def __hash__(self):
        return 1

    def __eq__(self, other):
        raise RuntimeError


class ReprWrapper:
    "Used to test self-referential repr() calls"

    def __repr__(self):
        return repr(self.value)


class HashCountingInt(int):
    "int-like object that counts the number of times __hash__ is called"

    def __init__(self, *args):
        self.hash_count = 0

    def __hash__(self):
        self.hash_count += 1
        return int.__hash__(self)


class TestJointOps(TestCase):
    # Tests common to both OrderedSet and frozenset
    thetype = OrderedSet
    basetype = OrderedSet

    def setUp(self):
        self.word = word = "simsalabim"
        self.otherword = "madagascar"
        self.letters = "abcdefghijklmnopqrstuvwxyzABCDEFGHIJKLMNOPQRSTUVWXYZ"
        self.s = self.thetype(word)
        self.d = dict.fromkeys(word)

    def test_new_or_init(self):
        self.assertRaises(TypeError, self.thetype, [], 2)
        self.assertRaises(TypeError, OrderedSet().__init__, a=1)

    def test_uniquification(self):
        actual = sorted(self.s)
        expected = sorted(self.d)
        self.assertEqual(actual, expected)
        self.assertRaises(PassThru, self.thetype, check_pass_thru())
        self.assertRaises(TypeError, self.thetype, [[]])

    def test_len(self):
        self.assertEqual(len(self.s), len(self.d))

    def test_contains(self):
        for c in self.letters:
            self.assertEqual(c in self.s, c in self.d)
        self.assertRaises(TypeError, self.s.__contains__, [[]])
        #
        # s = self.thetype([frozenset(self.letters)])
        # self.assertIn(self.thetype(self.letters), s)

    def test_union(self):
        u = self.s.union(self.otherword)
        for c in self.letters:
            self.assertEqual(c in u, c in self.d or c in self.otherword)
        self.assertEqual(self.s, self.thetype(self.word))
        self.assertEqual(type(u), self.basetype)
        self.assertRaises(PassThru, self.s.union, check_pass_thru())
        self.assertRaises(TypeError, self.s.union, [[]])
        for C in OrderedSet, frozenset, dict.fromkeys, str, list, tuple:
            self.assertEqual(self.thetype("abcba").union(C("cdc")), OrderedSet("abcd"))
            self.assertEqual(
                self.thetype("abcba").union(C("efgfe")), OrderedSet("abcefg")
            )
            self.assertEqual(self.thetype("abcba").union(C("ccb")), OrderedSet("abc"))
            self.assertEqual(self.thetype("abcba").union(C("ef")), OrderedSet("abcef"))
            self.assertEqual(
                self.thetype("abcba").union(C("ef"), C("fg")), OrderedSet("abcefg")
            )

        # Issue #6573
        x = self.thetype()
        self.assertEqual(
            x.union(OrderedSet([1]), x, OrderedSet([2])), self.thetype([1, 2])
        )

    def test_or(self):
        i = self.s.union(self.otherword)
        self.assertEqual(self.s | OrderedSet(self.otherword), i)
        self.assertEqual(self.s | frozenset(self.otherword), i)
        try:
            self.s | self.otherword
        except TypeError:
            pass
        # else:
        #     self.fail("s|t did not screen-out general iterables")

    def test_intersection(self):
        i = self.s.intersection(self.otherword)
        for c in self.letters:
            self.assertEqual(c in i, c in self.d and c in self.otherword)
        self.assertEqual(self.s, self.thetype(self.word))
        self.assertEqual(type(i), self.basetype)
        self.assertRaises(PassThru, self.s.intersection, check_pass_thru())
        for C in OrderedSet, frozenset, dict.fromkeys, str, list, tuple:
            self.assertEqual(
                self.thetype("abcba").intersection(C("cdc")), OrderedSet("cc")
            )
            self.assertEqual(
                self.thetype("abcba").intersection(C("efgfe")), OrderedSet("")
            )
            self.assertEqual(
                self.thetype("abcba").intersection(C("ccb")), OrderedSet("bc")
            )
            self.assertEqual(
                self.thetype("abcba").intersection(C("ef")), OrderedSet("")
            )
            self.assertEqual(
                self.thetype("abcba").intersection(C("cbcf"), C("bag")), OrderedSet("b")
            )
        s = self.thetype("abcba")
        z = s.intersection()
        if self.thetype == frozenset():
            self.assertEqual(id(s), id(z))
        else:
            self.assertNotEqual(id(s), id(z))

    def test_isdisjoint(self):
        def f(s1, s2):
            "Pure python equivalent of isdisjoint()"
            return not OrderedSet(s1).intersection(s2)

        for larg in "", "a", "ab", "abc", "ababac", "cdc", "cc", "efgfe", "ccb", "ef":
            s1 = self.thetype(larg)
            for rarg in (
                "",
                "a",
                "ab",
                "abc",
                "ababac",
                "cdc",
                "cc",
                "efgfe",
                "ccb",
                "ef",
            ):
                for C in OrderedSet, frozenset, dict.fromkeys, str, list, tuple:
                    s2 = C(rarg)
                    actual = s1.isdisjoint(s2)
                    expected = f(s1, s2)
                    self.assertEqual(actual, expected)
                    self.assertTrue(actual is True or actual is False)

    def test_and(self):
        i = self.s.intersection(self.otherword)
        self.assertEqual(self.s & OrderedSet(self.otherword), i)
        self.assertEqual(self.s & frozenset(self.otherword), i)
        try:
            self.s & self.otherword
        except TypeError:
            pass
        # else:
        #     self.fail("s&t did not screen-out general iterables")

    def test_difference(self):
        i = self.s.difference(self.otherword)
        for c in self.letters:
            self.assertEqual(c in i, c in self.d and c not in self.otherword)
        self.assertEqual(self.s, self.thetype(self.word))
        self.assertEqual(type(i), self.basetype)
        self.assertRaises(PassThru, self.s.difference, check_pass_thru())
        self.assertRaises(TypeError, self.s.difference, [[]])
        for C in OrderedSet, frozenset, dict.fromkeys, str, list, tuple:
            self.assertEqual(
                self.thetype("abcba").difference(C("cdc")), OrderedSet("ab")
            )
            self.assertEqual(
                self.thetype("abcba").difference(C("efgfe")), OrderedSet("abc")
            )
            self.assertEqual(
                self.thetype("abcba").difference(C("ccb")), OrderedSet("a")
            )
            self.assertEqual(
                self.thetype("abcba").difference(C("ef")), OrderedSet("abc")
            )
            self.assertEqual(self.thetype("abcba").difference(), OrderedSet("abc"))
            self.assertEqual(
                self.thetype("abcba").difference(C("a"), C("b")), OrderedSet("c")
            )

    def test_sub(self):
        i = self.s.difference(self.otherword)
        self.assertEqual(self.s - OrderedSet(self.otherword), i)
        self.assertEqual(self.s - frozenset(self.otherword), i)
        try:
            self.s - self.otherword
        except TypeError:
            pass
        # else:
        #     self.fail("s-t did not screen-out general iterables")

    def test_symmetric_difference(self):
        i = self.s.symmetric_difference(self.otherword)
        for c in self.letters:
            self.assertEqual(c in i, (c in self.d) ^ (c in self.otherword))
        self.assertEqual(self.s, self.thetype(self.word))
        self.assertEqual(type(i), self.basetype)
        self.assertRaises(PassThru, self.s.symmetric_difference, check_pass_thru())
        self.assertRaises(TypeError, self.s.symmetric_difference, [[]])
        for C in OrderedSet, frozenset, dict.fromkeys, str, list, tuple:
            self.assertEqual(
                self.thetype("abcba").symmetric_difference(C("cdc")), OrderedSet("abd")
            )
            self.assertEqual(
                self.thetype("abcba").symmetric_difference(C("efgfe")),
                OrderedSet("abcefg"),
            )
            self.assertEqual(
                self.thetype("abcba").symmetric_difference(C("ccb")), OrderedSet("a")
            )
            self.assertEqual(
                self.thetype("abcba").symmetric_difference(C("ef")), OrderedSet("abcef")
            )

    def test_xor(self):
        i = self.s.symmetric_difference(self.otherword)
        self.assertEqual(self.s ^ OrderedSet(self.otherword), i)
        self.assertEqual(self.s ^ frozenset(self.otherword), i)
        try:
            self.s ^ self.otherword
        except TypeError:
            pass
        # else:
        #     self.fail("s^t did not screen-out general iterables")

    def test_equality(self):
        self.assertEqual(self.s, OrderedSet(self.word))
        self.assertEqual(self.s, frozenset(self.word))
        self.assertEqual(self.s == self.word, False)
        self.assertNotEqual(self.s, OrderedSet(self.otherword))
        self.assertNotEqual(self.s, frozenset(self.otherword))
        self.assertEqual(self.s != self.word, True)

    def test_setOfFrozensets(self):
        t = map(frozenset, ["abcdef", "bcd", "bdcb", "fed", "fedccba"])
        s = self.thetype(t)
        self.assertEqual(len(s), 3)

    def test_sub_and_super(self):
        p, q, r = map(self.thetype, ["ab", "abcde", "def"])
        self.assertTrue(p < q)
        self.assertTrue(p <= q)
        self.assertTrue(q <= q)
        self.assertTrue(q > p)
        self.assertTrue(q >= p)
        self.assertFalse(q < r)
        self.assertFalse(q <= r)
        self.assertFalse(q > r)
        self.assertFalse(q >= r)
        self.assertTrue(OrderedSet("a").issubset("abc"))
        self.assertTrue(OrderedSet("abc").issuperset("a"))
        self.assertFalse(OrderedSet("a").issubset("cbs"))
        self.assertFalse(OrderedSet("cbs").issuperset("a"))

    def test_pickling(self):
        for i in range(pickle.HIGHEST_PROTOCOL + 1):
            if type(self.s) not in (OrderedSet, frozenset):
                self.s.x = ["x"]
                self.s.z = ["z"]
            p = pickle.dumps(self.s, i)
            dup = pickle.loads(p)
            self.assertEqual(self.s, dup, "%s != %s" % (self.s, dup))
            if type(self.s) not in (OrderedSet, frozenset):
                self.assertEqual(self.s.x, dup.x)
                self.assertEqual(self.s.z, dup.z)
                self.assertFalse(hasattr(self.s, "y"))
                del self.s.x, self.s.z

    @unittest.skip("Pickling nyi")
    def test_iterator_pickling(self):
        for proto in range(pickle.HIGHEST_PROTOCOL + 1):
            itorg = iter(self.s)
            data = self.thetype(self.s)
            d = pickle.dumps(itorg, proto)
            it = pickle.loads(d)
            # Set iterators unpickle as list iterators due to the
            # undefined order of OrderedSet items.
            # self.assertEqual(type(itorg), type(it))
            self.assertIsInstance(it, collections.abc.Iterator)
            self.assertEqual(self.thetype(it), data)

            it = pickle.loads(d)
            try:
                drop = next(it)
            except StopIteration:
                continue
            d = pickle.dumps(it, proto)
            it = pickle.loads(d)
            self.assertEqual(self.thetype(it), data - self.thetype((drop,)))

    def test_deepcopy(self):
        class Tracer:
            def __init__(self, value):
                self.value = value

            def __hash__(self):
                return self.value

            def __deepcopy__(self, memo=None):
                return Tracer(self.value + 1)

        t = Tracer(10)
        s = self.thetype([t])
        dup = copy.deepcopy(s)
        self.assertNotEqual(id(s), id(dup))
        for elem in dup:
            newt = elem
        self.assertNotEqual(id(t), id(newt))
        self.assertEqual(t.value + 1, newt.value)

    def test_gc(self):
        # Create a nest of cycles to exercise overall ref count check
        class A:
            pass

        s = OrderedSet(A() for i in range(1000))
        for elem in s:
            elem.cycle = s
            elem.sub = elem
            elem.OrderedSet = OrderedSet([elem])

    def test_subclass_with_custom_hash(self):
        # Bug #1257731
        class H(self.thetype):
            def __hash__(self):
                return int(id(self) & 0x7FFFFFFF)

        s = H()
        f = OrderedSet()
        f.add(s)
        self.assertIn(s, f)
        f.remove(s)
        f.add(s)
        f.discard(s)

    def test_badcmp(self):
        s = self.thetype([BadCmp()])
        # Detect comparison errors during insertion and lookup
        self.assertRaises(RuntimeError, self.thetype, [BadCmp(), BadCmp()])
        self.assertRaises(RuntimeError, s.__contains__, BadCmp())
        # Detect errors during mutating operations
        if hasattr(s, "add"):
            self.assertRaises(RuntimeError, s.add, BadCmp())
            self.assertRaises(RuntimeError, s.discard, BadCmp())
            self.assertRaises(RuntimeError, s.remove, BadCmp())

    @unittest.skip("Different repr")
    def test_cyclical_repr(self):
        w = ReprWrapper()
        s = self.thetype([w])
        w.value = s
        if self.thetype == OrderedSet:
            self.assertEqual(repr(s), "{OrderedSet(...)}")
        else:
            name = repr(s).partition("(")[0]  # strip class name
            self.assertEqual(repr(s), "%s({%s(...)})" % (name, name))

    @unittest.skip("Different hashing")
    def test_do_not_rehash_dict_keys(self):
        n = 10
        d = dict.fromkeys(map(HashCountingInt, range(n)))
        self.assertEqual(sum(elem.hash_count for elem in d), n)
        s = self.thetype(d)
        self.assertEqual(sum(elem.hash_count for elem in d), n)
        s.difference(d)
        self.assertEqual(sum(elem.hash_count for elem in d), n)
        if hasattr(s, "symmetric_difference_update"):
            s.symmetric_difference_update(d)
        self.assertEqual(sum(elem.hash_count for elem in d), n)
        d2 = dict.fromkeys(OrderedSet(d))
        self.assertEqual(sum(elem.hash_count for elem in d), n)
        d3 = dict.fromkeys(frozenset(d))
        self.assertEqual(sum(elem.hash_count for elem in d), n)
        d3 = dict.fromkeys(frozenset(d), 123)
        self.assertEqual(sum(elem.hash_count for elem in d), n)
        self.assertEqual(d3, dict.fromkeys(d, 123))

    def test_container_iterator(self):
        # Bug #3680: tp_traverse was not implemented for OrderedSet iterator object
        class C:
            pass

        obj = C()
        ref = weakref.ref(obj)
        container = OrderedSet([obj, 1])
        obj.x = iter(container)
        del obj, container
        gc.collect()
        self.assertTrue(ref() is None, "Cycle was not collected")

    def test_free_after_iterating(self):
        support.check_free_after_iterating(self, iter, self.thetype)


class TestSet(TestJointOps, TestCase):
    thetype = OrderedSet
    basetype = OrderedSet

    def test_init(self):
        s = self.thetype()
        s.__init__(self.word)
        self.assertEqual(s, OrderedSet(self.word))
        s.__init__(self.otherword)
        self.assertEqual(s, OrderedSet(self.otherword))
        self.assertRaises(TypeError, s.__init__, s, 2)
        self.assertRaises(TypeError, s.__init__, 1)

    def test_constructor_identity(self):
        s = self.thetype(range(3))
        t = self.thetype(s)
        self.assertNotEqual(id(s), id(t))

    def test_set_literal(self):
        s = OrderedSet([1, 2, 3])
        t = {1, 2, 3}
        self.assertEqual(s, t)

    def test_set_literal_insertion_order(self):
        # SF Issue #26020 -- Expect left to right insertion
        s = {1, 1.0, True}
        self.assertEqual(len(s), 1)
        stored_value = s.pop()
        self.assertEqual(type(stored_value), int)

    def test_set_literal_evaluation_order(self):
        # Expect left to right expression evaluation
        events = []

        def record(obj):
            events.append(obj)

        s = {record(1), record(2), record(3)}
        self.assertEqual(events, [1, 2, 3])

    def test_hash(self):
        self.assertRaises(TypeError, hash, self.s)

    def test_clear(self):
        self.s.clear()
        self.assertEqual(self.s, OrderedSet())
        self.assertEqual(len(self.s), 0)

    def test_copy(self):
        dup = self.s.copy()
        self.assertEqual(self.s, dup)
        self.assertNotEqual(id(self.s), id(dup))
        self.assertEqual(type(dup), self.basetype)

    def test_add(self):
        self.s.add("Q")
        self.assertIn("Q", self.s)
        dup = self.s.copy()
        self.s.add("Q")
        self.assertEqual(self.s, dup)
        self.assertRaises(TypeError, self.s.add, [])

    def test_remove(self):
        self.s.remove("a")
        self.assertNotIn("a", self.s)
        self.assertRaises(KeyError, self.s.remove, "Q")
        self.assertRaises(TypeError, self.s.remove, [])
        # NYI: __as_immutable__
        # s = self.thetype([frozenset(self.word)])
        # self.assertIn(self.thetype(self.word), s)
        # s.remove(self.thetype(self.word))
        # self.assertNotIn(self.thetype(self.word), s)
        # self.assertRaises(KeyError, self.s.remove, self.thetype(self.word))

    def test_remove_keyerror_unpacking(self):
        # https://bugs.python.org/issue1576657
        for v1 in ["Q", (1,)]:
            try:
                self.s.remove(v1)
            except KeyError as e:
                v2 = e.args[0]
                self.assertEqual(v1, v2)
            else:
                self.fail()

    def test_remove_keyerror_set(self):
        key = self.thetype([3, 4])
        try:
            self.s.remove(key)
        except Exception:
            pass
            # self.assertTrue(e.args[0] is key,
            #              "KeyError should be {0}, not {1}".format(key,
            #                                                       e.args[0]))
        else:
            self.fail()

    def test_discard(self):
        self.s.discard("a")
        self.assertNotIn("a", self.s)
        self.s.discard("Q")
        self.assertRaises(TypeError, self.s.discard, [])
        # NYI: __as_immutable__
        # s = self.thetype([frozenset(self.word)])
        # self.assertIn(self.thetype(self.word), s)
        # s.discard(self.thetype(self.word))
        # self.assertNotIn(self.thetype(self.word), s)
        # s.discard(self.thetype(self.word))

    def test_pop(self):
        for i in range(len(self.s)):
            elem = self.s.pop()
            self.assertNotIn(elem, self.s)
        self.assertRaises(KeyError, self.s.pop)

    def test_update(self):
        retval = self.s.update(self.otherword)
        self.assertEqual(retval, None)
        for c in self.word + self.otherword:
            self.assertIn(c, self.s)
        self.assertRaises(PassThru, self.s.update, check_pass_thru())
        self.assertRaises(TypeError, self.s.update, [[]])
        for p, q in (
            ("cdc", "abcd"),
            ("efgfe", "abcefg"),
            ("ccb", "abc"),
            ("ef", "abcef"),
        ):
            for C in OrderedSet, frozenset, dict.fromkeys, str, list, tuple:
                s = self.thetype("abcba")
                self.assertEqual(s.update(C(p)), None)
                self.assertEqual(s, OrderedSet(q))
        for p in ("cdc", "efgfe", "ccb", "ef", "abcda"):
            q = "ahi"
            for C in OrderedSet, frozenset, dict.fromkeys, str, list, tuple:
                s = self.thetype("abcba")
                self.assertEqual(s.update(C(p), C(q)), None)
                self.assertEqual(s, OrderedSet(s) | OrderedSet(p) | OrderedSet(q))

    def test_ior(self):
        self.s |= OrderedSet(self.otherword)
        for c in self.word + self.otherword:
            self.assertIn(c, self.s)

    def test_intersection_update(self):
        retval = self.s.intersection_update(self.otherword)
        self.assertEqual(retval, None)
        for c in self.word + self.otherword:
            if c in self.otherword and c in self.word:
                self.assertIn(c, self.s)
            else:
                self.assertNotIn(c, self.s)
        self.assertRaises(PassThru, self.s.intersection_update, check_pass_thru())
        self.assertRaises(TypeError, self.s.intersection_update, [[]])
        for p, q in (("cdc", "c"), ("efgfe", ""), ("ccb", "bc"), ("ef", "")):
            for C in OrderedSet, frozenset, dict.fromkeys, str, list, tuple:
                s = self.thetype("abcba")
                self.assertEqual(s.intersection_update(C(p)), None)
                self.assertEqual(s, OrderedSet(q))
                ss = "abcba"
                s = self.thetype(ss)
                t = "cbc"
                self.assertEqual(s.intersection_update(C(p), C(t)), None)
                self.assertEqual(s, OrderedSet("abcba") & OrderedSet(p) & OrderedSet(t))

    def test_iand(self):
        self.s &= OrderedSet(self.otherword)
        for c in self.word + self.otherword:
            if c in self.otherword and c in self.word:
                self.assertIn(c, self.s)
            else:
                self.assertNotIn(c, self.s)

    def test_difference_update(self):
        retval = self.s.difference_update(self.otherword)
        self.assertEqual(retval, None)
        for c in self.word + self.otherword:
            if c in self.word and c not in self.otherword:
                self.assertIn(c, self.s)
            else:
                self.assertNotIn(c, self.s)
        self.assertRaises(PassThru, self.s.difference_update, check_pass_thru())
        self.assertRaises(TypeError, self.s.difference_update, [[]])
        self.assertRaises(TypeError, self.s.symmetric_difference_update, [[]])
        for p, q in (("cdc", "ab"), ("efgfe", "abc"), ("ccb", "a"), ("ef", "abc")):
            for C in OrderedSet, frozenset, dict.fromkeys, str, list, tuple:
                s = self.thetype("abcba")
                self.assertEqual(s.difference_update(C(p)), None)
                self.assertEqual(s, OrderedSet(q))

                s = self.thetype("abcdefghih")
                s.difference_update()
                self.assertEqual(s, self.thetype("abcdefghih"))

                s = self.thetype("abcdefghih")
                s.difference_update(C("aba"))
                self.assertEqual(s, self.thetype("cdefghih"))

                s = self.thetype("abcdefghih")
                s.difference_update(C("cdc"), C("aba"))
                self.assertEqual(s, self.thetype("efghih"))

    def test_isub(self):
        self.s -= OrderedSet(self.otherword)
        for c in self.word + self.otherword:
            if c in self.word and c not in self.otherword:
                self.assertIn(c, self.s)
            else:
                self.assertNotIn(c, self.s)

    def test_symmetric_difference_update(self):
        retval = self.s.symmetric_difference_update(self.otherword)
        self.assertEqual(retval, None)
        for c in self.word + self.otherword:
            if (c in self.word) ^ (c in self.otherword):
                self.assertIn(c, self.s)
            else:
                self.assertNotIn(c, self.s)
        self.assertRaises(
            PassThru, self.s.symmetric_difference_update, check_pass_thru()
        )
        self.assertRaises(TypeError, self.s.symmetric_difference_update, [[]])
        for p, q in (
            ("cdc", "abd"),
            ("efgfe", "abcefg"),
            ("ccb", "a"),
            ("ef", "abcef"),
        ):
            for C in OrderedSet, frozenset, dict.fromkeys, str, list, tuple:
                s = self.thetype("abcba")
                self.assertEqual(s.symmetric_difference_update(C(p)), None)
                self.assertEqual(s, OrderedSet(q))

    def test_ixor(self):
        self.s ^= OrderedSet(self.otherword)
        for c in self.word + self.otherword:
            if (c in self.word) ^ (c in self.otherword):
                self.assertIn(c, self.s)
            else:
                self.assertNotIn(c, self.s)

    def test_inplace_on_self(self):
        t = self.s.copy()
        t |= t
        self.assertEqual(t, self.s)
        t &= t
        self.assertEqual(t, self.s)
        t -= t
        self.assertEqual(t, self.thetype())
        t = self.s.copy()
        t ^= t
        self.assertEqual(t, self.thetype())

    @unittest.skip("Slots interferes with weakrefs")
    def test_weakref(self):
        s = self.thetype("gallahad")
        p = weakref.proxy(s)
        self.assertEqual(str(p), str(s))
        s = None
        support.gc_collect()  # For PyPy or other GCs.
        self.assertRaises(ReferenceError, str, p)

    def test_rich_compare(self):
        class TestRichSetCompare:
            def __gt__(self, some_set):
                self.gt_called = True
                return False

            def __lt__(self, some_set):
                self.lt_called = True
                return False

            def __ge__(self, some_set):
                self.ge_called = True
                return False

            def __le__(self, some_set):
                self.le_called = True
                return False

        # This first tries the builtin rich OrderedSet comparison, which doesn't know
        # how to handle the custom object. Upon returning NotImplemented, the
        # corresponding comparison on the right object is invoked.
        myset = {1, 2, 3}

        myobj = TestRichSetCompare()
        myset < myobj
        self.assertTrue(myobj.gt_called)

        myobj = TestRichSetCompare()
        myset > myobj
        self.assertTrue(myobj.lt_called)

        myobj = TestRichSetCompare()
        myset <= myobj
        self.assertTrue(myobj.ge_called)

        myobj = TestRichSetCompare()
        myset >= myobj
        self.assertTrue(myobj.le_called)


# Tests taken from test_sets.py =============================================

empty_set = OrderedSet()

# ==============================================================================


class TestBasicOps(TestCase):
    @unittest.skip("Different repr")
    def test_repr(self):
        if self.repr is not None:
            self.assertEqual(repr(self.OrderedSet), self.repr)

    def check_repr_against_values(self):
        text = repr(self.OrderedSet)
        self.assertTrue(text.startswith("{"))
        self.assertTrue(text.endswith("}"))

        result = text[1:-1].split(", ")
        result.sort()
        sorted_repr_values = [repr(value) for value in self.values]
        sorted_repr_values.sort()
        self.assertEqual(result, sorted_repr_values)

    def test_length(self):
        self.assertEqual(len(self.OrderedSet), self.length)

    def test_self_equality(self):
        self.assertEqual(self.OrderedSet, self.OrderedSet)

    def test_equivalent_equality(self):
        self.assertEqual(self.OrderedSet, self.dup)

    def test_copy(self):
        self.assertEqual(self.OrderedSet.copy(), self.dup)

    def test_self_union(self):
        result = self.OrderedSet | self.OrderedSet
        self.assertEqual(result, self.dup)

    def test_empty_union(self):
        result = self.OrderedSet | empty_set
        self.assertEqual(result, self.dup)

    def test_union_empty(self):
        result = empty_set | self.OrderedSet
        self.assertEqual(result, self.dup)

    def test_self_intersection(self):
        result = self.OrderedSet & self.OrderedSet
        self.assertEqual(result, self.dup)

    def test_empty_intersection(self):
        result = self.OrderedSet & empty_set
        self.assertEqual(result, empty_set)

    def test_intersection_empty(self):
        result = empty_set & self.OrderedSet
        self.assertEqual(result, empty_set)

    def test_self_isdisjoint(self):
        result = self.OrderedSet.isdisjoint(self.OrderedSet)
        self.assertEqual(result, not self.OrderedSet)

    def test_empty_isdisjoint(self):
        result = self.OrderedSet.isdisjoint(empty_set)
        self.assertEqual(result, True)

    def test_isdisjoint_empty(self):
        result = empty_set.isdisjoint(self.OrderedSet)
        self.assertEqual(result, True)

    def test_self_symmetric_difference(self):
        result = self.OrderedSet ^ self.OrderedSet
        self.assertEqual(result, empty_set)

    def test_empty_symmetric_difference(self):
        result = self.OrderedSet ^ empty_set
        self.assertEqual(result, self.OrderedSet)

    def test_self_difference(self):
        result = self.OrderedSet - self.OrderedSet
        self.assertEqual(result, empty_set)

    def test_empty_difference(self):
        result = self.OrderedSet - empty_set
        self.assertEqual(result, self.dup)

    def test_empty_difference_rev(self):
        result = empty_set - self.OrderedSet
        self.assertEqual(result, empty_set)

    def test_iteration(self):
        for v in self.OrderedSet:
            self.assertIn(v, self.values)
        # setiter = iter(self.OrderedSet)
        # self.assertEqual(setiter.__length_hint__(), len(self.OrderedSet))

    def test_pickling(self):
        for proto in range(pickle.HIGHEST_PROTOCOL + 1):
            p = pickle.dumps(self.OrderedSet, proto)
            copy = pickle.loads(p)
            self.assertEqual(
                self.OrderedSet, copy, "%s != %s" % (self.OrderedSet, copy)
            )

    def test_issue_37219(self):
        with self.assertRaises(TypeError):
            OrderedSet().difference(123)
        with self.assertRaises(TypeError):
            OrderedSet().difference_update(123)


# ------------------------------------------------------------------------------


class TestBasicOpsEmpty(TestBasicOps, TestCase):
    def setUp(self):
        self.case = "empty OrderedSet"
        self.values = []
        self.OrderedSet = OrderedSet(self.values)
        self.dup = OrderedSet(self.values)
        self.length = 0
        self.repr = "OrderedSet()"


# ------------------------------------------------------------------------------


class TestBasicOpsSingleton(TestBasicOps, TestCase):
    def setUp(self):
        self.case = "unit OrderedSet (number)"
        self.values = [3]
        self.OrderedSet = OrderedSet(self.values)
        self.dup = OrderedSet(self.values)
        self.length = 1
        self.repr = "{3}"

    def test_in(self):
        self.assertIn(3, self.OrderedSet)

    def test_not_in(self):
        self.assertNotIn(2, self.OrderedSet)


# ------------------------------------------------------------------------------


class TestBasicOpsTuple(TestBasicOps, TestCase):
    def setUp(self):
        self.case = "unit OrderedSet (tuple)"
        self.values = [(0, "zero")]
        self.OrderedSet = OrderedSet(self.values)
        self.dup = OrderedSet(self.values)
        self.length = 1
        self.repr = "{(0, 'zero')}"

    def test_in(self):
        self.assertIn((0, "zero"), self.OrderedSet)

    def test_not_in(self):
        self.assertNotIn(9, self.OrderedSet)


# ------------------------------------------------------------------------------


class TestBasicOpsTriple(TestBasicOps, TestCase):
    def setUp(self):
        self.case = "triple OrderedSet"
        self.values = [0, "zero", operator.add]
        self.OrderedSet = OrderedSet(self.values)
        self.dup = OrderedSet(self.values)
        self.length = 3
        self.repr = None


# ------------------------------------------------------------------------------


class TestBasicOpsString(TestBasicOps, TestCase):
    def setUp(self):
        self.case = "string OrderedSet"
        self.values = ["a", "b", "c"]
        self.OrderedSet = OrderedSet(self.values)
        self.dup = OrderedSet(self.values)
        self.length = 3

    @unittest.skip("Different repr")
    def test_repr(self):
        self.check_repr_against_values()


# ------------------------------------------------------------------------------


class TestBasicOpsBytes(TestBasicOps, TestCase):
    def setUp(self):
        self.case = "bytes OrderedSet"
        self.values = [b"a", b"b", b"c"]
        self.OrderedSet = OrderedSet(self.values)
        self.dup = OrderedSet(self.values)
        self.length = 3

    @unittest.skip("Different repr")
    def test_repr(self):
        self.check_repr_against_values()


# ------------------------------------------------------------------------------


class TestBasicOpsMixedStringBytes(TestBasicOps, TestCase):
    def setUp(self):
        warnings.simplefilter("ignore", BytesWarning)
        self.case = "string and bytes OrderedSet"
        self.values = ["a", "b", b"a", b"b"]
        self.OrderedSet = OrderedSet(self.values)
        self.dup = OrderedSet(self.values)
        self.length = 4

    @unittest.skip("Different repr")
    def test_repr(self):
        self.check_repr_against_values()


del TestBasicOps
# ==============================================================================


def baditer():
    raise TypeError
    yield True


def gooditer():
    yield True


class TestExceptionPropagation(TestCase):
    """SF 628246:  Set constructor should not trap iterator TypeErrors"""

    def test_instanceWithException(self):
        self.assertRaises(TypeError, OrderedSet, baditer())

    def test_instancesWithoutException(self):
        # All of these iterables should load without exception.
        OrderedSet([1, 2, 3])
        OrderedSet((1, 2, 3))
        OrderedSet({"one": 1, "two": 2, "three": 3})
        OrderedSet(range(3))
        OrderedSet("abc")
        OrderedSet(gooditer())

    def test_changingSizeWhileIterating(self):
        s = OrderedSet([1, 2, 3])
        try:
            for i in s:
                s.update([4])
        except RuntimeError:
            pass
        else:
            self.fail("no exception when changing size during iteration")


# ==============================================================================


class TestSetOfSets(TestCase):
    def test_constructor(self):
        inner = frozenset([1])
        outer = OrderedSet([inner])
        element = outer.pop()
        self.assertEqual(type(element), frozenset)
        outer.add(inner)  # Rebuild OrderedSet of sets with .add method
        outer.remove(inner)
        self.assertEqual(outer, OrderedSet())  # Verify that remove worked
        outer.discard(inner)  # Absence of KeyError indicates working fine


# ==============================================================================


class TestBinaryOps(TestCase):
    def setUp(self):
        self.OrderedSet = OrderedSet((2, 4, 6))

    def test_eq(self):  # SF bug 643115
        self.assertEqual(self.OrderedSet, OrderedSet({2: 1, 4: 3, 6: 5}))

    def test_union_subset(self):
        result = self.OrderedSet | OrderedSet([2])
        self.assertEqual(result, OrderedSet((2, 4, 6)))

    def test_union_superset(self):
        result = self.OrderedSet | OrderedSet([2, 4, 6, 8])
        self.assertEqual(result, OrderedSet([2, 4, 6, 8]))

    def test_union_overlap(self):
        result = self.OrderedSet | OrderedSet([3, 4, 5])
        self.assertEqual(result, OrderedSet([2, 3, 4, 5, 6]))

    def test_union_non_overlap(self):
        result = self.OrderedSet | OrderedSet([8])
        self.assertEqual(result, OrderedSet([2, 4, 6, 8]))

    def test_intersection_subset(self):
        result = self.OrderedSet & OrderedSet((2, 4))
        self.assertEqual(result, OrderedSet((2, 4)))

    def test_intersection_superset(self):
        result = self.OrderedSet & OrderedSet([2, 4, 6, 8])
        self.assertEqual(result, OrderedSet([2, 4, 6]))

    def test_intersection_overlap(self):
        result = self.OrderedSet & OrderedSet([3, 4, 5])
        self.assertEqual(result, OrderedSet([4]))

    def test_intersection_non_overlap(self):
        result = self.OrderedSet & OrderedSet([8])
        self.assertEqual(result, empty_set)

    def test_isdisjoint_subset(self):
        result = self.OrderedSet.isdisjoint(OrderedSet((2, 4)))
        self.assertEqual(result, False)

    def test_isdisjoint_superset(self):
        result = self.OrderedSet.isdisjoint(OrderedSet([2, 4, 6, 8]))
        self.assertEqual(result, False)

    def test_isdisjoint_overlap(self):
        result = self.OrderedSet.isdisjoint(OrderedSet([3, 4, 5]))
        self.assertEqual(result, False)

    def test_isdisjoint_non_overlap(self):
        result = self.OrderedSet.isdisjoint(OrderedSet([8]))
        self.assertEqual(result, True)

    def test_sym_difference_subset(self):
        result = self.OrderedSet ^ OrderedSet((2, 4))
        self.assertEqual(result, OrderedSet([6]))

    def test_sym_difference_superset(self):
        result = self.OrderedSet ^ OrderedSet((2, 4, 6, 8))
        self.assertEqual(result, OrderedSet([8]))

    def test_sym_difference_overlap(self):
        result = self.OrderedSet ^ OrderedSet((3, 4, 5))
        self.assertEqual(result, OrderedSet([2, 3, 5, 6]))

    def test_sym_difference_non_overlap(self):
        result = self.OrderedSet ^ OrderedSet([8])
        self.assertEqual(result, OrderedSet([2, 4, 6, 8]))


# ==============================================================================


class TestUpdateOps(TestCase):
    def setUp(self):
        self.OrderedSet = OrderedSet((2, 4, 6))

    def test_union_subset(self):
        self.OrderedSet |= OrderedSet([2])
        self.assertEqual(self.OrderedSet, OrderedSet((2, 4, 6)))

    def test_union_superset(self):
        self.OrderedSet |= OrderedSet([2, 4, 6, 8])
        self.assertEqual(self.OrderedSet, OrderedSet([2, 4, 6, 8]))

    def test_union_overlap(self):
        self.OrderedSet |= OrderedSet([3, 4, 5])
        self.assertEqual(self.OrderedSet, OrderedSet([2, 3, 4, 5, 6]))

    def test_union_non_overlap(self):
        self.OrderedSet |= OrderedSet([8])
        self.assertEqual(self.OrderedSet, OrderedSet([2, 4, 6, 8]))

    def test_union_method_call(self):
        self.OrderedSet.update(OrderedSet([3, 4, 5]))
        self.assertEqual(self.OrderedSet, OrderedSet([2, 3, 4, 5, 6]))

    def test_intersection_subset(self):
        self.OrderedSet &= OrderedSet((2, 4))
        self.assertEqual(self.OrderedSet, OrderedSet((2, 4)))

    def test_intersection_superset(self):
        self.OrderedSet &= OrderedSet([2, 4, 6, 8])
        self.assertEqual(self.OrderedSet, OrderedSet([2, 4, 6]))

    def test_intersection_overlap(self):
        self.OrderedSet &= OrderedSet([3, 4, 5])
        self.assertEqual(self.OrderedSet, OrderedSet([4]))

    def test_intersection_non_overlap(self):
        self.OrderedSet &= OrderedSet([8])
        self.assertEqual(self.OrderedSet, empty_set)

    def test_intersection_method_call(self):
        self.OrderedSet.intersection_update(OrderedSet([3, 4, 5]))
        self.assertEqual(self.OrderedSet, OrderedSet([4]))

    def test_sym_difference_subset(self):
        self.OrderedSet ^= OrderedSet((2, 4))
        self.assertEqual(self.OrderedSet, OrderedSet([6]))

    def test_sym_difference_superset(self):
        self.OrderedSet ^= OrderedSet((2, 4, 6, 8))
        self.assertEqual(self.OrderedSet, OrderedSet([8]))

    def test_sym_difference_overlap(self):
        self.OrderedSet ^= OrderedSet((3, 4, 5))
        self.assertEqual(self.OrderedSet, OrderedSet([2, 3, 5, 6]))

    def test_sym_difference_non_overlap(self):
        self.OrderedSet ^= OrderedSet([8])
        self.assertEqual(self.OrderedSet, OrderedSet([2, 4, 6, 8]))

    def test_sym_difference_method_call(self):
        self.OrderedSet.symmetric_difference_update(OrderedSet([3, 4, 5]))
        self.assertEqual(self.OrderedSet, OrderedSet([2, 3, 5, 6]))

    def test_difference_subset(self):
        self.OrderedSet -= OrderedSet((2, 4))
        self.assertEqual(self.OrderedSet, OrderedSet([6]))

    def test_difference_superset(self):
        self.OrderedSet -= OrderedSet((2, 4, 6, 8))
        self.assertEqual(self.OrderedSet, OrderedSet([]))

    def test_difference_overlap(self):
        self.OrderedSet -= OrderedSet((3, 4, 5))
        self.assertEqual(self.OrderedSet, OrderedSet([2, 6]))

    def test_difference_non_overlap(self):
        self.OrderedSet -= OrderedSet([8])
        self.assertEqual(self.OrderedSet, OrderedSet([2, 4, 6]))

    def test_difference_method_call(self):
        self.OrderedSet.difference_update(OrderedSet([3, 4, 5]))
        self.assertEqual(self.OrderedSet, OrderedSet([2, 6]))


# ==============================================================================


class TestMutate(TestCase):
    def setUp(self):
        self.values = ["a", "b", "c"]
        self.OrderedSet = OrderedSet(self.values)

    def test_add_present(self):
        self.OrderedSet.add("c")
        self.assertEqual(self.OrderedSet, OrderedSet("abc"))

    def test_add_absent(self):
        self.OrderedSet.add("d")
        self.assertEqual(self.OrderedSet, OrderedSet("abcd"))

    def test_add_until_full(self):
        tmp = OrderedSet()
        expected_len = 0
        for v in self.values:
            tmp.add(v)
            expected_len += 1
            self.assertEqual(len(tmp), expected_len)
        self.assertEqual(tmp, self.OrderedSet)

    def test_remove_present(self):
        self.OrderedSet.remove("b")
        self.assertEqual(self.OrderedSet, OrderedSet("ac"))

    def test_remove_absent(self):
        try:
            self.OrderedSet.remove("d")
            self.fail("Removing missing element should have raised LookupError")
        except LookupError:
            pass

    def test_remove_until_empty(self):
        expected_len = len(self.OrderedSet)
        for v in self.values:
            self.OrderedSet.remove(v)
            expected_len -= 1
            self.assertEqual(len(self.OrderedSet), expected_len)

    def test_discard_present(self):
        self.OrderedSet.discard("c")
        self.assertEqual(self.OrderedSet, OrderedSet("ab"))

    def test_discard_absent(self):
        self.OrderedSet.discard("d")
        self.assertEqual(self.OrderedSet, OrderedSet("abc"))

    def test_clear(self):
        self.OrderedSet.clear()
        self.assertEqual(len(self.OrderedSet), 0)

    def test_pop(self):
        popped = {}
        while self.OrderedSet:
            popped[self.OrderedSet.pop()] = None
        self.assertEqual(len(popped), len(self.values))
        for v in self.values:
            self.assertIn(v, popped)

    def test_update_empty_tuple(self):
        self.OrderedSet.update(())
        self.assertEqual(self.OrderedSet, OrderedSet(self.values))

    def test_update_unit_tuple_overlap(self):
        self.OrderedSet.update(("a",))
        self.assertEqual(self.OrderedSet, OrderedSet(self.values))

    def test_update_unit_tuple_non_overlap(self):
        self.OrderedSet.update(("a", "z"))
        self.assertEqual(self.OrderedSet, OrderedSet(self.values + ["z"]))


# ==============================================================================


class TestSubsets(TestCase):
    case2method = {
        "<=": "issubset",
        ">=": "issuperset",
    }

    reverse = {
        "==": "==",
        "!=": "!=",
        "<": ">",
        ">": "<",
        "<=": ">=",
        ">=": "<=",
    }

    def test_issubset(self):
        if type(self) is TestSubsets:
            raise unittest.SkipTest("Only meant to be run as subclass")
        x = self.left
        y = self.right
        for case in "!=", "==", "<", "<=", ">", ">=":
            expected = case in self.cases
            # Test the binary infix spelling.
            result = eval("x" + case + "y", locals())
            self.assertEqual(result, expected)
            # Test the "friendly" method-name spelling, if one exists.
            if case in TestSubsets.case2method:
                method = getattr(x, TestSubsets.case2method[case])
                result = method(y)
                self.assertEqual(result, expected)

            # Now do the same for the operands reversed.
            rcase = TestSubsets.reverse[case]
            result = eval("y" + rcase + "x", locals())
            self.assertEqual(result, expected)
            if rcase in TestSubsets.case2method:
                method = getattr(y, TestSubsets.case2method[rcase])
                result = method(x)
                self.assertEqual(result, expected)


# ------------------------------------------------------------------------------


class TestSubsetEqualEmpty(TestSubsets, TestCase):
    left = OrderedSet()
    right = OrderedSet()
    name = "both empty"
    cases = "==", "<=", ">="


# ------------------------------------------------------------------------------


class TestSubsetEqualNonEmpty(TestSubsets, TestCase):
    left = OrderedSet([1, 2])
    right = OrderedSet([1, 2])
    name = "equal pair"
    cases = "==", "<=", ">="


# ------------------------------------------------------------------------------


class TestSubsetEmptyNonEmpty(TestSubsets, TestCase):
    left = OrderedSet()
    right = OrderedSet([1, 2])
    name = "one empty, one non-empty"
    cases = "!=", "<", "<="


# ------------------------------------------------------------------------------


class TestSubsetPartial(TestSubsets, TestCase):
    left = OrderedSet([1])
    right = OrderedSet([1, 2])
    name = "one a non-empty proper subset of other"
    cases = "!=", "<", "<="


# ------------------------------------------------------------------------------


class TestSubsetNonOverlap(TestSubsets, TestCase):
    left = OrderedSet([1])
    right = OrderedSet([2])
    name = "neither empty, neither contains"
    cases = "!="


# ==============================================================================


class TestOnlySetsInBinaryOps(TestCase):
    def test_eq_ne(self):
        # Unlike the others, this is testing that == and != *are* allowed.
        self.assertEqual(self.other == self.OrderedSet, False)
        self.assertEqual(self.OrderedSet == self.other, False)
        self.assertEqual(self.other != self.OrderedSet, True)
        self.assertEqual(self.OrderedSet != self.other, True)

    def test_ge_gt_le_lt(self):
        pass
        # self.assertRaises(TypeError, lambda: self.OrderedSet < self.other)
        # self.assertRaises(TypeError, lambda: self.OrderedSet <= self.other)
        # self.assertRaises(TypeError, lambda: self.OrderedSet > self.other)
        # self.assertRaises(TypeError, lambda: self.OrderedSet >= self.other)

        # self.assertRaises(TypeError, lambda: self.other < self.OrderedSet)
        # self.assertRaises(TypeError, lambda: self.other <= self.OrderedSet)
        # self.assertRaises(TypeError, lambda: self.other > self.OrderedSet)
        # self.assertRaises(TypeError, lambda: self.other >= self.OrderedSet)

    def test_update_operator(self):
        try:
            self.OrderedSet |= self.other
        except TypeError:
            pass
        # else:
        #     self.fail("expected TypeError")

    def test_update(self):
        if self.otherIsIterable:
            self.OrderedSet.update(self.other)
        else:
            self.assertRaises(TypeError, self.OrderedSet.update, self.other)

    def test_union(self):
        # self.assertRaises(TypeError, lambda: self.OrderedSet | self.other)
        # self.assertRaises(TypeError, lambda: self.other | self.OrderedSet)
        if self.otherIsIterable:
            self.OrderedSet.union(self.other)
        else:
            self.assertRaises(TypeError, self.OrderedSet.union, self.other)

    def test_intersection_update_operator(self):
        try:
            self.OrderedSet &= self.other
        except TypeError:
            pass
        # else:
        #     self.fail("expected TypeError")

    def test_intersection_update(self):
        if self.otherIsIterable:
            self.OrderedSet.intersection_update(self.other)
        else:
            self.assertRaises(
                TypeError, self.OrderedSet.intersection_update, self.other
            )

    def test_intersection(self):
        # self.assertRaises(TypeError, lambda: self.OrderedSet & self.other)
        # self.assertRaises(TypeError, lambda: self.other & self.OrderedSet)
        if self.otherIsIterable:
            self.OrderedSet.intersection(self.other)
        else:
            self.assertRaises(TypeError, self.OrderedSet.intersection, self.other)

    def test_sym_difference_update_operator(self):
        try:
            self.OrderedSet ^= self.other
        except TypeError:
            pass
        # else:
        #     self.fail("expected TypeError")

    def test_sym_difference_update(self):
        if self.otherIsIterable:
            self.OrderedSet.symmetric_difference_update(self.other)
        else:
            self.assertRaises(
                TypeError, self.OrderedSet.symmetric_difference_update, self.other
            )

    def test_sym_difference(self):
        # self.assertRaises(TypeError, lambda: self.OrderedSet ^ self.other)
        # self.assertRaises(TypeError, lambda: self.other ^ self.OrderedSet)
        if self.otherIsIterable:
            self.OrderedSet.symmetric_difference(self.other)
        else:
            self.assertRaises(
                TypeError, self.OrderedSet.symmetric_difference, self.other
            )

    def test_difference_update_operator(self):
        try:
            self.OrderedSet -= self.other
        except TypeError:
            pass
        # else:
        #     self.fail("expected TypeError")

    def test_difference_update(self):
        if self.otherIsIterable:
            self.OrderedSet.difference_update(self.other)
        else:
            self.assertRaises(TypeError, self.OrderedSet.difference_update, self.other)

    def test_difference(self):
        # self.assertRaises(TypeError, lambda: self.OrderedSet - self.other)
        # self.assertRaises(TypeError, lambda: self.other - self.OrderedSet)
        if self.otherIsIterable:
            self.OrderedSet.difference(self.other)
        else:
            self.assertRaises(TypeError, self.OrderedSet.difference, self.other)


# ------------------------------------------------------------------------------


class TestOnlySetsNumeric(TestOnlySetsInBinaryOps, TestCase):
    def setUp(self):
        self.OrderedSet = OrderedSet((1, 2, 3))
        self.other = 19
        self.otherIsIterable = False


# ------------------------------------------------------------------------------


class TestOnlySetsDict(TestOnlySetsInBinaryOps, TestCase):
    def setUp(self):
        self.OrderedSet = OrderedSet((1, 2, 3))
        self.other = {1: 2, 3: 4}
        self.otherIsIterable = True


# ------------------------------------------------------------------------------


class TestOnlySetsOperator(TestOnlySetsInBinaryOps, TestCase):
    def setUp(self):
        self.OrderedSet = OrderedSet((1, 2, 3))
        self.other = operator.add
        self.otherIsIterable = False


# ------------------------------------------------------------------------------


class TestOnlySetsTuple(TestOnlySetsInBinaryOps, TestCase):
    def setUp(self):
        self.OrderedSet = OrderedSet((1, 2, 3))
        self.other = (2, 4, 6)
        self.otherIsIterable = True


# ------------------------------------------------------------------------------


class TestOnlySetsString(TestOnlySetsInBinaryOps, TestCase):
    def setUp(self):
        self.OrderedSet = OrderedSet((1, 2, 3))
        self.other = "abc"
        self.otherIsIterable = True


# ------------------------------------------------------------------------------


class TestOnlySetsGenerator(TestOnlySetsInBinaryOps, TestCase):
    def setUp(self):
        def gen():
            for i in range(0, 10, 2):
                yield i

        self.OrderedSet = OrderedSet((1, 2, 3))
        self.other = gen()
        self.otherIsIterable = True


del TestOnlySetsInBinaryOps
# ==============================================================================


class TestCopying:
    def test_copy(self):
        dup = self.OrderedSet.copy()
        dup_list = sorted(dup, key=repr)
        set_list = sorted(self.OrderedSet, key=repr)
        self.assertEqual(len(dup_list), len(set_list))
        for i in range(len(dup_list)):
            self.assertTrue(dup_list[i] is set_list[i])

    def test_deep_copy(self):
        dup = copy.deepcopy(self.OrderedSet)
        ##print type(dup), repr(dup)
        dup_list = sorted(dup, key=repr)
        set_list = sorted(self.OrderedSet, key=repr)
        self.assertEqual(len(dup_list), len(set_list))
        for i in range(len(dup_list)):
            self.assertEqual(dup_list[i], set_list[i])


# ------------------------------------------------------------------------------


class TestCopyingEmpty(TestCopying, TestCase):
    def setUp(self):
        self.OrderedSet = OrderedSet()


# ------------------------------------------------------------------------------


class TestCopyingSingleton(TestCopying, TestCase):
    def setUp(self):
        self.OrderedSet = OrderedSet(["hello"])


# ------------------------------------------------------------------------------


class TestCopyingTriple(TestCopying, TestCase):
    def setUp(self):
        self.OrderedSet = OrderedSet(["zero", 0, None])


# ------------------------------------------------------------------------------


class TestCopyingTuple(TestCopying, TestCase):
    def setUp(self):
        self.OrderedSet = OrderedSet([(1, 2)])


# ------------------------------------------------------------------------------


class TestCopyingNested(TestCopying, TestCase):
    def setUp(self):
        self.OrderedSet = OrderedSet([((1, 2), (3, 4))])


del TestCopying

# ==============================================================================


class TestIdentities(TestCase):
    def setUp(self):
        self.a = OrderedSet("abracadabra")
        self.b = OrderedSet("alacazam")

    def test_binopsVsSubsets(self):
        a, b = self.a, self.b
        self.assertTrue(a - b < a)
        self.assertTrue(b - a < b)
        self.assertTrue(a & b < a)
        self.assertTrue(a & b < b)
        self.assertTrue(a | b > a)
        self.assertTrue(a | b > b)
        self.assertTrue(a ^ b < a | b)

    def test_commutativity(self):
        a, b = self.a, self.b
        self.assertEqual(a & b, b & a)
        self.assertEqual(a | b, b | a)
        self.assertEqual(a ^ b, b ^ a)
        if a != b:
            self.assertNotEqual(a - b, b - a)

    def test_summations(self):
        # check that sums of parts equal the whole
        a, b = self.a, self.b
        self.assertEqual((a - b) | (a & b) | (b - a), a | b)
        self.assertEqual((a & b) | (a ^ b), a | b)
        self.assertEqual(a | (b - a), a | b)
        self.assertEqual((a - b) | b, a | b)
        self.assertEqual((a - b) | (a & b), a)
        self.assertEqual((b - a) | (a & b), b)
        self.assertEqual((a - b) | (b - a), a ^ b)

    def test_exclusion(self):
        # check that inverse operations show non-overlap
        a, b, zero = self.a, self.b, OrderedSet()
        self.assertEqual((a - b) & b, zero)
        self.assertEqual((b - a) & a, zero)
        self.assertEqual((a & b) & (a ^ b), zero)


# Tests derived from test_itertools.py =======================================


def R(seqn):
    "Regular generator"
    for i in seqn:
        yield i


class G:
    "Sequence using __getitem__"

    def __init__(self, seqn):
        self.seqn = seqn

    def __getitem__(self, i):
        return self.seqn[i]


class I:
    "Sequence using iterator protocol"

    def __init__(self, seqn):
        self.seqn = seqn
        self.i = 0

    def __iter__(self):
        return self

    def __next__(self):
        if self.i >= len(self.seqn):
            raise StopIteration
        v = self.seqn[self.i]
        self.i += 1
        return v


class Ig:
    "Sequence using iterator protocol defined with a generator"

    def __init__(self, seqn):
        self.seqn = seqn
        self.i = 0

    def __iter__(self):
        for val in self.seqn:
            yield val


class X:
    "Missing __getitem__ and __iter__"

    def __init__(self, seqn):
        self.seqn = seqn
        self.i = 0

    def __next__(self):
        if self.i >= len(self.seqn):
            raise StopIteration
        v = self.seqn[self.i]
        self.i += 1
        return v


class N:
    "Iterator missing __next__()"

    def __init__(self, seqn):
        self.seqn = seqn
        self.i = 0

    def __iter__(self):
        return self


class E:
    "Test propagation of exceptions"

    def __init__(self, seqn):
        self.seqn = seqn
        self.i = 0

    def __iter__(self):
        return self

    def __next__(self):
        3 // 0


class S:
    "Test immediate stop"

    def __init__(self, seqn):
        pass

    def __iter__(self):
        return self

    def __next__(self):
        raise StopIteration


from itertools import chain


def L(seqn):
    "Test multiple tiers of iterators"
    return chain(map(lambda x: x, R(Ig(G(seqn)))))


class TestVariousIteratorArgs(TestCase):
    def test_constructor(self):
        for cons in (OrderedSet, frozenset):
            for s in ("123", "", range(1000), ("do", 1.2), range(2000, 2200, 5)):
                for g in (G, I, Ig, S, L, R):
                    self.assertEqual(
                        sorted(cons(g(s)), key=repr), sorted(g(s), key=repr)
                    )
                self.assertRaises(TypeError, cons, X(s))
                self.assertRaises(TypeError, cons, N(s))
                self.assertRaises(ZeroDivisionError, cons, E(s))

    def test_inline_methods(self):
        s = OrderedSet("november")
        for data in (
            "123",
            "",
            range(1000),
            ("do", 1.2),
            range(2000, 2200, 5),
            "december",
        ):
            for meth in (
                s.union,
                s.intersection,
                s.difference,
                s.symmetric_difference,
                s.isdisjoint,
            ):
                for g in (G, I, Ig, L, R):
                    # Only iterables supported, not sequences
                    if g is G:
                        continue
                    expected = meth(data)
                    actual = meth(g(data))
                    if isinstance(expected, bool):
                        self.assertEqual(actual, expected)
                    else:
                        self.assertEqual(
                            sorted(actual, key=repr), sorted(expected, key=repr)
                        )
                self.assertRaises(TypeError, meth, X(s))
                self.assertRaises(TypeError, meth, N(s))
                self.assertRaises(ZeroDivisionError, meth, E(s))

    def test_inplace_methods(self):
        for data in (
            "123",
            "",
            range(1000),
            ("do", 1.2),
            range(2000, 2200, 5),
            "december",
        ):
            for methname in (
                "update",
                "intersection_update",
                "difference_update",
                "symmetric_difference_update",
            ):
                for g in (G, I, Ig, S, L, R):
                    # Only Iterables supported, not Sequence
                    if g is G:
                        continue

                    s = OrderedSet("january")
                    t = s.copy()
                    getattr(s, methname)(list(g(data)))
                    getattr(t, methname)(g(data))
                    self.assertEqual(sorted(s, key=repr), sorted(t, key=repr))

                self.assertRaises(
                    TypeError, getattr(OrderedSet("january"), methname), X(data)
                )
                self.assertRaises(
                    TypeError, getattr(OrderedSet("january"), methname), N(data)
                )
                self.assertRaises(
                    ZeroDivisionError, getattr(OrderedSet("january"), methname), E(data)
                )


class bad_eq:
    def __eq__(self, other):
        if be_bad:
            set2.clear()
            raise ZeroDivisionError
        return self is other

    def __hash__(self):
        return 0


class bad_dict_clear:
    def __eq__(self, other):
        if be_bad:
            dict2.clear()
        return self is other

    def __hash__(self):
        return 0


class TestWeirdBugs(TestCase):
    def test_8420_set_merge(self):
        # This used to segfault
        global be_bad, set2, dict2
        be_bad = False
        set1 = {bad_eq()}
        set2 = {bad_eq() for i in range(75)}
        be_bad = True
        self.assertRaises(ZeroDivisionError, set1.update, set2)

        be_bad = False
        set1 = {bad_dict_clear()}
        dict2 = {bad_dict_clear(): None}
        be_bad = True
        set1.symmetric_difference_update(dict2)

    def test_iter_and_mutate(self):
        # Issue #24581
        s = OrderedSet(range(100))
        s.clear()
        s.update(range(100))
        si = iter(s)
        s.clear()
        a = list(range(100))
        s.update(range(100))
        list(si)

    def test_merge_and_mutate(self):
        class X:
            def __hash__(self):
                return hash(0)

            def __eq__(self, o):
                other.clear()
                return False

        other = OrderedSet()
        other = {X() for i in range(10)}
        s = {0}
        s.update(other)


# Application tests (based on David Eppstein's graph recipes ====================================


def powerset(U):
    """Generates all subsets of a OrderedSet or sequence U."""
    U = iter(U)
    try:
        x = frozenset([next(U)])
        for S in powerset(U):
            yield S
            yield S | x
    except StopIteration:
        yield frozenset()


def cube(n):
    """Graph of n-dimensional hypercube."""
    singletons = [frozenset([x]) for x in range(n)]
    return dict(
        [(x, frozenset([x ^ s for s in singletons])) for x in powerset(range(n))]
    )


def linegraph(G):
    """Graph, the vertices of which are edges of G,
    with two vertices being adjacent iff the corresponding
    edges share a vertex."""
    L = {}
    for x in G:
        for y in G[x]:
            nx = [frozenset([x, z]) for z in G[x] if z != y]
            ny = [frozenset([y, z]) for z in G[y] if z != x]
            L[frozenset([x, y])] = frozenset(nx + ny)
    return L


def faces(G):
    "Return a OrderedSet of faces in G.  Where a face is a OrderedSet of vertices on that face"
    # currently limited to triangles,squares, and pentagons
    f = OrderedSet()
    for v1, edges in G.items():
        for v2 in edges:
            for v3 in G[v2]:
                if v1 == v3:
                    continue
                if v1 in G[v3]:
                    f.add(frozenset([v1, v2, v3]))
                else:
                    for v4 in G[v3]:
                        if v4 == v2:
                            continue
                        if v1 in G[v4]:
                            f.add(frozenset([v1, v2, v3, v4]))
                        else:
                            for v5 in G[v4]:
                                if v5 == v3 or v5 == v2:
                                    continue
                                if v1 in G[v5]:
                                    f.add(frozenset([v1, v2, v3, v4, v5]))
    return f


class TestGraphs(TestCase):
    def test_cube(self):
        g = cube(3)  # vert --> {v1, v2, v3}
        vertices1 = OrderedSet(g)
        self.assertEqual(len(vertices1), 8)  # eight vertices
        for edge in g.values():
            self.assertEqual(len(edge), 3)  # each vertex connects to three edges
        vertices2 = OrderedSet(v for edges in g.values() for v in edges)
        self.assertEqual(vertices1, vertices2)  # edge vertices in original OrderedSet

        cubefaces = faces(g)
        self.assertEqual(len(cubefaces), 6)  # six faces
        for face in cubefaces:
            self.assertEqual(len(face), 4)  # each face is a square

    def test_cuboctahedron(self):
        # http://en.wikipedia.org/wiki/Cuboctahedron
        # 8 triangular faces and 6 square faces
        # 12 identical vertices each connecting a triangle and square

        g = cube(3)
        cuboctahedron = linegraph(g)  # V( --> {V1, V2, V3, V4}
        self.assertEqual(len(cuboctahedron), 12)  # twelve vertices

        vertices = OrderedSet(cuboctahedron)
        for edges in cuboctahedron.values():
            self.assertEqual(
                len(edges), 4
            )  # each vertex connects to four other vertices
        othervertices = OrderedSet(
            edge for edges in cuboctahedron.values() for edge in edges
        )
        self.assertEqual(
            vertices, othervertices
        )  # edge vertices in original OrderedSet

        cubofaces = faces(cuboctahedron)
        facesizes = collections.defaultdict(int)
        for face in cubofaces:
            facesizes[len(face)] += 1
        self.assertEqual(facesizes[3], 8)  # eight triangular faces
        self.assertEqual(facesizes[4], 6)  # six square faces

        for vertex in cuboctahedron:
            edge = vertex  # Cuboctahedron vertices are edges in Cube
            self.assertEqual(len(edge), 2)  # Two cube vertices define an edge
            for cubevert in edge:
                self.assertIn(cubevert, g)


# ==============================================================================

if __name__ == "__main__":
    from torch._inductor.test_case import run_tests

    run_tests()<|MERGE_RESOLUTION|>--- conflicted
+++ resolved
@@ -14,11 +14,7 @@
 from test import support
 
 from torch.testing._internal.common_utils import TestCase
-<<<<<<< HEAD
-from torch.utils.ordered_set import OrderedSet
-=======
 from torch.utils._ordered_set import OrderedSet
->>>>>>> 274c3e59
 
 
 class PassThru(Exception):
