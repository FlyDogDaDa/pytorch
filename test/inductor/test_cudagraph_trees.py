--- conflicted
+++ resolved
@@ -6,12 +6,14 @@
 import sys
 import unittest
 import warnings
+from unittest import mock
 
 import torch
 import torch._dynamo.config as dynamo_config
 import torch.nn as nn
 from torch._dynamo.utils import counters
 from torch._inductor import config
+from torch._inductor.codecache import FxGraphCache
 from torch._inductor.compile_fx import compile_fx_inner
 from torch._inductor.cudagraph_trees import cudagraphify_impl as tree_cudagraphify_impl
 from torch._inductor.cudagraph_utils import FunctionID
@@ -611,8 +613,6 @@
 
             self.assertFalse(self.get_manager().running_forwards_with_pending_backwards)
 
-<<<<<<< HEAD
-=======
         @torch._inductor.config.patch("fx_graph_cache", True)
         @torch._inductor.config.patch("fx_graph_remote_cache", False)
         def test_cache_hit_forward_miss_backward(self):
@@ -659,7 +659,6 @@
             # we should not have cudagraph'd anything
             assert self.get_manager() is None
 
->>>>>>> afb04d78
         @parametrize("backend", ("inductor", "cudagraphs"))
         def test_forward_backward_not_called(self, backend):
             def foo(x, y):
@@ -1272,7 +1271,10 @@
                     foo(*inps)
                 except Exception as e:
                     thrown = True
-                    self.assertTrue("at::cuda::blas::gemm<float>" in str(e))
+                    self.assertTrue(
+                        "at::cuda::blas::gemm<float>" in str(e)
+                        or "at::cuda::blas::gemm_internal_cublas<float>" in str(e)
+                    )
                     self.assertTrue(
                         "getCurrentCUDABlasHandle" in str(e)
                         or "getNewWorkspace" in str(e)
@@ -2232,6 +2234,78 @@
 
             self.assertEqual(self.get_manager().new_graph_id().id, 2)
 
+        @torch._inductor.config.patch("triton.cudagraph_dynamic_shape_warn_limit", 1)
+        def test_skip_if_dynamic_shape_limit_reached1(self):
+            class Mod(torch.nn.Module):
+                def __init__(self):
+                    super().__init__()
+                    self.linear = torch.nn.Linear(3, 3, device="cuda")
+
+                def forward(self, x: torch.Tensor) -> torch.Tensor:
+                    return self.linear(x)
+
+            def iter(batch_size: int, mod: torch.nn.Module):
+                x = torch.rand((batch_size, 3), device="cuda")
+                for _ in range(3):
+                    mod(x)
+
+            mod = torch.compile(Mod(), mode="reduce-overhead")
+
+            with capture_stderr() as captured_output:
+                for batch_size in range(10, 40, 10):
+                    iter(batch_size, mod)
+
+            FileCheck().check(
+                "CUDAGraph supports dynamic shapes by recording a new graph for each "
+                "distinct input size. Recording too many CUDAGraphs may lead to "
+                "extra overhead. We have observed 2 distinct sizes. "
+                "Please consider the following options for better performance: "
+                "a) padding inputs to a few fixed number of shapes; or b) set "
+                "torch._inductor.config.triton.cudagraph_skip_dynamic_graphs=True. "
+                "Set torch._inductor.config.triton.cudagraph_dynamic_shape_warn_limit=None "
+                "to silence this warning."
+            ).run("\n".join(captured_output))
+
+        @torch._inductor.config.patch("triton.cudagraph_dynamic_shape_warn_limit", 1)
+        def test_skip_if_dynamic_shape_limit_reached2(self):
+            class Mod(torch.nn.Module):
+                def __init__(self):
+                    super().__init__()
+                    self.attn = torch.nn.MultiheadAttention(
+                        embed_dim=3, num_heads=3, device="cuda"
+                    )
+
+                def forward(
+                    self, q: torch.Tensor, k: torch.Tensor, v: torch.Tensor
+                ) -> torch.Tensor:
+                    return self.attn(q, k, v)
+
+            mod = torch.compile(Mod(), mode="reduce-overhead")
+
+            def iter(batch_size: int, length: int):
+                q = torch.rand((batch_size, length, 3), device="cuda")
+                k = torch.rand((batch_size, length, 3), device="cuda")
+                v = torch.rand((batch_size, length, 3), device="cuda")
+                for _ in range(3):
+                    mod(q, k, v)
+
+            with capture_stderr() as captured_output:
+                for batch_size in range(10, 40, 10):
+                    for length in range(10, 30, 10):
+                        iter(batch_size, length)
+
+            print(captured_output)
+            FileCheck().check(
+                "CUDAGraph supports dynamic shapes by recording a new graph for each "
+                "distinct input size. Recording too many CUDAGraphs may lead to "
+                "extra overhead. We have observed 2 distinct sizes. "
+                "Please consider the following options for better performance: "
+                "a) padding inputs to a few fixed number of shapes; or b) set "
+                "torch._inductor.config.triton.cudagraph_skip_dynamic_graphs=True. "
+                "Set torch._inductor.config.triton.cudagraph_dynamic_shape_warn_limit=None "
+                "to silence this warning."
+            ).run(captured_output[0])
+
     instantiate_parametrized_tests(CudaGraphTreeTests)
 
 if __name__ == "__main__":
