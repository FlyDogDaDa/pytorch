--- conflicted
+++ resolved
@@ -265,10 +265,7 @@
         counters.clear()
 
         with self.assertRaisesRegex(TypeError, "Signature mismatch"):
-<<<<<<< HEAD
-=======
-
->>>>>>> 11d39670
+
             @torch._dynamo.substitute_in_graph(operator.indexOf)
             def polyfill(sequence, x):
                 for i, item in enumerate(sequence):
