--- conflicted
+++ resolved
@@ -407,12 +407,9 @@
             fsdp_config = {}
             mesh = init_device_mesh("cuda", (self.world_size,))
             model_args = ModelArgs(
-<<<<<<< HEAD
-                vocab_size=vocab_size, checkpoint_activations=checkpoint_activations
-=======
                 vocab_size=vocab_size,
                 n_layers=3,
->>>>>>> b93c48ac
+                checkpoint_activations=checkpoint_activations,
             )
             model = Transformer(model_args)
             for layer_id, mod in enumerate(model.layers):
@@ -451,13 +448,8 @@
     @skipIfRocm
     @skip_if_lt_x_gpu(2)
     def test_transformer_backend_aot_eager(self):
-<<<<<<< HEAD
         for fullgraph, checkpoint_activations in product([True, False], [True, False]):
-            with self._mock_sdpa(fullgraph), self._mock_reinplace_fsdp_all_gather(
-=======
-        for fullgraph in [True, False]:
             with self._maybe_add_graph_break_to_sdpa(
->>>>>>> b93c48ac
                 fullgraph
             ), self._reinplace_all_gather_with_optional_checks(fullgraph):
                 self._test_traceable_fsdp(
@@ -473,13 +465,8 @@
     # TODO: native_dropout has worse accuracy after decomp, need to figure out why
     @torch._inductor.config.patch(fallback_random=True)
     def test_transformer_backend_aot_eager_decomp_partition(self):
-<<<<<<< HEAD
         for fullgraph, checkpoint_activations in product([True, False], [True, False]):
-            with self._mock_sdpa(fullgraph):
-=======
-        for fullgraph in [True, False]:
             with self._maybe_add_graph_break_to_sdpa(fullgraph):
->>>>>>> b93c48ac
                 self._test_traceable_fsdp(
                     *self._create_transformer_factory_fns(
                         checkpoint_activations=checkpoint_activations
@@ -494,16 +481,11 @@
     # TODO: native_dropout causes CUDA IMA error, need to figure out why
     @torch._inductor.config.patch(fallback_random=True)
     def test_transformer_backend_inductor(self):
-<<<<<<< HEAD
         # TODO(yf225):
         # fullgraph=True, AC=True -> error out
         # fullgraph=False, AC=True -> numerical issue
         for fullgraph, checkpoint_activations in product([True, False], [True, False]):
-            with self._mock_sdpa(fullgraph), self._mock_reinplace_fsdp_all_gather(
-=======
-        for fullgraph in [True, False]:
             with self._maybe_add_graph_break_to_sdpa(
->>>>>>> b93c48ac
                 fullgraph
             ), self._reinplace_all_gather_with_optional_checks(fullgraph):
                 _, triton_codes = run_and_get_code(
