# Owner(s): ["oncall: distributed"]

import sys

import torch
from torch import distributed as dist
from torch.distributed.checkpoint import (
    FileSystemReader,
    FileSystemWriter,
    load_state_dict,
    save_state_dict,
)
from torch.distributed.fsdp import FullyShardedDataParallel as FSDP, StateDictType
from torch.distributed.fsdp.fully_sharded_data_parallel import FullyShardedDataParallel
from torch.distributed.fsdp.wrap import enable_wrap, wrap
from torch.testing._internal.common_distributed import skip_if_lt_x_gpu
from torch.testing._internal.common_fsdp import FSDPTest, SkipModel
from torch.testing._internal.common_utils import (
    instantiate_parametrized_tests,
    parametrize,
    run_tests,
    TEST_WITH_DEV_DBG_ASAN,
)
from torch.testing._internal.distributed.checkpoint_utils import with_temp_dir
<<<<<<< HEAD
=======

>>>>>>> d2ecdcb2

if not dist.is_available():
    print("Distributed not available, skipping tests", file=sys.stderr)
    sys.exit(0)

if TEST_WITH_DEV_DBG_ASAN:
    print(
        "Skip dev-asan as torch + multiprocessing spawn have known issues",
        file=sys.stderr,
    )
    sys.exit(0)


_DISTRIBUTED_STATE_DICT_IMPLS = {
    StateDictType.LOCAL_STATE_DICT,
    StateDictType.SHARDED_STATE_DICT,
}


class TestDistributedCheckpoint(FSDPTest):
    @property
    def world_size(self):
        return 2

    @skip_if_lt_x_gpu(2)
    @with_temp_dir
    @parametrize("state_dict_type", _DISTRIBUTED_STATE_DICT_IMPLS)
    def test_distributed_checkpoint(self, state_dict_type) -> None:
        with enable_wrap(wrapper_cls=FSDP):
            torch.manual_seed(100)
            model = wrap(SkipModel(double_nest=True))
            torch.manual_seed(200)
            new_model = wrap(SkipModel(double_nest=True))

        with FullyShardedDataParallel.summon_full_params(
            model
        ), FullyShardedDataParallel.summon_full_params(new_model):
            params = list(model.parameters())
            new_params = list(new_model.parameters())
            self.assertNotEqual(params, new_params)

        writer = FileSystemWriter(self.temp_dir)
        reader = FileSystemReader(self.temp_dir)
        with FSDP.state_dict_type(model, state_dict_type), FSDP.state_dict_type(
            new_model, state_dict_type
        ):
            state_dict = model.state_dict()

        save_state_dict(state_dict, writer)

        with FSDP.state_dict_type(model, state_dict_type), FSDP.state_dict_type(
            new_model, state_dict_type
        ):
            state_dict = new_model.state_dict()
            load_state_dict(state_dict, reader)
            new_model.load_state_dict(state_dict)

        with FullyShardedDataParallel.summon_full_params(
            model
        ), FullyShardedDataParallel.summon_full_params(new_model):
            params = list(model.parameters())
            new_params = list(new_model.parameters())
            self.assertEqual(params, new_params)

        # TODO: add resharding test case.


instantiate_parametrized_tests(TestDistributedCheckpoint)

if __name__ == "__main__":
    run_tests()<|MERGE_RESOLUTION|>--- conflicted
+++ resolved
@@ -22,10 +22,7 @@
     TEST_WITH_DEV_DBG_ASAN,
 )
 from torch.testing._internal.distributed.checkpoint_utils import with_temp_dir
-<<<<<<< HEAD
-=======
 
->>>>>>> d2ecdcb2
 
 if not dist.is_available():
     print("Distributed not available, skipping tests", file=sys.stderr)
