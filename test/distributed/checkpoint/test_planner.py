--- conflicted
+++ resolved
@@ -9,17 +9,11 @@
     ShardedTensor,
     ShardedTensorMetadata,
     ShardMetadata,
-<<<<<<< HEAD
-)
-from torch.distributed._shard.sharded_tensor.metadata import TensorProperties
-from torch.distributed.checkpoint._dedup_tensors import dedup_tensors
-=======
 )
 from torch.distributed._shard.sharded_tensor.metadata import (
     TensorProperties as TensorProperties_Shard,
 )
 from torch.distributed.checkpoint._dedup_save_plans import dedup_save_plans
->>>>>>> 796d2703
 
 from torch.distributed.checkpoint.default_planner import (
     _create_default_local_metadata,
@@ -82,11 +76,7 @@
     sharded_tensor_md = ShardedTensorMetadata(
         shards_metadata=shards_metadata,
         size=torch.Size([shard_size * len(shards_metadata)]),
-<<<<<<< HEAD
-        tensor_properties=TensorProperties.create_from_tensor(torch.zeros(1)),
-=======
         tensor_properties=TensorProperties_Shard.create_from_tensor(torch.zeros(1)),
->>>>>>> 796d2703
     )
 
     return ShardedTensor._init_from_local_shards_and_global_metadata(
