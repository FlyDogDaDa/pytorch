#define TORCH_ASSERT_ONLY_METHOD_OPERATORS
#include <ATen/native/TensorAdvancedIndexing.h>
#include <ATen/native/IndexingUtils.h>
#include <ATen/native/quantized/IndexKernel.h>
#include <ATen/native/cuda/KernelUtils.cuh>

#include <ATen/core/Tensor.h>
#include <ATen/ceil_div.h>
#include <ATen/Dispatch.h>
#include <ATen/Dispatch_v2.h>
#include <ATen/ExpandUtils.h>
#include <ATen/MemoryOverlap.h>
#include <ATen/TensorOperators.h>
#include <ATen/native/TensorIterator.h>
#include <ATen/native/cuda/Loops.cuh>
#include <ATen/native/Resize.h>
#include <ATen/cuda/detail/IndexUtils.cuh>
#include <ATen/cuda/CUDAUtils.h>
#include <ATen/cuda/DeviceUtils.cuh>

#ifndef AT_PER_OPERATOR_HEADERS
#include <ATen/Functions.h>
#include <ATen/NativeFunctions.h>
#else
#include <ATen/ops/_assert_async.h>
#include <ATen/ops/arange.h>
#include <ATen/ops/empty.h>
#include <ATen/ops/zeros_like.h>
#include <ATen/ops/ones_like.h>
#include <ATen/ops/empty_quantized.h>
#include <ATen/ops/index_add_native.h>
#include <ATen/ops/index_reduce_native.h>
#include <ATen/ops/index_select_native.h>
#include <ATen/ops/masked_fill_native.h>
#include <ATen/ops/_sparse_coo_tensor_with_dims_and_tensors.h>
#endif

#include <ATen/cuda/CUDAContext.h>
#include <ATen/cuda/cub.h>
#include <c10/util/irange.h>
#include <c10/core/QScheme.h>
#include <ATen/native/quantized/AffineQuantizerBase.h>

#include <limits>

#include <c10/macros/Macros.h>

namespace {
template <typename scalar_t, int SZ>
__global__ void indexing_backward_kernel(
  const int64_t* sorted_indices, const int64_t* indices, const scalar_t* grad_output, scalar_t* grad_weight,
  int64_t numel, int64_t stride, int64_t stride_before, int64_t outer_dim, bool accumulate) {
//numel is total number of flattened indices, not expanded to dimensions that are not indexed.
//stride is the cumulative size of the not-indexed last dimensions
//stride_before is the stride of the dimension immediately preceding first indexed dimension
//if indexing starts from the 0th dimension, stride_before does not matter because blockIdx.z will be 0 in this case
//outer_dim is number of elements in the first unindexed dimensions
  using opmath_t = at::opmath_type<scalar_t>;

  // Each warp is responsible for an input into the LookupTable.
  // If the preceding input has the same destination index as this input, then the warp
  // exits immediately. The warp also processes subsequent inputs with the
  // same value.
  //
  // Input Warp
  // 1     <warp 1>
  // 1     <warp 1> (<warp 2> exits without doing any work)
  // 5     <warp 3>
  // 8     <warp 4>

  // Number of values processed by each thread (grain size)
  for (int64_t z = blockIdx.z; z < outer_dim; z += gridDim.z){
    int64_t idx = blockIdx.x * blockDim.y + threadIdx.y;
    if (idx < numel
        && (idx == 0 || sorted_indices[idx] != sorted_indices[idx - 1])){
      do {
        int64_t start_feature = threadIdx.x + blockIdx.y * blockDim.x * SZ;
        // if not accumulate, we only keep the last duplicate index so skip those before it
        if (!accumulate && (idx < numel - 1) && sorted_indices[idx] == sorted_indices[idx + 1]) {
          idx++;
          continue;
        }
        const int64_t weight_row = ((int64_t) sorted_indices[idx]) * stride + z * stride_before;
        const int64_t grad_row = ((int64_t) indices[idx]) * stride + z * numel * stride;
        const opmath_t scale = (opmath_t)1.0;

        opmath_t gradient[SZ];
        opmath_t weight[SZ];

        while (start_feature < stride) {
          #pragma unroll
          for (int ii = 0; ii < SZ; ii++) {
            int64_t feature_dim = start_feature + ii * C10_WARP_SIZE;
            if (feature_dim < stride) {
              gradient[ii] = static_cast<opmath_t>(grad_output[grad_row + feature_dim]);
              if (accumulate) {
                weight[ii] = static_cast<opmath_t>(grad_weight[weight_row + feature_dim]);
              }
            }
          }

          #pragma unroll
          for (int ii = 0; ii < SZ; ii++) {
            if (accumulate) {
              weight[ii] += gradient[ii] * scale;
            } else {
              weight[ii] = gradient[ii] * scale;
            }
          }

          #pragma unroll
          for (int ii = 0; ii < SZ; ii++) {
            int64_t feature_dim = start_feature + ii * C10_WARP_SIZE;
            if (feature_dim < stride) {
                grad_weight[weight_row + feature_dim] = static_cast<scalar_t>(weight[ii]);
            }
          }
          start_feature += gridDim.y * blockDim.x * SZ;
        }

        idx++;
      } while (idx < numel && sorted_indices[idx] == sorted_indices[idx - 1]);
    }
  }
}

template <typename scalar_t>
__global__ void indexing_backward_kernel_stride_1(
  const int64_t* sorted_indices, const int64_t* indices, const scalar_t* grad_output, scalar_t* grad_weight,
  int64_t numel, int64_t stride, int64_t stride_before, int64_t outer_dim, bool accumulate) {
  using opmath_t = at::opmath_type<scalar_t>;

  // Number of values processed by each thread (grain size)
  for (int64_t z = blockIdx.z; z < outer_dim; z += gridDim.z){
    int64_t idx = blockIdx.x * blockDim.y + threadIdx.y;
    int64_t crnt_sorted_idx = sorted_indices[idx];

    if ((idx < numel) &&
        (idx == 0 || crnt_sorted_idx != sorted_indices[idx - 1]))
    {
      // Determine the number of duplicates in advance
      int64_t num_duplicates = 1;
      while (((idx + num_duplicates) < numel) && (sorted_indices[idx + num_duplicates] == crnt_sorted_idx)) {
        num_duplicates++;
      }

      // Continue computing weights
      const int64_t weight_row = crnt_sorted_idx * stride + z * stride_before;
      int64_t grad_row = 0;
      const opmath_t scale = (opmath_t)1.0;

      if (!accumulate) {
        grad_row = ((int64_t)indices[idx + num_duplicates - 1]) * stride + z * numel * stride;
        grad_weight[weight_row] =
          static_cast<scalar_t>(static_cast<opmath_t>(grad_output[grad_row]) * scale);
      } else {
        opmath_t gradient = (opmath_t)0.0;

        int laneIdx = threadIdx.x % C10_WARP_SIZE;
        int64_t num_warp_passes = num_duplicates / C10_WARP_SIZE;
        for (int64_t i = 0; i < num_warp_passes; ++i) {
            grad_row = ((int64_t) indices[idx + i * C10_WARP_SIZE + laneIdx]) * stride + z * numel * stride;
            gradient += static_cast<opmath_t>(grad_output[grad_row]) * scale;
        }
        WARP_SYNC();
        for (int offset = C10_WARP_SIZE / 2; offset > 0; offset /= 2) {
          gradient += WARP_SHFL_DOWN(gradient, offset);
        }

        if (laneIdx == 0) {
          for (int64_t i = num_warp_passes * C10_WARP_SIZE; i < num_duplicates; ++i) {
            grad_row = ((int64_t) indices[idx + i]) * stride + z * numel * stride;
            gradient += static_cast<opmath_t>(grad_output[grad_row]) * scale;
          }

          grad_weight[weight_row] = static_cast<scalar_t>(static_cast<opmath_t>(grad_weight[weight_row]) + gradient);
        }
      }
    }
  }
}

template <typename scalar_t>
__global__ void indexing_backward_kernel_small_stride(
  const int64_t* sorted_indices, const int64_t* indices, const scalar_t* grad_output, scalar_t* grad_weight,
  int64_t numel, int64_t stride, int64_t stride_before, int64_t outer_dim, bool accumulate) {
  using opmath_t = at::opmath_type<scalar_t>;

  // Number of values processed by each thread (grain size)
  for (int64_t z = blockIdx.z; z < outer_dim; z += gridDim.z){
    int64_t idx = blockIdx.x * blockDim.y + threadIdx.y;
    int64_t tidx = threadIdx.x;
    int64_t crnt_sorted_idx = sorted_indices[idx];

    if ((idx < numel) &&
        (tidx < stride) &&
        (idx == 0 || crnt_sorted_idx != sorted_indices[idx - 1]))
    {
      // Determine the number of duplicates in advance
      int64_t num_duplicates = 1;
      while (((idx + num_duplicates) < numel) && (sorted_indices[idx + num_duplicates] == crnt_sorted_idx)) {
        num_duplicates++;
      }

      // Continue computing weights
      const int64_t weight_row = crnt_sorted_idx * stride + z * stride_before;
      int64_t grad_row = 0;
      const opmath_t scale = (opmath_t)1.0;

      if (!accumulate) {
        grad_row = ((int64_t)indices[idx + num_duplicates - 1]) * stride + z * numel * stride;
        grad_weight[weight_row + tidx] =
          static_cast<scalar_t>(static_cast<opmath_t>(grad_output[grad_row + tidx]) * scale);
      } else {
        opmath_t gradient = (opmath_t)0.0;
        for (int64_t i = 0; i < num_duplicates; ++i) {
          grad_row = ((int64_t) indices[idx + i]) * stride + z * numel * stride;
          gradient += static_cast<opmath_t>(grad_output[grad_row + tidx]) * scale;
        }

        grad_weight[weight_row + tidx] = static_cast<scalar_t>(static_cast<opmath_t>(grad_weight[weight_row + tidx]) + gradient);
      }
    }
  }
}

template <typename scalar_t, int SZ>
__global__ void indexing_backward_kernel_quantized(
  const int64_t* sorted_indices, const int64_t* indices, const float* grad_output, scalar_t* grad_weight,
  int64_t numel, int64_t stride, int64_t stride_before, int64_t outer_dim,
  float inv_scale, int zero_point, int64_t qmin, int64_t qmax) {

  // This implementation is adopted from indexing_backward_kernel above.
  using opmath_t = at::opmath_type<float>;
  for (int64_t z = blockIdx.z; z < outer_dim; z += gridDim.z){
    int64_t idx = blockIdx.x * blockDim.y + threadIdx.y;
    if (idx < numel
        && (idx == 0 || sorted_indices[idx] != sorted_indices[idx - 1])){
      do {
        int64_t start_feature = threadIdx.x + blockIdx.y * blockDim.x * SZ;
        // we only keep the last duplicate index so skip those before it
        if ((idx < numel - 1) && sorted_indices[idx] == sorted_indices[idx + 1]) {
          idx++;
          continue;
        }
        const int64_t weight_row = ((int64_t) sorted_indices[idx]) * stride + z * stride_before;
        const int64_t grad_row = ((int64_t) indices[idx]) * stride + z * numel * stride;
        const opmath_t scale = (opmath_t)1.0;

        opmath_t gradient[SZ];
        opmath_t weight[SZ];

        while (start_feature < stride) {
          #pragma unroll
          for (int ii = 0; ii < SZ; ii++) {
            int64_t feature_dim = start_feature + ii * C10_WARP_SIZE;
            if (feature_dim < stride) {
              gradient[ii] = static_cast<opmath_t>(grad_output[grad_row + feature_dim]);
            }
          }

          #pragma unroll
          for (int ii = 0; ii < SZ; ii++) {
            weight[ii] = gradient[ii] * scale;
          }

          #pragma unroll
          for (int ii = 0; ii < SZ; ii++) {
            int64_t feature_dim = start_feature + ii * C10_WARP_SIZE;
            if (feature_dim < stride) {
                // we do quantization here
                int64_t qvalue = static_cast<int64_t>(zero_point + nearbyintf(weight[ii]* inv_scale));
                qvalue = min(max(qvalue, qmin), qmax);
                grad_weight[weight_row + feature_dim] = static_cast<scalar_t>(qvalue);
            }
          }
          start_feature += gridDim.y * blockDim.x * SZ;
        }

        idx++;
      } while (idx < numel && sorted_indices[idx] == sorted_indices[idx - 1]);
    }
  }
}


}


namespace at::native {

namespace {

class ReduceMultiply {
public:
  template <typename scalar_t>
  constexpr C10_DEVICE void operator() (scalar_t* self_data_start, int64_t index, int64_t numel, const scalar_t * src_data) const {
    (void)numel; // suppress unused warning
    gpuAtomicMul(self_data_start + index, *src_data);
  }
};
static ReduceMultiply reduce_multiply;

class ReduceAdd {
public:
  template <typename scalar_t>
  constexpr C10_DEVICE void operator() (scalar_t* self_data_start, int64_t index, int64_t numel, const scalar_t * src_data) const {
    fastAtomicAdd(self_data_start, index, numel, *src_data, true);
  }
};
static ReduceAdd reduce_add;

class ReduceMinimum {
public:
  template <typename scalar_t>
  constexpr C10_DEVICE void operator() (scalar_t* self_data_start, int64_t index, int64_t numel, const scalar_t * src_data) const {
    (void)numel; // suppress unused warning
    gpuAtomicMin(self_data_start + index, *src_data);
  }
};
static ReduceMinimum reduce_minimum;

class ReduceMaximum {
public:
  template <typename scalar_t>
  constexpr C10_DEVICE void operator() (scalar_t* self_data_start, int64_t index, int64_t numel, const scalar_t * src_data) const {
    (void)numel; // suppress unused warning
    gpuAtomicMax(self_data_start + index, *src_data);
  }
};
static ReduceMaximum reduce_maximum;

}

static Tensor wrapIndexOnce(const Tensor & index, int64_t dim, int64_t dim_size, bool check_range=true) {
//we don't need to check range in backward - if there were out of bounds indices forward should already have errored out
  if (index.numel() != 0 && check_range) {
    at::_assert_async(index.max() < dim_size);
    at::_assert_async(index.min() >= -dim_size);
  }
  return index.remainder(dim_size);
}

static std::vector<int64_t> computeLinearStride(const Tensor & tensor) {
  // computes the stride as if tensor were contiguous
  auto sizes = tensor.sizes();
  std::vector<int64_t> stride(tensor.dim());
  if (stride.empty()) {
    return stride;
  }
  stride[tensor.dim() - 1] = 1;
  std::partial_sum(sizes.rbegin(), sizes.rend() - 1, stride.rbegin() + 1, std::multiplies<int64_t>());
  return stride;
}

static std::tuple<Tensor, int64_t, int64_t, int64_t>
computeLinearIndex(const Tensor & src, TensorList indices, bool check_range) {
  auto strides = computeLinearStride(src);
  const auto& device = src.options().device();

  // Compute the linear index by multiplying the indexing tensors by the
  // stride and summing them. All the indexing tensors have the same shape at
  // this point. We also compute the number of dimensions before and after that
  // are not being index.
  Tensor linearIndex;
  int64_t nElemBefore = 1, nElemAfter = 1, strideBefore =0;
  for (const auto i: c10::irange(src.dim())) {
    if (indices[i].defined()) {
      // Cast index to the longType matching src's device
      // This allows us to support ie indexing a cuda tensor with a cpu tensor
      Tensor index = (wrapIndexOnce(indices[i], i, src.size(i), check_range) * strides[i]).to(device);
      if (linearIndex.defined()) {
        linearIndex += index;
      } else {
        linearIndex = index;
        if (i>0) {
           strideBefore = src.stride(i-1); // stride after undefined dimensions
        }
      }
    } else if (linearIndex.defined()) {
      nElemAfter *= src.size(i);
    } else {
      nElemBefore *= src.size(i);
    }
  }

  return std::make_tuple(std::move(linearIndex), nElemBefore, strideBefore, nElemAfter);
}


static std::tuple<Tensor, Tensor, int64_t, int64_t, int64_t, std::vector<int64_t>> makeLinearIndex(Tensor self, IOptTensorListRef orig, bool check_range) {
  checkIndexTensorTypes(orig, /*allow_int*/true);
  // first expand BoolTensor (masks) or ByteTensor (masks) into 1 or more LongTensors
  auto indices = expandTensors(self, orig);
  for (auto & i : indices) {
    if (i.defined() && i.dtype() == at::kInt) {
      i = i.to(at::kLong);
    }
  }
  // next broadcast all index tensors together
  indices = expand_outplace(indices);
  // add missing null Tensors so that it matches self.dim()
  while (indices.size() < (size_t)self.dim()) {
    indices.emplace_back();
  }
  // if the non-null indices are not all adjacent, transpose self and indices
  // together so that they're adjacent at the front
  std::vector<int64_t> inversePerm;
  if (!hasContiguousSubspace(indices)) {
    std::tie(self, indices, inversePerm) = transposeToFrontAndInvPerm(self, indices);
  }
  auto [linearIndex, nElemBefore, strideBefore, nElemAfter] = computeLinearIndex(self, indices, check_range);
  return std::make_tuple(linearIndex, self, nElemBefore, strideBefore, nElemAfter, inversePerm);
}


void index_put_with_sort_kernel_thrust_helper(Tensor &linearIndex, Tensor &orig_indices, Tensor &sorted_indices, int64_t num_indices);

namespace {

int64_t largestIndex(const Tensor &self) {
  int64_t result = 0;
  for (const auto i: c10::irange(self.dim())) {
    result += (self.sizes()[i] - 1) * self.strides()[i];
  }
  return result;
}

void index_put_with_sort_kernel(Tensor & self, const c10::List<std::optional<Tensor>>& indices, const Tensor & value, bool accumulate, bool unsafe) {
  TORCH_CHECK(!indices.empty() || is_expandable_to(value.sizes(), self.sizes()), "shape mismatch: value tensor of shape ", value.sizes(),
             " cannot be broadcast to indexing result of shape ", self.sizes());
  if (indices.size() > (size_t)self.dim()) {
    TORCH_CHECK_INDEX(false, "too many indices for tensor of dimension ", self.dim(), " (got ", indices.size(), ")");
  }
  bool self_contiguous = self.is_contiguous();
  auto self_ = self_contiguous ? self : self.contiguous();
  Tensor linearIndex, src, expandedValue = value;
  int64_t nElemBefore, strideBefore, sliceSize;
  std::vector<int64_t> inversePerm;
  std::tie(linearIndex, src, nElemBefore, strideBefore, sliceSize, inversePerm) = makeLinearIndex(self_, indices, !unsafe);
  int64_t num_indices = linearIndex.numel();

  if (expandedValue.numel() < num_indices * nElemBefore * sliceSize) {
    auto expanded_size = at::DimVector(expandedValue.sizes());
    auto size1 = expandedValue.sizes();
    auto size2 = linearIndex.sizes();
    if (are_expandable(size1, size2)) {
      expanded_size = infer_size_dimvector(size1, size2);
    }
    if (nElemBefore > 1) {
      expanded_size.insert(expanded_size.begin(), nElemBefore);
    }
    if (sliceSize > 1) {
      expanded_size.insert(expanded_size.end(), sliceSize);
    }
    expandedValue = expandedValue.expand(expanded_size);
  }
  expandedValue = expandedValue.contiguous();

  if (num_indices > 0 && sliceSize > 0) {
      const bool permuted = !src.is_contiguous();
      auto src_ = permuted ? src.contiguous() : src;
      linearIndex = linearIndex.reshape(-1);
      auto sorted_indices = at::empty_like(linearIndex, LEGACY_CONTIGUOUS_MEMORY_FORMAT);
      auto orig_indices = at::empty_like(linearIndex, LEGACY_CONTIGUOUS_MEMORY_FORMAT);
      const cudaStream_t stream = at::cuda::getCurrentCUDAStream();

      linearIndex.divide_(sliceSize, "trunc");

      // cub on CUDA <= 11.2 have a bug that for small sizes
      // cub's sort can be much slower than thrust's merge sort
      // this bug is fixed in CUDA 11.3
#if (defined(CUDA_VERSION) && CUDA_VERSION < 11030) || defined(USE_ROCM)
      if (num_indices < 50000) {
        index_put_with_sort_kernel_thrust_helper(linearIndex, orig_indices, sorted_indices, num_indices);
      } else
#endif
      {
      // Sort the inputs into sorted with the corresponding indices
      auto range = at::arange(num_indices, linearIndex.options());
      // linearIndex can not be negative, and we take advantage of this
      // fact to sort on less bits for better performance.
      int64_t nbits = cuda::cub::get_num_bits(largestIndex(self_) / sliceSize);
      cuda::cub::radix_sort_pairs(
        linearIndex.const_data_ptr<int64_t>(), sorted_indices.mutable_data_ptr<int64_t>(),
        range.const_data_ptr<int64_t>(), orig_indices.mutable_data_ptr<int64_t>(),
        num_indices, false, 0, nbits);
      }

      TORCH_INTERNAL_ASSERT(
          linearIndex.numel()*sliceSize*nElemBefore == expandedValue.numel(),
          "number of flattened indices did not match number of elements in the value tensor: ",
          linearIndex.numel()*sliceSize*nElemBefore, " vs ", expandedValue.numel());
      const int UNROLL = 4;
      const int indices_per_block = 4;
      const int warp_size = at::cuda::warp_size();
      dim3 grid(ceil_div(num_indices, (int64_t) indices_per_block),
           std::min<int>(at::cuda::getCurrentDeviceProperties()->maxGridSize[1], ceil_div(sliceSize, (int64_t) (warp_size*UNROLL))),
           std::min(std::max<int>(1,nElemBefore), at::cuda::getCurrentDeviceProperties()->maxGridSize[2]));
      dim3 block(warp_size, indices_per_block);


      if (sliceSize == 1) {
        // This implementation is faster with high amounts of duplicates but could overflow
        // if FP16 / BF16 is used
        AT_DISPATCH_V2(
          expandedValue.scalar_type(),
          "indexing_backward_kernel_stride_1",
          AT_WRAP([&] {
            indexing_backward_kernel_stride_1<scalar_t><<<grid, block, 0, stream>>>(
              sorted_indices.const_data_ptr<int64_t>(),
              orig_indices.const_data_ptr<int64_t>(),
              expandedValue.const_data_ptr<scalar_t>(),
              src_.mutable_data_ptr<scalar_t>(),
              num_indices,
              sliceSize,
              strideBefore,
              nElemBefore,
              accumulate);
            C10_CUDA_KERNEL_LAUNCH_CHECK();
          }),
          AT_EXPAND(AT_ALL_TYPES_AND_COMPLEX),
          AT_EXPAND(AT_FLOAT8_TYPES),
          kComplexHalf,
          kHalf,
          kBool,
          kBFloat16);
      } else {
        if (sliceSize <= warp_size) {
          AT_DISPATCH_V2(
            expandedValue.scalar_type(),
            "indexing_backward_kernel_small_stride",
            AT_WRAP([&] {
              indexing_backward_kernel_small_stride<scalar_t><<<grid, block, 0, stream>>>(
                sorted_indices.const_data_ptr<int64_t>(),
                orig_indices.const_data_ptr<int64_t>(),
                expandedValue.const_data_ptr<scalar_t>(),
                src_.mutable_data_ptr<scalar_t>(),
                num_indices,
                sliceSize,
                strideBefore,
                nElemBefore,
                accumulate);
              C10_CUDA_KERNEL_LAUNCH_CHECK();
            }),
            AT_EXPAND(AT_ALL_TYPES_AND_COMPLEX),
            AT_EXPAND(AT_FLOAT8_TYPES),
            kComplexHalf,
            kHalf,
            kBool,
            kBFloat16);
        } else {
          AT_DISPATCH_V2(
            expandedValue.scalar_type(),
            "indexing_backward",
            AT_WRAP([&] {
              indexing_backward_kernel<scalar_t, UNROLL><<<grid, block, 0, stream>>>(
                sorted_indices.const_data_ptr<int64_t>(),
                orig_indices.const_data_ptr<int64_t>(),
                expandedValue.const_data_ptr<scalar_t>(),
                src_.mutable_data_ptr<scalar_t>(),
                num_indices,
                sliceSize,
                strideBefore,
                nElemBefore,
                accumulate);
              C10_CUDA_KERNEL_LAUNCH_CHECK();
            }),
            AT_EXPAND(AT_ALL_TYPES_AND_COMPLEX),
            AT_EXPAND(AT_FLOAT8_TYPES),
            kComplexHalf,
            kHalf,
            kBool,
            kBFloat16);
          }
        }

      if (permuted) {
        self.copy_(src_.permute(inversePerm));
      } else if (!self_contiguous) {
        self.copy_(self_);
      }
  }
}

REGISTER_CUDA_DISPATCH(index_put_with_sort_stub, &index_put_with_sort_kernel);

void index_put_with_sort_quantized(Tensor & self, const c10::List<std::optional<Tensor>>& indices, const Tensor & value, double scale, int zero_point, bool unsafe) {
  if (indices.size() > (size_t)self.dim()) {
    TORCH_CHECK_INDEX(false, "too many indices for tensor of dimension ", self.dim(), " (got ", indices.size(), ")");
  }
  bool self_contiguous = self.is_contiguous();
  auto self_ = self_contiguous ? self : self.contiguous();
  Tensor linearIndex, src, expandedValue = value;
  int64_t nElemBefore, strideBefore, sliceSize;
  std::vector<int64_t> inversePerm;
  std::tie(linearIndex, src, nElemBefore, strideBefore, sliceSize, inversePerm) = makeLinearIndex(self_, indices, !unsafe);
  int64_t num_indices = linearIndex.numel();

  if (expandedValue.numel() < num_indices * nElemBefore * sliceSize) {
    auto expanded_size = at::DimVector(expandedValue.sizes());
    auto size1 = expandedValue.sizes();
    auto size2 = linearIndex.sizes();
    if (are_expandable(size1, size2)) {
      expanded_size = infer_size_dimvector(size1, size2);
    }
    if (nElemBefore > 1) {
      expanded_size.insert(expanded_size.begin(), nElemBefore);
    }
    expandedValue = expandedValue.expand(expanded_size);
  }
  expandedValue = expandedValue.contiguous();

  if (num_indices > 0 && sliceSize > 0) {
      const bool permuted = !src.is_contiguous();
      auto src_ = permuted ? src.contiguous() : src;
      linearIndex = linearIndex.reshape(-1);
      auto sorted_indices = at::empty_like(linearIndex, LEGACY_CONTIGUOUS_MEMORY_FORMAT);
      auto orig_indices = at::empty_like(linearIndex, LEGACY_CONTIGUOUS_MEMORY_FORMAT);
      const cudaStream_t stream = at::cuda::getCurrentCUDAStream();

      linearIndex.divide_(sliceSize, "trunc");

      // cub on CUDA <= 11.2 have a bug that for small sizes
      // cub's sort can be much slower than thrust's merge sort
      // this bug is fixed in CUDA 11.3
#if (defined(CUDA_VERSION) && CUDA_VERSION < 11030) || defined(USE_ROCM)
      if (num_indices < 50000) {
        index_put_with_sort_kernel_thrust_helper(linearIndex, orig_indices, sorted_indices, num_indices);
      } else
#endif
      {
      // Sort the inputs into sorted with the corresponding indices
      auto range = at::arange(num_indices, linearIndex.options());
      // linearIndex can not be negative, and we take advantage of this
      // fact to sort on less bits for better performance.
      int64_t nbits = cuda::cub::get_num_bits(largestIndex(self_) / sliceSize);
      cuda::cub::radix_sort_pairs(
        linearIndex.const_data_ptr<int64_t>(), sorted_indices.mutable_data_ptr<int64_t>(),
        range.const_data_ptr<int64_t>(), orig_indices.mutable_data_ptr<int64_t>(),
        num_indices, false, 0, nbits);
      }

      TORCH_INTERNAL_ASSERT(
          linearIndex.numel()*sliceSize*nElemBefore == expandedValue.numel(),
          "number of flattened indices did not match number of elements in the value tensor: ",
          linearIndex.numel()*sliceSize*nElemBefore, " vs ", expandedValue.numel());
      const int UNROLL = 4;
      const int indices_per_block = 4;
      const int warp_size = at::cuda::warp_size();
      dim3 grid(ceil_div(num_indices, (int64_t) indices_per_block),
           std::min<int>(at::cuda::getCurrentDeviceProperties()->maxGridSize[1], ceil_div(sliceSize, (int64_t) (warp_size*UNROLL))),
           std::min(std::max<int>(1,nElemBefore), at::cuda::getCurrentDeviceProperties()->maxGridSize[2]));
      dim3 block(warp_size, indices_per_block);

      AT_DISPATCH_QINT_TYPES(
        src.scalar_type(), "indexing_backward_quantized", [&] {
        constexpr int64_t qmin = std::numeric_limits<typename scalar_t::underlying>::min();
        constexpr int64_t qmax = std::numeric_limits<typename scalar_t::underlying>::max();
        float inv_scale = 1.0f / static_cast<float>(scale);

        indexing_backward_kernel_quantized<scalar_t, UNROLL><<<grid, block, 0, stream>>>(
          sorted_indices.const_data_ptr<int64_t>(),
          orig_indices.const_data_ptr<int64_t>(),
          expandedValue.const_data_ptr<float>(),
          src_.mutable_data_ptr<scalar_t>(),
          num_indices,
          sliceSize,
          strideBefore,
          nElemBefore,
          inv_scale,
          zero_point,
          qmin,
          qmax);
        C10_CUDA_KERNEL_LAUNCH_CHECK();
      });

      if (permuted) {
        self.copy_(src_.permute(inversePerm));
      } else if (!self_contiguous) {
        self.copy_(self_);
      }
  }
}

REGISTER_CUDA_DISPATCH(index_put_with_sort_quantized_stub, &index_put_with_sort_quantized);
} //anonymous


// Check tensor dimensions for index operations, and return the slice size.
static ptrdiff_t getSliceSize(const Tensor & dst,
                              int dim,
                              const Tensor & index,
                              const Tensor & src)
{
  const auto dstDims = dst.dim();
  const auto srcDims = src.dim();

  TORCH_CHECK(index.dim() <= 1, "Index must be vector or scalar");

  ptrdiff_t dstSliceSize = 1;
  TORCH_CHECK(dim >= 0 && dim < dstDims, "Indexing dim ", dim, " is out of bounds");
  for (const auto d: c10::irange(dstDims)) {
    if (d != dim) {
      dstSliceSize *= dst.size(d);
    }
  }

  TORCH_CHECK(dim < srcDims, "Indexing dim ", dim, " is out of bounds");
  TORCH_CHECK(index.numel() == src.size(dim),
             "length of src.size[dim] is not equal to length of indices");

  ptrdiff_t srcSliceSize = 1;
  bool mismatch = false;

  if (dstDims != srcDims) mismatch = true;

  for (const auto d: c10::irange(srcDims)) {
    if (d != dim) {
      srcSliceSize *= src.size(d);
      if (!mismatch && dst.size(d) != src.size(d)) mismatch = true;
    }
  }

  TORCH_CHECK(dstSliceSize == srcSliceSize,
             "Source/destination tensor have different slice sizes (%ld vs %ld)",
             dstSliceSize, srcSliceSize);

  if (mismatch) {
    TORCH_WARN_ONCE(
        "Warning: source/destination slices have same size but different "
        "shape for an index operation.  This behavior is deprecated.\n");
  }

  return dstSliceSize;
}

// We prefer this kernel to avoid reloading index points if the number
// of indices is a small number.
// This kernel in fact works for all choices of problem size, but if
// the number of indices chosen is large, then the
// indexFuncLargeIndex kernel is a better choice to increase
// parallelism.
template <typename T, typename IndicesType, typename IndexType, int DstDim, int SrcDim, int IdxDim,
          typename func_t>
__global__ void indexFuncSmallIndex(cuda::detail::TensorInfo<T, IndexType> dst,
                                    cuda::detail::TensorInfo<const T, IndexType> src,
                                    cuda::detail::TensorInfo<const IndicesType, IndexType> indices,
                                    int dstAddDim,
                                    int srcAddDim,
                                    IndexType innerSize,
                                    int64_t dstAddDimSize,
                                    int64_t dstNumel,
                                    const func_t& op,
                                    T alpha) {
  // In order to avoid reloading the index that we are copying, load
  // it once to handle all of the points that are being selected, so
  // it can be reused as much as possible. This kernel is chosen when
  // this is a good choice (small number of chosen indices), since
  // re-accessing indices in addition to src elements can be slow.
  for (IndexType srcIndex = 0; srcIndex < indices.sizes[0]; ++srcIndex) {
    // Lua indices begin at 1
    IndexType dstIndex =
        indices.data[cuda::detail::IndexToOffset<const IndicesType, IndexType, IdxDim>::get(srcIndex, indices)];
    CUDA_KERNEL_ASSERT(dstIndex < dstAddDimSize);

    // We stride over the output ignoring the indexed dimension
    // (innerSize), whose offset calculation is handled differently
    for (IndexType linearIndex = blockIdx.x * blockDim.x + threadIdx.x;
         linearIndex < innerSize;
         linearIndex += gridDim.x * blockDim.x) {
      IndexType dstOffset =
          cuda::detail::IndexToOffset<T, IndexType, DstDim>::get(linearIndex, dst);
      dstOffset += dstIndex * dst.strides[dstAddDim];

      IndexType srcOffset =
          cuda::detail::IndexToOffset<const T, IndexType, SrcDim>::get(linearIndex, src);
      srcOffset += srcIndex * src.strides[srcAddDim];

      T val = src.data[srcOffset] * alpha;
      op(dst.data, dstOffset, dstNumel, &val);
    }

  }
}

// We prefer this kernel to balance parallelism across index points,
// if there are a large number of indices.
// This kernel in fact works for all choices of problem size, but if
// the number of indices chosen is small, then the
// indexFuncSmallIndex kernel is a better choice to reduce memory
// accesses.
template <typename T, typename IndicesType, typename IndexType, int DstDim, int SrcDim, int IdxDim,
          bool IndexIsMajor, typename func_t>
__global__ void indexFuncLargeIndex(cuda::detail::TensorInfo<T, IndexType> dst,
                                    cuda::detail::TensorInfo<const T, IndexType> src,
                                    cuda::detail::TensorInfo<const IndicesType, IndexType> indices,
                                    int dstAddDim,
                                    int srcAddDim,
                                    IndexType totalSize,
                                    IndexType innerSize,
                                    int64_t dstAddDimSize,
                                    int64_t dstNumel,
                                    const func_t& op,
                                    T alpha) {
  // We stride over the output including the indexed dimension
  // (totalSize), and calculate the destination index point based on that
  for (IndexType linearIndex = blockIdx.x * blockDim.x + threadIdx.x;
       linearIndex < totalSize;
       linearIndex += gridDim.x * blockDim.x) {
    IndexType srcIndex, elementInSlice;
    if (IndexIsMajor) {
      srcIndex = linearIndex / innerSize;
      elementInSlice = linearIndex % innerSize;
    }
    else {
      elementInSlice = linearIndex / innerSize;
      srcIndex = linearIndex % innerSize;
    }

    // Lua indices begin at 1
    IndexType dstIndex =
        indices.data[cuda::detail::IndexToOffset<const IndicesType, IndexType, IdxDim>::get(srcIndex, indices)];
    CUDA_KERNEL_ASSERT(dstIndex < dstAddDimSize);

    IndexType dstOffset =
      cuda::detail::IndexToOffset<T, IndexType, DstDim>::get(elementInSlice, dst);
    dstOffset += dstIndex * dst.strides[dstAddDim];

    IndexType srcOffset =
      cuda::detail::IndexToOffset<const T, IndexType, SrcDim>::get(elementInSlice, src);
    srcOffset += srcIndex * src.strides[srcAddDim];

    T val = src.data[srcOffset] * alpha;
    op(dst.data, dstOffset, dstNumel, &val);
  }
}

// Compare the stride between adjacent slices (sliceStride) with strides in the
// other dimensions (i.e., strides *inside* each slice).
//
// - Returns true if some dimension inside the slice has lower stride than
//   sliceStride.  The simplest example is a 2-D contiguous tensor with sliceDim
//   == 0 (that is, each slice is a row).
//
//   In this case, we choose the CUDA kernel that processes the data in
//   "index-major order".  For example, if thread count equals slice size, then
//   all threads process slice #0 in lockstep, and then slice #1, and so on.
//
// - Otherwise (i.e., sliceStride has the lowest value), this function returns
//   false.  The simplest example is a 2-D contiguous tensor with sliceDim == 1
//   (each slice is a column).
//
//   In this case, we choose the CUDA kernel that processes the data in
//   "elementInSlice-major order".  For example, each thread can process element
//   #0 of every slice, and then element #1 of every slice, and so on.
template <typename scalar_t>
bool indexShouldBeMajor(cuda::detail::TensorInfo<scalar_t, unsigned int> &info,
                                    int sliceDim)
{
  // The stride between adjacent slices (e.g., between element #0 of slice #100
  // and element #0 of slice #101).
  unsigned int sliceStride = info.strides[sliceDim];

  for (const auto i: c10::irange(info.dims)) {
    if (i != sliceDim && info.sizes[i] > 1 && info.strides[i] < sliceStride) {
      return true;
    }
  }

  return false;
}

void index_add_cuda_impl(const Tensor& self, int64_t dim, const Tensor& index, const Tensor& source, const Scalar& alpha, const Tensor& result) {
  if (!result.is_same(self)) {
    result.copy_(self);
  }

  // Scalars are treated as 1-d tensor
  const Tensor self_ = (result.dim() == 0) ? result.view(1) : result;
  const Tensor source_ = (source.dim() == 0) ? source.view(1) : source;

  TORCH_CHECK(result.dim() <= MAX_TENSORINFO_DIMS, "tensor has too many (>", MAX_TENSORINFO_DIMS, ") dims");
  TORCH_CHECK(source.dim() <= MAX_TENSORINFO_DIMS, "tensor has too many (>", MAX_TENSORINFO_DIMS, ") dims" );
  TORCH_CHECK(index.dim() <= MAX_TENSORINFO_DIMS, "tensor has too many (>", MAX_TENSORINFO_DIMS, ") dims");

  if (globalContext().deterministicAlgorithms()){
    torch::List<std::optional<Tensor>> indices;
    indices.reserve(dim + 1);
    for (const auto i: c10::irange(dim)) {
      indices.emplace_back();
    }
    indices.emplace_back(index.to(at::kLong));
    result.index_put_(indices, source * alpha, true);
    return;
  }

  // The `source` is partitioned into two parts:
  // -the size of each slice we are indexing, which is the
  // total size of the tensor ignoring dimension `dim`;
  // -the number of index we are choosing, which is the total size
  // of the tensor `index`.
  const ptrdiff_t sliceSize = getSliceSize(self_, dim, index, source_);
  const ptrdiff_t sourceTotalSize = source.numel();
  const int64_t selfAddDimSize = self_.size(dim);
  const ptrdiff_t numIndex = index.numel();
  const int64_t selfNumel = self_.numel();

  if (sliceSize == 0) {
    return;
  }
  const cudaStream_t stream = at::cuda::getCurrentCUDAStream();
  const bool indContig = index.is_contiguous();

  const int mpc = at::cuda::getCurrentDeviceProperties()->multiProcessorCount;

#define SMALL_INDEX(TENSOR_TYPE, INDICES_TYPE, TYPE, SELF_DIM, SOURCE_DIM, IDX_DIM)     \
  indexFuncSmallIndex<TENSOR_TYPE, INDICES_TYPE, TYPE, SELF_DIM, SOURCE_DIM, IDX_DIM>   \
    <<<smallIndexGrid, smallIndexBlock, 0, stream>>>(                                   \
      selfInfo, sourceInfo, indexInfo,                                                  \
      selfAddDim, sourceAddDim, sliceSize, selfAddDimSize,                              \
      selfNumel, reduce_add, alpha_value);                                              \
  C10_CUDA_KERNEL_LAUNCH_CHECK();

#define LARGE_INDEX(TENSOR_TYPE, INDICES_TYPE, TYPE,                        \
                    SELF_DIM, SOURCE_DIM, IDX_DIM, IDX_IS_MAJOR)            \
  indexFuncLargeIndex<TENSOR_TYPE, INDICES_TYPE, TYPE,                      \
                      SELF_DIM, SOURCE_DIM, IDX_DIM, IDX_IS_MAJOR>          \
    <<<largeIndexGrid, largeIndexBlock, 0, stream>>>(                       \
      selfInfo, sourceInfo, indexInfo,                                      \
      selfAddDim, sourceAddDim, sourceTotalSize,                            \
      (IDX_IS_MAJOR) ? sliceSize : numIndex,                                \
      selfAddDimSize, selfNumel, reduce_add, alpha_value);                  \
  C10_CUDA_KERNEL_LAUNCH_CHECK();

  const dim3 smallIndexGrid(std::min(ceil_div(sliceSize, (ptrdiff_t)128), (ptrdiff_t)(mpc * 8)));
  const dim3 smallIndexBlock(std::min(sliceSize, (ptrdiff_t)128));

  const dim3 largeIndexGrid(std::min(ceil_div(sourceTotalSize, (ptrdiff_t)128), (ptrdiff_t)(mpc * 8)));
  const dim3 largeIndexBlock(std::min(sourceTotalSize, (ptrdiff_t)128));

  if (cuda::detail::canUse32BitIndexMath(result) &&
      cuda::detail::canUse32BitIndexMath(source) &&
      cuda::detail::canUse32BitIndexMath(index)) {
    AT_DISPATCH_ALL_TYPES_AND_COMPLEX_AND4(at::ScalarType::Bool, at::ScalarType::Half, at::ScalarType::BFloat16, at::ScalarType::ComplexHalf, result.scalar_type(), "index_add", [&] {
      cuda::detail::TensorInfo<scalar_t, unsigned int> selfInfo =
          cuda::detail::getTensorInfo<scalar_t, unsigned int>(self_);
      const int selfAddDim = selfInfo.collapseDims(dim);
      selfInfo.reduceDim(selfAddDim);
      const auto alpha_value = alpha.to<scalar_t>();
      AT_DISPATCH_INDEX_TYPES(index.scalar_type(), "index_add_cuda_", [&] () {
        auto sourceInfo =
          cuda::detail::getTensorInfo<const scalar_t, unsigned int>(source_);
        const int sourceAddDim = sourceInfo.collapseDims(dim);
        sourceInfo.reduceDim(sourceAddDim);

        auto indexInfo =
        cuda::detail::getTensorInfo<const index_t, unsigned int>(index);
        indexInfo.collapseDims();

        // A reasonable choice for when to have each thread iterate over
        // index to choose
        if (numIndex <= 16) {
          if (selfInfo.dims == 1 && sourceInfo.dims == 1 && indContig) {
            SMALL_INDEX(scalar_t, index_t, unsigned int, 1, 1, -2);
          } else if (selfInfo.dims == 2 && sourceInfo.dims == 2 && indContig) {
            SMALL_INDEX(scalar_t, index_t, unsigned int, 2, 2, -2);
          } else if (selfInfo.dims == 3 && sourceInfo.dims == 3 && indContig) {
            SMALL_INDEX(scalar_t, index_t, unsigned int, 3, 3, -2);
          } else {
            SMALL_INDEX(scalar_t, index_t, unsigned int, -1, -1, -1);
          }
        } else {
          const bool indexIsMajor = indexShouldBeMajor(selfInfo, selfAddDim);

          if (selfInfo.dims == 1 && sourceInfo.dims == 1 && indContig) {
            LARGE_INDEX(scalar_t, index_t, unsigned int, 1, 1, -2, true);
          } else if (selfInfo.dims == 2 && sourceInfo.dims == 2 && indContig) {
            if (indexIsMajor) {
              LARGE_INDEX(scalar_t, index_t, unsigned int, 2, 2, -2, true);
            } else {
              LARGE_INDEX(scalar_t, index_t, unsigned int, 2, 2, -2, false);
            }
          } else if (selfInfo.dims == 3 && sourceInfo.dims == 3 && indContig) {
            if (indexIsMajor) {
              LARGE_INDEX(scalar_t, index_t, unsigned int, 3, 3, -2, true);
            } else {
              LARGE_INDEX(scalar_t, index_t, unsigned int, 3, 3, -2, false);
            }
          } else {
            LARGE_INDEX(scalar_t, index_t, unsigned int, -1, -1, -1, true);
          }
        }
      });
    });
  } else {
    AT_DISPATCH_ALL_TYPES_AND_COMPLEX_AND3(at::ScalarType::Bool, at::ScalarType::Half, at::ScalarType::BFloat16, self.scalar_type(), "index_add", [&] {
      cuda::detail::TensorInfo<scalar_t, uint64_t> selfInfo =
        cuda::detail::getTensorInfo<scalar_t, uint64_t>(self_);
      const int selfAddDim = selfInfo.collapseDims(dim);
      selfInfo.reduceDim(selfAddDim);
      const auto alpha_value = alpha.to<scalar_t>();

      cuda::detail::TensorInfo<const scalar_t, uint64_t> sourceInfo =
        cuda::detail::getTensorInfo<const scalar_t, uint64_t>(source_);
      const int sourceAddDim = sourceInfo.collapseDims(dim);
      sourceInfo.reduceDim(sourceAddDim);

      AT_DISPATCH_INDEX_TYPES(index.scalar_type(), "index_add_cuda_", [&] () {
        cuda::detail::TensorInfo<const index_t, uint64_t> indexInfo =
          cuda::detail::getTensorInfo<const index_t, uint64_t>(index);
        indexInfo.collapseDims();

        LARGE_INDEX(scalar_t, index_t, uint64_t, -1, -1, -1, true);
      });
    });
  }

#undef SMALL_INDEX
#undef LARGE_INDEX
}

template <typename func_t>
void index_reduce_func_cuda_impl(
  const Tensor& self,
  int64_t dim,
  const Tensor& index,
  const Tensor& source,
  bool include_self,
  const ReductionType& reduce,
  const func_t& reduce_func,
  const Tensor& result) {
  globalContext().alertNotDeterministic("index_reduce_cuda");

  if (!result.is_same(self)) result.copy_(self);

  // Scalars are treated as 1-d tensor
  Tensor self_ = (result.dim() == 0) ? result.view(1) : result;
  Tensor source_ = (source.dim() == 0) ? source.view(1) : source;

  TORCH_CHECK(result.dim() <= MAX_TENSORINFO_DIMS, "tensor has too many (>", MAX_TENSORINFO_DIMS, ") dims");
  TORCH_CHECK(source.dim() <= MAX_TENSORINFO_DIMS, "tensor has too many (>", MAX_TENSORINFO_DIMS, ") dims" );
  TORCH_CHECK(index.dim() <= MAX_TENSORINFO_DIMS, "tensor has too many (>", MAX_TENSORINFO_DIMS, ") dims");

  if (!include_self) {
    AT_DISPATCH_ALL_TYPES_AND2(
      at::ScalarType::Half, at::ScalarType::BFloat16,
      self.scalar_type(), "index_reduce_func_cuda_exclude_input_init", [&] {
      scalar_t init_val;
      switch (reduce) {
        case ReductionType::PROD:
          init_val = (scalar_t)1;
          break;
        case ReductionType::MAX:
          init_val = std::numeric_limits<scalar_t>::has_infinity ? -std::numeric_limits<scalar_t>::infinity()
                     : std::numeric_limits<scalar_t>::lowest();
          break;
        case ReductionType::MIN:
          init_val = std::numeric_limits<scalar_t>::has_infinity ? std::numeric_limits<scalar_t>::infinity()
                     : std::numeric_limits<scalar_t>::max();
          break;
        default:
          init_val = (scalar_t)0;
          break;
      }
      // index_fill_ requires index to be a LongTensor
      self_.index_fill_(dim, index.to(at::ScalarType::Long), init_val);
    });
  }

  // The `source` is partitioned into two parts:
  // -the size of each slice we are indexing, which is the
  // total size of the tensor ignoring dimension `dim`;
  // -the number of index we are choosing, which is the total size
  // of the tensor `index`.
  ptrdiff_t sliceSize = getSliceSize(self_, dim, index, source_);
  ptrdiff_t sourceTotalSize = source.numel();
  int64_t selfReduceDimSize = self_.size(dim);
  ptrdiff_t numIndex = index.numel();
  int64_t selfNumel = self_.numel();

  if (sliceSize == 0) {
    return;
  }
  const cudaStream_t stream = at::cuda::getCurrentCUDAStream();
  bool indContig = index.is_contiguous();

  int mpc = at::cuda::getCurrentDeviceProperties()->multiProcessorCount;

#define SMALL_INDEX(TENSOR_TYPE, INDICES_TYPE, TYPE, SELF_DIM, SOURCE_DIM, IDX_DIM)                  \
  indexFuncSmallIndex<TENSOR_TYPE, INDICES_TYPE, TYPE, SELF_DIM, SOURCE_DIM, IDX_DIM>                \
    <<<smallIndexGrid, smallIndexBlock, 0, stream>>>(                                                \
      selfInfo, sourceInfo, indexInfo,                                                               \
      selfReduceDim, sourceReduceDim, sliceSize, selfReduceDimSize,                                  \
      selfNumel, reduce_func, alpha_value);                                                          \
  C10_CUDA_KERNEL_LAUNCH_CHECK();

#define LARGE_INDEX(TENSOR_TYPE, INDICES_TYPE, TYPE,                                     \
                    SELF_DIM, SOURCE_DIM, IDX_DIM, IDX_IS_MAJOR)                         \
  indexFuncLargeIndex<TENSOR_TYPE, INDICES_TYPE, TYPE,                                   \
                     SELF_DIM, SOURCE_DIM, IDX_DIM, IDX_IS_MAJOR>                        \
    <<<largeIndexGrid, largeIndexBlock, 0, stream>>>(                                    \
      selfInfo, sourceInfo, indexInfo,                                                   \
      selfReduceDim, sourceReduceDim, sourceTotalSize,                                   \
      (IDX_IS_MAJOR) ? sliceSize : numIndex,                                             \
      selfReduceDimSize, selfNumel, reduce_func, alpha_value);                           \
  C10_CUDA_KERNEL_LAUNCH_CHECK();

  dim3 smallIndexGrid(std::min(ceil_div(sliceSize, (ptrdiff_t)128), (ptrdiff_t)(mpc * 8)));
  dim3 smallIndexBlock(std::min(sliceSize, (ptrdiff_t)128));

  dim3 largeIndexGrid(std::min(ceil_div(sourceTotalSize, (ptrdiff_t)128), (ptrdiff_t)(mpc * 8)));
  dim3 largeIndexBlock(std::min(sourceTotalSize, (ptrdiff_t)128));

  if (cuda::detail::canUse32BitIndexMath(result) &&
      cuda::detail::canUse32BitIndexMath(source) &&
      cuda::detail::canUse32BitIndexMath(index)) {
    AT_DISPATCH_ALL_TYPES_AND2(at::ScalarType::Half, at::ScalarType::BFloat16, result.scalar_type(), "index_reduce", [&] {
      cuda::detail::TensorInfo<scalar_t, unsigned int> selfInfo =
          cuda::detail::getTensorInfo<scalar_t, unsigned int>(self_);
      int selfReduceDim = selfInfo.collapseDims(dim);
      selfInfo.reduceDim(selfReduceDim);
      auto alpha_value = (scalar_t) 1;
      AT_DISPATCH_INDEX_TYPES(index.scalar_type(), "index_reduce_cuda", [&] () {
        auto sourceInfo =
          cuda::detail::getTensorInfo<const scalar_t, unsigned int>(source_);
        int sourceReduceDim = sourceInfo.collapseDims(dim);
        sourceInfo.reduceDim(sourceReduceDim);

        auto indexInfo =
        cuda::detail::getTensorInfo<const index_t, unsigned int>(index);
        indexInfo.collapseDims();

        // A reasonable choice for when to have each thread iterate over
        // index to choose
        if (numIndex <= 16) {
          if (selfInfo.dims == 1 && sourceInfo.dims == 1 && indContig) {
            SMALL_INDEX(scalar_t, index_t, unsigned int, 1, 1, -2);
          } else if (selfInfo.dims == 2 && sourceInfo.dims == 2 && indContig) {
            SMALL_INDEX(scalar_t, index_t, unsigned int, 2, 2, -2);
          } else if (selfInfo.dims == 3 && sourceInfo.dims == 3 && indContig) {
            SMALL_INDEX(scalar_t, index_t, unsigned int, 3, 3, -2);
          } else {
            SMALL_INDEX(scalar_t, index_t, unsigned int, -1, -1, -1);
          }
        } else {
          bool indexIsMajor = indexShouldBeMajor(selfInfo, selfReduceDim);

          if (selfInfo.dims == 1 && sourceInfo.dims == 1 && indContig) {
            LARGE_INDEX(scalar_t, index_t, unsigned int, 1, 1, -2, true);
          } else if (selfInfo.dims == 2 && sourceInfo.dims == 2 && indContig) {
            if (indexIsMajor) {
              LARGE_INDEX(scalar_t, index_t, unsigned int, 2, 2, -2, true);
            } else {
              LARGE_INDEX(scalar_t, index_t, unsigned int, 2, 2, -2, false);
            }
          } else if (selfInfo.dims == 3 && sourceInfo.dims == 3 && indContig) {
            if (indexIsMajor) {
              LARGE_INDEX(scalar_t, index_t, unsigned int, 3, 3, -2, true);
            } else {
              LARGE_INDEX(scalar_t, index_t, unsigned int, 3, 3, -2, false);
            }
          } else {
            LARGE_INDEX(scalar_t, index_t, unsigned int, -1, -1, -1, true);
          }
        }
      });
    });
  } else {
    AT_DISPATCH_ALL_TYPES_AND2(at::ScalarType::Half, at::ScalarType::BFloat16, self.scalar_type(), "index_reduce", [&] {
      cuda::detail::TensorInfo<scalar_t, uint64_t> selfInfo =
        cuda::detail::getTensorInfo<scalar_t, uint64_t>(self_);
      int selfReduceDim = selfInfo.collapseDims(dim);
      selfInfo.reduceDim(selfReduceDim);
      auto alpha_value = (scalar_t) 1;

      cuda::detail::TensorInfo<const scalar_t, uint64_t> sourceInfo =
        cuda::detail::getTensorInfo<const scalar_t, uint64_t>(source_);
      int sourceReduceDim = sourceInfo.collapseDims(dim);
      sourceInfo.reduceDim(sourceReduceDim);

      AT_DISPATCH_INDEX_TYPES(index.scalar_type(), "index_reduce_cuda", [&] () {
        cuda::detail::TensorInfo<const index_t, uint64_t> indexInfo =
          cuda::detail::getTensorInfo<const index_t, uint64_t>(index);
        indexInfo.collapseDims();

        LARGE_INDEX(scalar_t, index_t, uint64_t, -1, -1, -1, true);
      });
    });
  }

#undef SMALL_INDEX
#undef LARGE_INDEX
}

TORCH_IMPL_FUNC(index_add_cuda_out)
(const Tensor& self, int64_t dim, const Tensor& index, const Tensor& source, const Scalar& alpha, const Tensor& result) {
  index_add_cuda_impl(self, dim, index, source, alpha, result);
}

TORCH_IMPL_FUNC(index_reduce_cuda_out)
(const Tensor& self,
 int64_t dim,
 const Tensor& index,
 const Tensor& source,
 const c10::string_view reduce,
 bool include_self,
 const Tensor& result) {
  TORCH_WARN_ONCE("index_reduce() is in beta and the API may change at any time.");

  if (reduce == "prod") {
    index_reduce_func_cuda_impl(self, dim, index, source, include_self, ReductionType::PROD, reduce_multiply, result);
  } else if (reduce == "mean") {
    index_reduce_func_cuda_impl(self, dim, index, source, include_self, ReductionType::MEAN, reduce_add, result);
    auto counts = include_self ? at::ones_like(result) : at::zeros_like(result);
    counts.index_add_(dim, index, at::ones_like(source));
    counts.masked_fill_(counts == 0, 1);
    if (result.is_floating_point() || result.is_complex()) {
      result.div_(counts);
    } else {
      result.div_(counts, "floor");
    }
  } else if (reduce == "amax") {
    index_reduce_func_cuda_impl(self, dim, index, source, include_self, ReductionType::MAX, reduce_maximum, result);
  } else if (reduce == "amin") {
    index_reduce_func_cuda_impl(self, dim, index, source, include_self, ReductionType::MIN, reduce_minimum, result);
  } else {
    TORCH_CHECK(false, "reduce argument must be either prod, mean, amax or amin, got ", reduce, ".");
  }
}

namespace {
// We prefer this kernel to avoid reloading index points if the number
// of indices is a small number.
// This kernel in fact works for all choices of problem size, but if
// the number of indices chosen is large, then the
// indexSelectLargeIndex kernel is a better choice to increase
// parallelism.
template <typename T, typename IndicesType, typename IndexType, int DstDim, int SrcDim, int IdxDim>
__global__ void indexSelectSmallIndex(cuda::detail::TensorInfo<T, IndexType> dst,
                                      cuda::detail::TensorInfo<const T, IndexType> src,
                                      cuda::detail::TensorInfo<const IndicesType, IndexType> indices,
                                      int dstSelectDim,
                                      int srcSelectDim,
                                      IndexType innerSize,
                                      int64_t srcSelectDimSize) {
  // In order to avoid reloading the index that we are copying, load
  // it once to handle all of the points that are being selected, so
  // it can be reused as much as possible. This kernel is chosen when
  // this is a good choice (small number of chosen indices), since
  // re-accessing indices in addition to src elements can be slow.
  for (IndexType dstIndex = 0; dstIndex < indices.sizes[0]; ++dstIndex) {
    IndexType srcIndex =
      indices.data[cuda::detail::IndexToOffset<const IndicesType, IndexType, IdxDim>::get(dstIndex, indices)];
    CUDA_KERNEL_ASSERT(srcIndex < srcSelectDimSize);

    // We stride over the output ignoring the indexed dimension
    // (innerSize), whose offset calculation is handled differently
    for (IndexType linearIndex = blockIdx.x * blockDim.x + threadIdx.x;
         linearIndex < innerSize;
         linearIndex += gridDim.x * blockDim.x) {
      IndexType dstOffset =
        cuda::detail::IndexToOffset<T, IndexType, DstDim>::get(linearIndex, dst);
      dstOffset += dstIndex * dst.strides[dstSelectDim];

      IndexType srcOffset =
        cuda::detail::IndexToOffset<const T, IndexType, SrcDim>::get(linearIndex, src);
      srcOffset += srcIndex * src.strides[srcSelectDim];

      dst.data[dstOffset] = src.data[srcOffset];
    }
  }
}

// We prefer this kernel to balance parallelism across index points,
// if there are a large number of indices.
// This kernel in fact works for all choices of problem size, but if
// the number of indices chosen is small, then the
// indexSelectSmallIndex kernel is a better choice to reduce memory
// accesses.
template <typename T, typename IndicesType, typename IndexType, int DstDim, int SrcDim, int IdxDim,
          bool IndexIsMajor>
__global__ void indexSelectLargeIndex(cuda::detail::TensorInfo<T, IndexType> dst,
                                      cuda::detail::TensorInfo<const T, IndexType> src,
                                      cuda::detail::TensorInfo<const IndicesType, IndexType> indices,
                                      int dstSelectDim,
                                      int srcSelectDim,
                                      IndexType totalSize,
                                      IndexType innerSize,
                                      int64_t srcSelectDimSize) {
  // We stride over the output including the indexed dimension
  // (totalSize), and calculate the destination index point based on that
  for (IndexType linearIndex = blockIdx.x * blockDim.x + threadIdx.x;
       linearIndex < totalSize;
       linearIndex += gridDim.x * blockDim.x) {
    IndexType dstIndex, elementInSlice;
    if (IndexIsMajor) {
      dstIndex = linearIndex / innerSize;
      elementInSlice = linearIndex % innerSize;
    }
    else {
      elementInSlice = linearIndex / innerSize;
      dstIndex = linearIndex % innerSize;
    }

    IndexType srcIndex =
      indices.data[cuda::detail::IndexToOffset<const IndicesType, IndexType, IdxDim>::get(dstIndex, indices)];
    CUDA_KERNEL_ASSERT(srcIndex < srcSelectDimSize);

    IndexType dstOffset =
      cuda::detail::IndexToOffset<T, IndexType, DstDim>::get(elementInSlice, dst);
    dstOffset += dstIndex * dst.strides[dstSelectDim];

    IndexType srcOffset =
      cuda::detail::IndexToOffset<const T, IndexType, SrcDim>::get(elementInSlice, src);
    srcOffset += srcIndex * src.strides[srcSelectDim];

    dst.data[dstOffset] = src.data[srcOffset];
  }
}

namespace {

// When using a 0-dim scalar tensor, we need the legacy (THC) semantics of
// TensorInfo: Pretend that the scalar tensor is in fact a one-element vector.
template <typename T, typename IndexType>
cuda::detail::TensorInfo<T, IndexType>
tensorInfoLegacyIfScalar(cuda::detail::TensorInfo<T, IndexType> ti) {
  if (ti.dims == 0) {
    ti.dims = 1;
    ti.sizes[0] = 1;
    ti.strides[0] = 1;
  }
  return ti;
}

constexpr uint64_t getDefaultMaxThreadsPerBlock() {
#ifndef USE_ROCM
  return 128;
#else
  // bigger default
  return 512;
#endif
}

}


template <typename scalar_t>
void index_select_out_cuda_impl(
    Tensor& out,
    const Tensor& self,
    long dim,
    const Tensor& index) {
  ptrdiff_t numIndices = index.numel();
  int selfDims = self.dim() == 0 ? 1 : self.dim();

  const cudaStream_t stream = at::cuda::getCurrentCUDAStream();

  TORCH_CHECK(
      index.dim() <= 1, "Index is supposed to be an empty tensor or a vector");
  TORCH_CHECK(
      !(self.dim() == 0 && numIndices != 1), "index_select(): Index to scalar can have only 1 value, got ", numIndices, " value(s)");
  TORCH_CHECK(dim < selfDims, "Indexing dim is out of bounds");

  std::vector<int64_t> newSize = self.sizes().vec();
  if (self.dim() > 0) {
    newSize[dim] = numIndices;
  }

  if (self.is_quantized()){
      out = at::empty_quantized(newSize, out);
  } else {
    at::native::resize_output(out, newSize);
  }

  ptrdiff_t outTotalSize = out.numel();
  if (outTotalSize == 0) {
    return;
  }

  bool indContig = index.is_contiguous();

  // The `self` is partitioned into two parts:
  // -the size of each slice we are indexing, which is the
  // total size of the tensor ignoring dimension `dim`;
  // -the number of indices we are choosing, which is the total size
  // of the tensor `indices`.
  int64_t selfSelectDimSize = self.dim() == 0 ? 1 : self.size(dim);
  ptrdiff_t sliceSize = outTotalSize / numIndices;

  int mpc = at::cuda::getCurrentDeviceProperties()->multiProcessorCount;

#define SMALL_INDEX(TENSOR_TYPE, INDICES_TYPE, TYPE, DST_DIM, SRC_DIM, IDX_DIM)         \
  indexSelectSmallIndex<TENSOR_TYPE, INDICES_TYPE, TYPE, DST_DIM, SRC_DIM, IDX_DIM>     \
    <<<smallIndexGrid, smallIndexBlock, 0, stream>>>(                                   \
      outInfo, selfInfo, indicesInfo,                                                   \
      outSelectDim, selfSelectDim, static_cast<TYPE>(sliceSize),                        \
      selfSelectDimSize);                                                               \
  C10_CUDA_KERNEL_LAUNCH_CHECK();

#define LARGE_INDEX(TENSOR_TYPE, INDICES_TYPE, TYPE,                           \
                    DST_DIM, SRC_DIM, IDX_DIM, IDX_IS_MAJOR)                   \
  indexSelectLargeIndex<TENSOR_TYPE, INDICES_TYPE, TYPE,                       \
                        DST_DIM, SRC_DIM, IDX_DIM, IDX_IS_MAJOR>               \
    <<<largeIndexGrid, largeIndexBlock, 0, stream>>>(                          \
      outInfo, selfInfo, indicesInfo,                                          \
      outSelectDim, selfSelectDim, static_cast<TYPE>(outTotalSize),            \
      static_cast<TYPE>((IDX_IS_MAJOR) ? sliceSize : numIndices),              \
      selfSelectDimSize);                                                      \
  C10_CUDA_KERNEL_LAUNCH_CHECK();

<<<<<<< HEAD
  dim3 smallIndexGrid(std::min(ceil_div(sliceSize, (ptrdiff_t)128), (ptrdiff_t)(mpc * 8)));
  dim3 smallIndexBlock(std::min(sliceSize, (ptrdiff_t)128));

  dim3 largeIndexGrid(std::min(ceil_div(outTotalSize, (ptrdiff_t)128), (ptrdiff_t)(mpc * 8)));
  dim3 largeIndexBlock(std::min(outTotalSize, (ptrdiff_t)128));
=======
  uint64_t defaultMaxBlockThreads = getDefaultMaxThreadsPerBlock();
  dim3 smallIndexGrid(std::min(ceil_div(sliceSize, defaultMaxBlockThreads), (uint64_t) (mpc * 8)));
  dim3 smallIndexBlock(std::min(sliceSize, defaultMaxBlockThreads));

  dim3 largeIndexGrid(std::min(ceil_div(outTotalSize, defaultMaxBlockThreads), (uint64_t) (mpc * 8)));
  // for issue https://github.com/pytorch/pytorch/issues/130806 there are two problems
  // 1: ptrdiff_t was used but it is signed int,  outTotalSize of 2147483648 can cause overflow
  // 2: On ROCm, std::min -> ::min did not work as expected on when outTotalSize>=2147483648
  dim3 largeIndexBlock( (outTotalSize < defaultMaxBlockThreads) ? outTotalSize : defaultMaxBlockThreads );

>>>>>>> 1fb498d6
  if (cuda::detail::canUse32BitIndexMath(out) &&
      cuda::detail::canUse32BitIndexMath(self) &&
      cuda::detail::canUse32BitIndexMath(index)) {
    auto outInfo = tensorInfoLegacyIfScalar(cuda::detail::getTensorInfo<scalar_t, unsigned int>(out));
    int outSelectDim = outInfo.collapseDims(dim);
    outInfo.reduceDim(outSelectDim);

    auto  selfInfo = tensorInfoLegacyIfScalar(cuda::detail::getTensorInfo<const scalar_t, unsigned int>(self));
    int selfSelectDim = selfInfo.collapseDims(dim);
    selfInfo.reduceDim(selfSelectDim);

    AT_DISPATCH_INDEX_TYPES(index.scalar_type(), "index_select_out_cuda_impl", [&] () {
      auto indicesInfo = tensorInfoLegacyIfScalar(cuda::detail::getTensorInfo<const index_t, unsigned int>(index));
      indicesInfo.collapseDims();

      // A reasonable choice for when to have each thread iterate over
      // indices to choose
      if (numIndices <= 16) {
        if (outInfo.dims == 1 && selfInfo.dims == 1 && indContig) {
          SMALL_INDEX(scalar_t, index_t, unsigned int, 1, 1, -2);
        } else if (outInfo.dims == 2 && selfInfo.dims == 2 && indContig) {
          SMALL_INDEX(scalar_t, index_t, unsigned int, 2, 2, -2);
        } else if (outInfo.dims == 3 && selfInfo.dims == 3 && indContig) {
          SMALL_INDEX(scalar_t, index_t, unsigned int, 3, 3, -2);
        } else {
          SMALL_INDEX(scalar_t, index_t, unsigned int, -1, -1, -1);
        }
      } else {
        bool indexIsMajor = indexShouldBeMajor(outInfo, outSelectDim);

        if (outInfo.dims == 1 && selfInfo.dims == 1 && indContig) {
          LARGE_INDEX(scalar_t, index_t, unsigned int, 1, 1, -2, true);
        } else if (outInfo.dims == 2 && selfInfo.dims == 2 && indContig) {
          if (indexIsMajor) {
            LARGE_INDEX(scalar_t, index_t, unsigned int, 2, 2, -2, true);
          } else {
            LARGE_INDEX(scalar_t, index_t, unsigned int, 2, 2, -2, false);
          }
        } else if (outInfo.dims == 3 && selfInfo.dims == 3 && indContig) {
          if (indexIsMajor) {
            LARGE_INDEX(scalar_t, index_t, unsigned int, 3, 3, -2, true);
          } else {
            LARGE_INDEX(scalar_t, index_t, unsigned int, 3, 3, -2, false);
          }
        } else {
          LARGE_INDEX(scalar_t, index_t, unsigned int, -1, -1, -1, true);
        }
      }
    });
  } else {
    auto outInfo = tensorInfoLegacyIfScalar(cuda::detail::getTensorInfo<scalar_t, uint64_t>(out));
    int outSelectDim = outInfo.collapseDims(dim);
    outInfo.reduceDim(outSelectDim);

    auto selfInfo = tensorInfoLegacyIfScalar(cuda::detail::getTensorInfo<const scalar_t, uint64_t>(self));
    int selfSelectDim = selfInfo.collapseDims(dim);
    selfInfo.reduceDim(selfSelectDim);
    AT_DISPATCH_INDEX_TYPES(index.scalar_type(), "index_select_out_cuda_impl", [&] () {
      auto indicesInfo = tensorInfoLegacyIfScalar(cuda::detail::getTensorInfo<const index_t, uint64_t>(index));
      indicesInfo.collapseDims();

      LARGE_INDEX(scalar_t, index_t, uint64_t, -1, -1, -1, true);
    });
  }
#undef SMALL_INDEX
#undef LARGE_INDEX
}
} // anonymous namespace

Tensor& index_select_out_cuda(
    const Tensor& self,
    int64_t dim,
    const Tensor& index,
    Tensor& out) {
  static constexpr string_view DIM_WARNING =
      "Tensor too large or too many (> 25) dimensions";
  TORCH_CHECK(
      at::cuda::check_device({out, self, index}),
      "Input, output and indices must be on the current device");
  at::assert_no_internal_overlap(out);
  at::assert_no_overlap(out, self);
  at::assert_no_overlap(out, index);

  dim = at::maybe_wrap_dim(dim, self);
  TORCH_CHECK(self.dim() <= MAX_TENSORINFO_DIMS, DIM_WARNING);
  TORCH_CHECK(index.dim() <= MAX_TENSORINFO_DIMS, DIM_WARNING);
  if (self.is_quantized()){
    TORCH_CHECK(
      self.qscheme() == kPerTensorAffine,
      "Only per_tensor quantized quantized tensors are supported by index_select.")
    AT_DISPATCH_QINT_TYPES(out.scalar_type(), "index_select_quant_cuda", [&] {
      index_select_out_cuda_impl<scalar_t>(out, self, dim, index);
    });
  } else {
    AT_DISPATCH_V2(
        out.scalar_type(),
        "index_select_cuda",
        AT_WRAP([&] { index_select_out_cuda_impl<scalar_t>(out, self, dim, index); }),
        AT_EXPAND(AT_ALL_TYPES_AND_COMPLEX), AT_EXPAND(AT_BAREBONES_UNSIGNED_TYPES),
        kComplexHalf,
        kHalf,
        kBool,
        kBFloat16
        );
  }

  return out;
}

Tensor index_select_cuda(const Tensor& self, int64_t dim, const Tensor& index) {
  Tensor out = at::empty({0}, self.options());
  at::native::index_select_out_cuda(self, dim, index, out);
  return out;
}

Tensor index_select_quantized_cuda(const Tensor& self, int64_t dim, const Tensor& index) {
  TORCH_CHECK(
    self.qscheme() == kPerTensorAffine,
    "Only per_tensor quantized quantized tensors are supported by index_select.")
  Tensor out = at::empty_quantized({0}, self);
  at::native::index_select_out_cuda(self, dim, index, out);
  return out;
}

namespace {

void masked_fill_kernel(TensorIterator& iter, const Scalar& value) {
  AT_DISPATCH_ALL_TYPES_AND_COMPLEX_AND4(
      kBool, kHalf, kBFloat16, kComplexHalf, iter.common_dtype(), "masked_fill_", [&]() {
        const auto value_ = value.to<scalar_t>();
        gpu_kernel(
            iter, [value_] GPU_LAMBDA(scalar_t self, bool mask) -> scalar_t {
              if (mask) {
                return value_;
              }
              return self;
            });
      });
}

template <typename scalar_t>
void cuda_masked_fill_kernel_quantized(TensorIterator& iter, scalar_t quantized_val) {
    gpu_kernel(
        iter, [quantized_val] GPU_LAMBDA(scalar_t self, bool mask) -> scalar_t {
          if (mask) {
            return quantized_val;
          }
          return self;
    });
}

void masked_fill_kernel_quantized(TensorIterator& iter, const Scalar& value, double scale, int zero_point) {
  TORCH_CHECK(iter.input_dtype(1) == at::ScalarType::Bool, "masked_fill only supports boolean masks, ",
    "but got dtype ", iter.input_dtype(1));
  AT_DISPATCH_QINT_TYPES(
      iter.common_dtype(), "masked_fill_", [&]() {
        float float_val = value.to<float>();
        const auto quantized_val = quantize_val<scalar_t>(scale, zero_point, float_val);

        cuda_masked_fill_kernel_quantized<scalar_t>(iter, quantized_val);
    });
}

REGISTER_CUDA_DISPATCH(masked_fill_kernel_quantized_stub, &masked_fill_kernel_quantized);

} // anonymous namespace

Tensor & masked_fill__cuda(Tensor& self, const Tensor & mask, const Scalar& value) {
  TORCH_CHECK(self.device() == mask.device(), "expected self and mask to be on the same device, but got mask on ",
    mask.device(), " and self on ", self.device());
  TORCH_CHECK(mask.scalar_type() == kBool,
    "masked_fill only supports boolean masks, but got dtype ", mask.scalar_type());
  auto maybe_outnames = namedinference::broadcast_to_outnames(self, mask, "masked_fill_");
  if (at::has_internal_overlap(self) == MemOverlap::Yes) {
    TORCH_WARN(
      "Use of masked_fill_ on expanded tensors is deprecated. "
      "Please clone() the tensor before performing this operation. "
      "This also applies to advanced indexing e.g. tensor[mask] = scalar");
  }
  at::assert_no_partial_overlap(self, mask);

  c10::MaybeOwned<Tensor> b_mask = expand_inplace(self, mask, "masked_fill_");

  auto iter = TensorIteratorConfig()
      .set_check_mem_overlap(false)
      .check_all_same_dtype(false)
      .resize_outputs(false)
      .add_output(self)
      .add_const_input(self)
      .add_const_input(*b_mask)
      .build();

  masked_fill_kernel(iter, value);
  namedinference::propagate_names_if_nonempty(self, maybe_outnames);
  return self;
}

Tensor & masked_fill__cuda(Tensor& self, const Tensor & mask, const Tensor & value) {
  TORCH_CHECK(value.dim() == 0, "masked_fill_ only supports a 0-dimensional value tensor, but got tensor "
      "with ", value.dim(), " dimension(s).");
  // We hit this function if either of the input tensor lives on CUDA.
  // It is ok, if `value` is `CPU` tensor but we should not allow `self` or
  // `mask` to be CPU tensor. Check for `self` and `mask` being on same device
  // exists in `masked_fill__cuda` (Scalar version).
  TORCH_CHECK(!self.device().is_cpu(), "masked_fill_: Expected inputs to be on same device")
  return masked_fill__cuda(self, mask, value.item());
}

namespace {

// ForwardIt: only legacy random access iterator is supported.
template<class ForwardIt, class T, bool is_lower = true>
static __host__ __device__ __forceinline__
ForwardIt find_bound(ForwardIt first, ForwardIt last, const T& value) {
    ForwardIt it;
    typename std::iterator_traits<ForwardIt>::difference_type count, step;
    // NOTE: std::distance(first, last) compiles but produces wrong results here,
    // so only legacy random access iterators are safe in this code.
    count = last - first;

    while (count > 0) {
      it = first;
      step = count / 2;
      // avoiding std::advance(it, step),
      // although it does work unlike std::distance
      it += step;
      if (is_lower ? *it < value : value >= *it) {
        first = ++it;
        count -= step + 1;
      }
      else {
        count = step;
      }
    }
    return first;
}

}

Tensor index_select_sparse_cuda(const Tensor& self, int64_t dim, const Tensor& index) {
  const auto ndim = self.dim();
  TORCH_CHECK_INDEX(ndim, "index_select() cannot be applied to a 0-dim tensor.");
  TORCH_CHECK_INDEX(
      index.dim() == 1 && index.dtype() == at::kLong && index.options().layout() == at::kStrided,
      "index_select() argument index must be 1-D strided (non-sparse) long-tensor.");
  dim = maybe_wrap_dim(dim, ndim);
  const auto size = self.size(dim);
  const auto sparse_dim = self.sparse_dim();
  const auto dense_dim = self.dense_dim();
  const auto indices = self._indices();
  const auto values = self._values();
  const auto nnz = values.size(0);
  const auto index_len = index.size(0);
  auto res_sizes = self.sizes().vec();
  res_sizes[dim] = index_len;

  // If indexing into sparse dimensions
  if (dim < sparse_dim) {
    const auto make_output = [
      dim, sparse_dim, dense_dim, res_sizes, &self, &indices, &values
    ](
        const Tensor& selected_dim_indices,
        const Tensor& res_dim_indices
    ) -> Tensor {
      auto res_indices = indices.index_select(1, selected_dim_indices);
      res_indices[dim] = res_dim_indices;
      const auto res_values = values.index_select(0, selected_dim_indices);

      return at::_sparse_coo_tensor_with_dims_and_tensors(
          sparse_dim, dense_dim, res_sizes, res_indices, res_values, self.options());
    };

    // short-circuit if index is empty
    if (!index_len) {
      return make_output(index, index);
    }

    const auto nneg_index = [&index, size]() -> Tensor {
      auto nneg_index = at::empty_like(index, at::MemoryFormat::Contiguous);

      auto iter = TensorIteratorConfig()
        .add_output(nneg_index)
        .add_input(index)
        .build();

      AT_DISPATCH_INDEX_TYPES(index.scalar_type(), "index_select_sparse_cuda", [&]() {
          gpu_kernel(iter, [size] GPU_LAMBDA (index_t idx) -> index_t {
              CUDA_KERNEL_ASSERT(idx >= -size && idx < size
                  && "index_select(): index out of bounds");
              return idx < 0 ? idx + size : idx;
          });
      });
      return nneg_index;
    }();

    const auto dim_indices = indices[dim].contiguous();
    const auto idx_nneg_index = at::arange(index_len, nneg_index.options());
    const auto idx_dim_indices = at::arange(nnz, dim_indices.options());

    Tensor sorted_dim_indices, argsort_dim_indices;
    std::tie(sorted_dim_indices, argsort_dim_indices) = [&]() -> std::tuple<Tensor, Tensor> {
      if (dim == 0 && self.is_coalesced()) {
        return std::make_tuple(dim_indices, idx_dim_indices);
      }
      else {
        return dim_indices.sort();
      }
    }();

    Tensor intrsc_counts_nneg_index;
    Tensor intrsc_first_match_nneg_index;
    std::tie(intrsc_counts_nneg_index, intrsc_first_match_nneg_index) = [&]() -> std::tuple<Tensor, Tensor> {
      auto intrsc_counts_nneg_index = at::zeros_like(nneg_index);
      auto intrsc_first_match_nneg_index = at::zeros_like(nneg_index);

      auto iter = TensorIteratorConfig()
        .add_output(intrsc_first_match_nneg_index)
        .add_input(nneg_index)
        .add_input(idx_nneg_index)
        .build();

      AT_DISPATCH_INDEX_TYPES(nneg_index.scalar_type(), "index_select_sparse_cuda", [&]() {
          index_t* ptr_intrsc_counts_nneg_index = intrsc_counts_nneg_index.mutable_data_ptr<index_t>();
          const index_t* ptr_sorted_dim_indices = sorted_dim_indices.const_data_ptr<index_t>();
          gpu_kernel(
              iter,
              [ptr_intrsc_counts_nneg_index, ptr_sorted_dim_indices, nnz] GPU_LAMBDA (
                index_t idx_val, index_t idx_idx
              ) -> index_t {
                auto* lb = find_bound<const index_t*, index_t, true>(
                  ptr_sorted_dim_indices,
                  ptr_sorted_dim_indices + nnz,
                  idx_val
                );
                auto* ub = find_bound<const index_t*, index_t, false>(
                  ptr_sorted_dim_indices,
                  ptr_sorted_dim_indices + nnz,
                  idx_val
                );
                const auto idx_count = ub - lb;
                ptr_intrsc_counts_nneg_index[idx_idx] = idx_count;

                return lb - ptr_sorted_dim_indices;
              }
          );
      });

      return std::make_tuple(intrsc_counts_nneg_index, intrsc_first_match_nneg_index);
    }();

    // Unavoidable sync since the shape of the result is not known in advance
    auto res_len = intrsc_counts_nneg_index.sum().item<int64_t>();
    // Short-circuit if empty intersection
    if (!res_len) {
      auto empty_idx = at::empty({0}, nneg_index.options());
      return make_output(empty_idx, empty_idx);
    }

    auto [selected_dim_indices, res_dim_indices] = [&]() -> std::tuple<Tensor, Tensor> {
      auto res_dim_indices = at::empty({res_len}, nneg_index.options());
      auto selected_dim_indices = at::empty_like(res_dim_indices);
      auto selected_dim_indices_offsets = intrsc_counts_nneg_index.cumsum(0)
        .sub_(intrsc_counts_nneg_index);

      // Need to have output as TensorIterator does not allow having void lambdas.
      auto dummy_output = at::empty({1}, dim_indices.options()).expand(IntArrayRef({index_len}));
      auto iter = TensorIteratorConfig()
        .add_output(dummy_output)
        // All iterations map to a single element in dummy_output by design,
        // hence removed output memory overlap check.
        .set_check_mem_overlap(false)
        .add_input(idx_nneg_index)
        .add_input(intrsc_counts_nneg_index)
        .add_input(selected_dim_indices_offsets)
        .add_input(intrsc_first_match_nneg_index)
        .build();

      AT_DISPATCH_INDEX_TYPES(nneg_index.scalar_type(), "index_select_sparse_cuda", [&]() {
          index_t* ptr_res_dim_indices = res_dim_indices.mutable_data_ptr<index_t>();
          index_t* ptr_selected_dim_indices = selected_dim_indices.mutable_data_ptr<index_t>();
          const index_t* ptr_argsort_dim_indices = argsort_dim_indices.const_data_ptr<index_t>();
          gpu_kernel(
              iter,
              [ptr_res_dim_indices, ptr_selected_dim_indices, ptr_argsort_dim_indices] GPU_LAMBDA (
                index_t idx_idx, index_t count, index_t offset, index_t first_match
              ) -> index_t {
                index_t* __restrict__ ptr_res_dim_indices_out = ptr_res_dim_indices + offset;
                const index_t* __restrict__ ptr_argsort_dim_indices_in = ptr_argsort_dim_indices + first_match;
                index_t* __restrict__ ptr_selected_dim_indices_out = ptr_selected_dim_indices + offset;
                for (index_t i = 0; i < count; ++i) {
                  *ptr_res_dim_indices_out++ = idx_idx;
                  *ptr_selected_dim_indices_out++ = *ptr_argsort_dim_indices_in++;
                }

                // A dummy return scalar for a dummy output
                return static_cast<index_t>(1);
              }
          );
      });

      return std::make_tuple(selected_dim_indices, res_dim_indices);
    }();

    return make_output(selected_dim_indices, res_dim_indices);
  }
  // If indexing into dense dimensions
  else {
    // It is sufficient to just perform `index_select` on values
    // if `dim` refers to dense dimensions.
    const auto res_values = values.index_select(dim - sparse_dim + 1, index);

    return _sparse_coo_tensor_with_dims_and_tensors(
        sparse_dim, dense_dim, res_sizes, indices, res_values, self.options());
  }
}


} // at::native<|MERGE_RESOLUTION|>--- conflicted
+++ resolved
@@ -688,7 +688,7 @@
 
 
 // Check tensor dimensions for index operations, and return the slice size.
-static ptrdiff_t getSliceSize(const Tensor & dst,
+static size_t getSliceSize(const Tensor & dst,
                               int dim,
                               const Tensor & index,
                               const Tensor & src)
@@ -698,7 +698,7 @@
 
   TORCH_CHECK(index.dim() <= 1, "Index must be vector or scalar");
 
-  ptrdiff_t dstSliceSize = 1;
+  size_t dstSliceSize = 1;
   TORCH_CHECK(dim >= 0 && dim < dstDims, "Indexing dim ", dim, " is out of bounds");
   for (const auto d: c10::irange(dstDims)) {
     if (d != dim) {
@@ -710,7 +710,7 @@
   TORCH_CHECK(index.numel() == src.size(dim),
              "length of src.size[dim] is not equal to length of indices");
 
-  ptrdiff_t srcSliceSize = 1;
+  size_t srcSliceSize = 1;
   bool mismatch = false;
 
   if (dstDims != srcDims) mismatch = true;
@@ -900,11 +900,11 @@
   // total size of the tensor ignoring dimension `dim`;
   // -the number of index we are choosing, which is the total size
   // of the tensor `index`.
-  const ptrdiff_t sliceSize = getSliceSize(self_, dim, index, source_);
-  const ptrdiff_t sourceTotalSize = source.numel();
-  const int64_t selfAddDimSize = self_.size(dim);
-  const ptrdiff_t numIndex = index.numel();
-  const int64_t selfNumel = self_.numel();
+  const uint64_t sliceSize = getSliceSize(self_, dim, index, source_);
+  const uint64_t sourceTotalSize = source.numel();
+  const uint64_t selfAddDimSize = self_.size(dim);
+  const uint64_t numIndex = index.numel();
+  const uint64_t selfNumel = self_.numel();
 
   if (sliceSize == 0) {
     return;
@@ -933,11 +933,11 @@
       selfAddDimSize, selfNumel, reduce_add, alpha_value);                  \
   C10_CUDA_KERNEL_LAUNCH_CHECK();
 
-  const dim3 smallIndexGrid(std::min(ceil_div(sliceSize, (ptrdiff_t)128), (ptrdiff_t)(mpc * 8)));
-  const dim3 smallIndexBlock(std::min(sliceSize, (ptrdiff_t)128));
-
-  const dim3 largeIndexGrid(std::min(ceil_div(sourceTotalSize, (ptrdiff_t)128), (ptrdiff_t)(mpc * 8)));
-  const dim3 largeIndexBlock(std::min(sourceTotalSize, (ptrdiff_t)128));
+  const dim3 smallIndexGrid(std::min(ceil_div(sliceSize, (uint64_t)128), (uint64_t)(mpc * 8)));
+  const dim3 smallIndexBlock(std::min(sliceSize, (uint64_t)128));
+
+  const dim3 largeIndexGrid(std::min(ceil_div(sourceTotalSize, (uint64_t)128), (uint64_t)(mpc * 8)));
+  const dim3 largeIndexBlock(std::min(sourceTotalSize, (uint64_t)128));
 
   if (cuda::detail::canUse32BitIndexMath(result) &&
       cuda::detail::canUse32BitIndexMath(source) &&
@@ -1073,11 +1073,11 @@
   // total size of the tensor ignoring dimension `dim`;
   // -the number of index we are choosing, which is the total size
   // of the tensor `index`.
-  ptrdiff_t sliceSize = getSliceSize(self_, dim, index, source_);
-  ptrdiff_t sourceTotalSize = source.numel();
-  int64_t selfReduceDimSize = self_.size(dim);
-  ptrdiff_t numIndex = index.numel();
-  int64_t selfNumel = self_.numel();
+  uint64_t sliceSize = getSliceSize(self_, dim, index, source_);
+  uint64_t sourceTotalSize = source.numel();
+  uint64_t selfReduceDimSize = self_.size(dim);
+  uint64_t numIndex = index.numel();
+  uint64_t selfNumel = self_.numel();
 
   if (sliceSize == 0) {
     return;
@@ -1106,11 +1106,11 @@
       selfReduceDimSize, selfNumel, reduce_func, alpha_value);                           \
   C10_CUDA_KERNEL_LAUNCH_CHECK();
 
-  dim3 smallIndexGrid(std::min(ceil_div(sliceSize, (ptrdiff_t)128), (ptrdiff_t)(mpc * 8)));
-  dim3 smallIndexBlock(std::min(sliceSize, (ptrdiff_t)128));
-
-  dim3 largeIndexGrid(std::min(ceil_div(sourceTotalSize, (ptrdiff_t)128), (ptrdiff_t)(mpc * 8)));
-  dim3 largeIndexBlock(std::min(sourceTotalSize, (ptrdiff_t)128));
+  dim3 smallIndexGrid(std::min(ceil_div(sliceSize, (uint64_t)128), (uint64_t)(mpc * 8)));
+  dim3 smallIndexBlock(std::min(sliceSize, (uint64_t)128));
+
+  dim3 largeIndexGrid(std::min(ceil_div(sourceTotalSize, (uint64_t)128), (uint64_t)(mpc * 8)));
+  dim3 largeIndexBlock(std::min(sourceTotalSize, (uint64_t)128));
 
   if (cuda::detail::canUse32BitIndexMath(result) &&
       cuda::detail::canUse32BitIndexMath(source) &&
@@ -1352,8 +1352,8 @@
     const Tensor& self,
     long dim,
     const Tensor& index) {
-  ptrdiff_t numIndices = index.numel();
-  int selfDims = self.dim() == 0 ? 1 : self.dim();
+  uint64_t numIndices = index.numel();
+  uint64_t selfDims = self.dim() == 0 ? 1 : self.dim();
 
   const cudaStream_t stream = at::cuda::getCurrentCUDAStream();
 
@@ -1374,7 +1374,7 @@
     at::native::resize_output(out, newSize);
   }
 
-  ptrdiff_t outTotalSize = out.numel();
+  uint64_t outTotalSize = out.numel();
   if (outTotalSize == 0) {
     return;
   }
@@ -1386,8 +1386,8 @@
   // total size of the tensor ignoring dimension `dim`;
   // -the number of indices we are choosing, which is the total size
   // of the tensor `indices`.
-  int64_t selfSelectDimSize = self.dim() == 0 ? 1 : self.size(dim);
-  ptrdiff_t sliceSize = outTotalSize / numIndices;
+  uint64_t selfSelectDimSize = self.dim() == 0 ? 1 : self.size(dim);
+  uint64_t sliceSize = outTotalSize / numIndices;
 
   int mpc = at::cuda::getCurrentDeviceProperties()->multiProcessorCount;
 
@@ -1410,13 +1410,6 @@
       selfSelectDimSize);                                                      \
   C10_CUDA_KERNEL_LAUNCH_CHECK();
 
-<<<<<<< HEAD
-  dim3 smallIndexGrid(std::min(ceil_div(sliceSize, (ptrdiff_t)128), (ptrdiff_t)(mpc * 8)));
-  dim3 smallIndexBlock(std::min(sliceSize, (ptrdiff_t)128));
-
-  dim3 largeIndexGrid(std::min(ceil_div(outTotalSize, (ptrdiff_t)128), (ptrdiff_t)(mpc * 8)));
-  dim3 largeIndexBlock(std::min(outTotalSize, (ptrdiff_t)128));
-=======
   uint64_t defaultMaxBlockThreads = getDefaultMaxThreadsPerBlock();
   dim3 smallIndexGrid(std::min(ceil_div(sliceSize, defaultMaxBlockThreads), (uint64_t) (mpc * 8)));
   dim3 smallIndexBlock(std::min(sliceSize, defaultMaxBlockThreads));
@@ -1427,7 +1420,6 @@
   // 2: On ROCm, std::min -> ::min did not work as expected on when outTotalSize>=2147483648
   dim3 largeIndexBlock( (outTotalSize < defaultMaxBlockThreads) ? outTotalSize : defaultMaxBlockThreads );
 
->>>>>>> 1fb498d6
   if (cuda::detail::canUse32BitIndexMath(out) &&
       cuda::detail::canUse32BitIndexMath(self) &&
       cuda::detail::canUse32BitIndexMath(index)) {
