--- conflicted
+++ resolved
@@ -38,15 +38,12 @@
 #   USE_CUSPARSELT=0
 #     disables the cuSPARSELt build
 #
-<<<<<<< HEAD
 #   USE_CUDSS=0
 #     disables the cuDSS build
 # 
-=======
 #   USE_CUFILE=0
 #     disables the cuFile build
 #
->>>>>>> d3556786
 #   USE_FBGEMM=0
 #     disables the FBGEMM build
 #
