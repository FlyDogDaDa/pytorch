# Welcome to the PyTorch setup.py.
# Environment variables you are probably interested in:
#
#   DEBUG
#     build with -O0 and -g (debug symbols)
#
#   REL_WITH_DEB_INFO
#     build with optimizations and -g (debug symbols)
#
#   USE_CUSTOM_DEBINFO="path/to/file1.cpp;path/to/file2.cpp"
#     build with debug info only for specified files
#
#   MAX_JOBS
#     maximum number of compile jobs we should use to compile your code
#
#   USE_CUDA=0
#     disables CUDA build
#
#   CFLAGS
#     flags to apply to both C and C++ files to be compiled (a quirk of setup.py
#     which we have faithfully adhered to in our build system is that CFLAGS
#     also applies to C++ files (unless CXXFLAGS is set), in contrast to the
#     default behavior of autogoo and cmake build systems.)
#
#   CC
#     the C/C++ compiler to use
#
# Environment variables for feature toggles:
#
#   DEBUG_CUDA=1
#     if used in conjunction with DEBUG or REL_WITH_DEB_INFO, will also
#     build CUDA kernels with -lineinfo --source-in-ptx.  Note that
#     on CUDA 12 this may cause nvcc to OOM, so this is disabled by default.

#   USE_CUDNN=0
#     disables the cuDNN build
#
#   USE_CUSPARSELT=0
#     disables the cuSPARSELt build
#
<<<<<<< HEAD
#   USE_CUDSS=0
#     disables the cuDSS build
#
=======
>>>>>>> 4aa66f68
#   USE_CUFILE=0
#     disables the cuFile build
#
#   USE_FBGEMM=0
#     disables the FBGEMM build
#
#   USE_KINETO=0
#     disables usage of libkineto library for profiling
#
#   USE_NUMPY=0
#     disables the NumPy build
#
#   BUILD_TEST=0
#     disables the test build
#
#   USE_MKLDNN=0
#     disables use of MKLDNN
#
#   USE_MKLDNN_ACL
#     enables use of Compute Library backend for MKLDNN on Arm;
#     USE_MKLDNN must be explicitly enabled.
#
#   MKLDNN_CPU_RUNTIME
#     MKL-DNN threading mode: TBB or OMP (default)
#
#   USE_STATIC_MKL
#     Prefer to link with MKL statically - Unix only
#   USE_ITT=0
#     disable use of Intel(R) VTune Profiler's ITT functionality
#
#   USE_NNPACK=0
#     disables NNPACK build
#
#   USE_DISTRIBUTED=0
#     disables distributed (c10d, gloo, mpi, etc.) build
#
#   USE_TENSORPIPE=0
#     disables distributed Tensorpipe backend build
#
#   USE_GLOO=0
#     disables distributed gloo backend build
#
#   USE_MPI=0
#     disables distributed MPI backend build
#
#   USE_SYSTEM_NCCL=0
#     disables use of system-wide nccl (we will use our submoduled
#     copy in third_party/nccl)
#
#   USE_OPENMP=0
#     disables use of OpenMP for parallelization
#
#   USE_FLASH_ATTENTION=0
#     disables building flash attention for scaled dot product attention
#
#   USE_MEM_EFF_ATTENTION=0
#    disables building memory efficient attention for scaled dot product attention
#
#   BUILD_BINARY
#     enables the additional binaries/ build
#
#   ATEN_AVX512_256=TRUE
#     ATen AVX2 kernels can use 32 ymm registers, instead of the default 16.
#     This option can be used if AVX512 doesn't perform well on a machine.
#     The FBGEMM library also uses AVX512_256 kernels on Xeon D processors,
#     but it also has some (optimized) assembly code.
#
#   PYTORCH_BUILD_VERSION
#   PYTORCH_BUILD_NUMBER
#     specify the version of PyTorch, rather than the hard-coded version
#     in this file; used when we're building binaries for distribution
#
#   TORCH_CUDA_ARCH_LIST
#     specify which CUDA architectures to build for.
#     ie `TORCH_CUDA_ARCH_LIST="6.0;7.0"`
#     These are not CUDA versions, instead, they specify what
#     classes of NVIDIA hardware we should generate PTX for.
#
#   PYTORCH_ROCM_ARCH
#     specify which AMD GPU targets to build for.
#     ie `PYTORCH_ROCM_ARCH="gfx900;gfx906"`
#
#   ONNX_NAMESPACE
#     specify a namespace for ONNX built here rather than the hard-coded
#     one in this file; needed to build with other frameworks that share ONNX.
#
#   BLAS
#     BLAS to be used by Caffe2. Can be MKL, Eigen, ATLAS, FlexiBLAS, or OpenBLAS. If set
#     then the build will fail if the requested BLAS is not found, otherwise
#     the BLAS will be chosen based on what is found on your system.
#
#   MKL_THREADING
#     MKL threading mode: SEQ, TBB or OMP (default)
#
#   USE_ROCM_KERNEL_ASSERT=1
#     Enable kernel assert in ROCm platform
#
# Environment variables we respect (these environment variables are
# conventional and are often understood/set by other software.)
#
#   CUDA_HOME (Linux/OS X)
#   CUDA_PATH (Windows)
#     specify where CUDA is installed; usually /usr/local/cuda or
#     /usr/local/cuda-x.y
#   CUDAHOSTCXX
#     specify a different compiler than the system one to use as the CUDA
#     host compiler for nvcc.
#
#   CUDA_NVCC_EXECUTABLE
#     Specify a NVCC to use. This is used in our CI to point to a cached nvcc
#
#   CUDNN_LIB_DIR
#   CUDNN_INCLUDE_DIR
#   CUDNN_LIBRARY
#     specify where cuDNN is installed
#
#   MIOPEN_LIB_DIR
#   MIOPEN_INCLUDE_DIR
#   MIOPEN_LIBRARY
#     specify where MIOpen is installed
#
#   NCCL_ROOT
#   NCCL_LIB_DIR
#   NCCL_INCLUDE_DIR
#     specify where nccl is installed
#
#   NVTOOLSEXT_PATH (Windows only)
#     specify where nvtoolsext is installed
#
#   ACL_ROOT_DIR
#     specify where Compute Library is installed
#
#   LIBRARY_PATH
#   LD_LIBRARY_PATH
#     we will search for libraries in these paths
#
#   ATEN_THREADING
#     ATen parallel backend to use for intra- and inter-op parallelism
#     possible values:
#       OMP - use OpenMP for intra-op and native backend for inter-op tasks
#       NATIVE - use native thread pool for both intra- and inter-op tasks
#
#   USE_SYSTEM_LIBS (work in progress)
#      Use system-provided libraries to satisfy the build dependencies.
#      When turned on, the following cmake variables will be toggled as well:
#        USE_SYSTEM_CPUINFO=ON USE_SYSTEM_SLEEF=ON BUILD_CUSTOM_PROTOBUF=OFF
#
#   USE_MIMALLOC
#      Static link mimalloc into C10, and use mimalloc in alloc_cpu & alloc_free.
#      By default, It is only enabled on Windows.
#
#   USE_PRIORITIZED_TEXT_FOR_LD
#      Uses prioritized text form cmake/prioritized_text.txt for LD
#
#   BUILD_LIBTORCH_WHL
#      Builds libtorch.so and its dependencies as a wheel
#
#   BUILD_PYTHON_ONLY
#      Builds pytorch as a wheel using libtorch.so from a seperate wheel

import os
import sys


if sys.platform == "win32" and sys.maxsize.bit_length() == 31:
    print(
        "32-bit Windows Python runtime is not supported. Please switch to 64-bit Python."
    )
    sys.exit(-1)

import platform


BUILD_LIBTORCH_WHL = os.getenv("BUILD_LIBTORCH_WHL", "0") == "1"
BUILD_PYTHON_ONLY = os.getenv("BUILD_PYTHON_ONLY", "0") == "1"

python_min_version = (3, 8, 0)
python_min_version_str = ".".join(map(str, python_min_version))
if sys.version_info < python_min_version:
    print(
        f"You are using Python {platform.python_version()}. Python >={python_min_version_str} is required."
    )
    sys.exit(-1)

import filecmp
import glob
import importlib
import importlib.util
import json
import shutil
import subprocess
import sysconfig
import time
from collections import defaultdict

import setuptools.command.build_ext
import setuptools.command.install
import setuptools.command.sdist
from setuptools import Extension, find_packages, setup
from setuptools.dist import Distribution
from tools.build_pytorch_libs import build_caffe2
from tools.generate_torch_version import get_torch_version
from tools.setup_helpers.cmake import CMake
from tools.setup_helpers.env import build_type, IS_DARWIN, IS_LINUX, IS_WINDOWS
from tools.setup_helpers.generate_linker_script import gen_linker_script


def _get_package_path(package_name):
    spec = importlib.util.find_spec(package_name)
    if spec:
        # The package might be a namespace package, so get_data may fail
        try:
            loader = spec.loader
            if loader is not None:
                file_path = loader.get_filename()  # type: ignore[attr-defined]
                return os.path.dirname(file_path)
        except AttributeError:
            pass
    return None


# set up appropriate env variables
if BUILD_LIBTORCH_WHL:
    # Set up environment variables for ONLY building libtorch.so and not libtorch_python.so
    # functorch is not supported without python
    os.environ["BUILD_FUNCTORCH"] = "OFF"


if BUILD_PYTHON_ONLY:
    os.environ["BUILD_LIBTORCHLESS"] = "ON"
    os.environ["LIBTORCH_LIB_PATH"] = f"{_get_package_path('torch')}/lib"

################################################################################
# Parameters parsed from environment
################################################################################

VERBOSE_SCRIPT = True
RUN_BUILD_DEPS = True
# see if the user passed a quiet flag to setup.py arguments and respect
# that in our parts of the build
EMIT_BUILD_WARNING = False
RERUN_CMAKE = False
CMAKE_ONLY = False
filtered_args = []
for i, arg in enumerate(sys.argv):
    if arg == "--cmake":
        RERUN_CMAKE = True
        continue
    if arg == "--cmake-only":
        # Stop once cmake terminates. Leave users a chance to adjust build
        # options.
        CMAKE_ONLY = True
        continue
    if arg == "rebuild" or arg == "build":
        arg = "build"  # rebuild is gone, make it build
        EMIT_BUILD_WARNING = True
    if arg == "--":
        filtered_args += sys.argv[i:]
        break
    if arg == "-q" or arg == "--quiet":
        VERBOSE_SCRIPT = False
    if arg in ["clean", "egg_info", "sdist"]:
        RUN_BUILD_DEPS = False
    filtered_args.append(arg)
sys.argv = filtered_args

if VERBOSE_SCRIPT:

    def report(*args):
        print(*args)

else:

    def report(*args):
        pass

    # Make distutils respect --quiet too
    setuptools.distutils.log.warn = report

# Constant known variables used throughout this file
cwd = os.path.dirname(os.path.abspath(__file__))
lib_path = os.path.join(cwd, "torch", "lib")
third_party_path = os.path.join(cwd, "third_party")
caffe2_build_dir = os.path.join(cwd, "build")

# CMAKE: full path to python library
if IS_WINDOWS:
    cmake_python_library = "{}/libs/python{}.lib".format(
        sysconfig.get_config_var("prefix"), sysconfig.get_config_var("VERSION")
    )
    # Fix virtualenv builds
    if not os.path.exists(cmake_python_library):
        cmake_python_library = "{}/libs/python{}.lib".format(
            sys.base_prefix, sysconfig.get_config_var("VERSION")
        )
else:
    cmake_python_library = "{}/{}".format(
        sysconfig.get_config_var("LIBDIR"), sysconfig.get_config_var("INSTSONAME")
    )
cmake_python_include_dir = sysconfig.get_path("include")


################################################################################
# Version, create_version_file, and package_name
################################################################################

package_name = os.getenv("TORCH_PACKAGE_NAME", "torch")
LIBTORCH_PKG_NAME = os.getenv("LIBTORCH_PACKAGE_NAME", "torch_no_python")
if BUILD_LIBTORCH_WHL:
    package_name = LIBTORCH_PKG_NAME


package_type = os.getenv("PACKAGE_TYPE", "wheel")
version = get_torch_version()
report(f"Building wheel {package_name}-{version}")

cmake = CMake()


def get_submodule_folders():
    git_modules_path = os.path.join(cwd, ".gitmodules")
    default_modules_path = [
        os.path.join(third_party_path, name)
        for name in [
            "gloo",
            "cpuinfo",
            "onnx",
            "fbgemm",
            "cutlass",
        ]
    ]
    if not os.path.exists(git_modules_path):
        return default_modules_path
    with open(git_modules_path) as f:
        return [
            os.path.join(cwd, line.split("=", 1)[1].strip())
            for line in f
            if line.strip().startswith("path")
        ]


def check_submodules():
    def check_for_files(folder, files):
        if not any(os.path.exists(os.path.join(folder, f)) for f in files):
            report("Could not find any of {} in {}".format(", ".join(files), folder))
            report("Did you run 'git submodule update --init --recursive'?")
            sys.exit(1)

    def not_exists_or_empty(folder):
        return not os.path.exists(folder) or (
            os.path.isdir(folder) and len(os.listdir(folder)) == 0
        )

    if bool(os.getenv("USE_SYSTEM_LIBS", False)):
        return
    folders = get_submodule_folders()
    # If none of the submodule folders exists, try to initialize them
    if all(not_exists_or_empty(folder) for folder in folders):
        try:
            print(" --- Trying to initialize submodules")
            start = time.time()
            subprocess.check_call(
                ["git", "submodule", "update", "--init", "--recursive"], cwd=cwd
            )
            end = time.time()
            print(f" --- Submodule initialization took {end - start:.2f} sec")
        except Exception:
            print(" --- Submodule initalization failed")
            print("Please run:\n\tgit submodule update --init --recursive")
            sys.exit(1)
    for folder in folders:
        check_for_files(
            folder,
            [
                "CMakeLists.txt",
                "Makefile",
                "setup.py",
                "LICENSE",
                "LICENSE.md",
                "LICENSE.txt",
            ],
        )
    check_for_files(
        os.path.join(third_party_path, "fbgemm", "third_party", "asmjit"),
        ["CMakeLists.txt"],
    )
    check_for_files(
        os.path.join(third_party_path, "onnx", "third_party", "benchmark"),
        ["CMakeLists.txt"],
    )


# Windows has very bad support for symbolic links.
# Instead of using symlinks, we're going to copy files over
def mirror_files_into_torchgen():
    # (new_path, orig_path)
    # Directories are OK and are recursively mirrored.
    paths = [
        (
            "torchgen/packaged/ATen/native/native_functions.yaml",
            "aten/src/ATen/native/native_functions.yaml",
        ),
        ("torchgen/packaged/ATen/native/tags.yaml", "aten/src/ATen/native/tags.yaml"),
        ("torchgen/packaged/ATen/templates", "aten/src/ATen/templates"),
        ("torchgen/packaged/autograd", "tools/autograd"),
        ("torchgen/packaged/autograd/templates", "tools/autograd/templates"),
    ]
    for new_path, orig_path in paths:
        # Create the dirs involved in new_path if they don't exist
        if not os.path.exists(new_path):
            os.makedirs(os.path.dirname(new_path), exist_ok=True)

        # Copy the files from the orig location to the new location
        if os.path.isfile(orig_path):
            shutil.copyfile(orig_path, new_path)
            continue
        if os.path.isdir(orig_path):
            if os.path.exists(new_path):
                # copytree fails if the tree exists already, so remove it.
                shutil.rmtree(new_path)
            shutil.copytree(orig_path, new_path)
            continue
        raise RuntimeError("Check the file paths in `mirror_files_into_torchgen()`")


# all the work we need to do _before_ setup runs
def build_deps():
    report("-- Building version " + version)

    check_submodules()
    check_pydep("yaml", "pyyaml")
    build_python = not BUILD_LIBTORCH_WHL
    build_caffe2(
        version=version,
        cmake_python_library=cmake_python_library,
        build_python=build_python,
        rerun_cmake=RERUN_CMAKE,
        cmake_only=CMAKE_ONLY,
        cmake=cmake,
    )

    if CMAKE_ONLY:
        report(
            'Finished running cmake. Run "ccmake build" or '
            '"cmake-gui build" to adjust build options and '
            '"python setup.py install" to build.'
        )
        sys.exit()

    # Use copies instead of symbolic files.
    # Windows has very poor support for them.
    sym_files = [
        "tools/shared/_utils_internal.py",
        "torch/utils/benchmark/utils/valgrind_wrapper/callgrind.h",
        "torch/utils/benchmark/utils/valgrind_wrapper/valgrind.h",
    ]
    orig_files = [
        "torch/_utils_internal.py",
        "third_party/valgrind-headers/callgrind.h",
        "third_party/valgrind-headers/valgrind.h",
    ]
    for sym_file, orig_file in zip(sym_files, orig_files):
        same = False
        if os.path.exists(sym_file):
            if filecmp.cmp(sym_file, orig_file):
                same = True
            else:
                os.remove(sym_file)
        if not same:
            shutil.copyfile(orig_file, sym_file)


################################################################################
# Building dependent libraries
################################################################################

missing_pydep = """
Missing build dependency: Unable to `import {importname}`.
Please install it via `conda install {module}` or `pip install {module}`
""".strip()


def check_pydep(importname, module):
    try:
        importlib.import_module(importname)
    except ImportError as e:
        raise RuntimeError(
            missing_pydep.format(importname=importname, module=module)
        ) from e


class build_ext(setuptools.command.build_ext.build_ext):
    def _embed_libomp(self):
        # Copy libiomp5.dylib/libomp.dylib inside the wheel package on MacOS
        lib_dir = os.path.join(self.build_lib, "torch", "lib")
        libtorch_cpu_path = os.path.join(lib_dir, "libtorch_cpu.dylib")
        if not os.path.exists(libtorch_cpu_path):
            return
        # Parse libtorch_cpu load commands
        otool_cmds = (
            subprocess.check_output(["otool", "-l", libtorch_cpu_path])
            .decode("utf-8")
            .split("\n")
        )
        rpaths, libs = [], []
        for idx, line in enumerate(otool_cmds):
            if line.strip() == "cmd LC_LOAD_DYLIB":
                lib_name = otool_cmds[idx + 2].strip()
                assert lib_name.startswith("name ")
                libs.append(lib_name.split(" ", 1)[1].rsplit("(", 1)[0][:-1])

            if line.strip() == "cmd LC_RPATH":
                rpath = otool_cmds[idx + 2].strip()
                assert rpath.startswith("path ")
                rpaths.append(rpath.split(" ", 1)[1].rsplit("(", 1)[0][:-1])

        omp_lib_name = (
            "libomp.dylib" if os.uname().machine == "arm64" else "libiomp5.dylib"
        )
        omp_rpath_lib_path = os.path.join("@rpath", omp_lib_name)
        if omp_rpath_lib_path not in libs:
            return

        # Copy libomp/libiomp5 from rpath locations
        for rpath in rpaths:
            source_lib = os.path.join(rpath, omp_lib_name)
            if not os.path.exists(source_lib):
                continue
            target_lib = os.path.join(self.build_lib, "torch", "lib", omp_lib_name)
            self.copy_file(source_lib, target_lib)
            # Delete old rpath and add @loader_lib to the rpath
            # This should prevent delocate from attempting to package another instance
            # of OpenMP library in torch wheel as well as loading two libomp.dylib into
            # the address space, as libraries are cached by their unresolved names
            subprocess.check_call(
                [
                    "install_name_tool",
                    "-rpath",
                    rpath,
                    "@loader_path",
                    libtorch_cpu_path,
                ]
            )
            break

        # Copy omp.h from OpenMP_C_FLAGS and copy it into include folder
        omp_cflags = get_cmake_cache_vars()["OpenMP_C_FLAGS"]
        if not omp_cflags:
            return
        for include_dir in [f[2:] for f in omp_cflags.split(" ") if f.startswith("-I")]:
            omp_h = os.path.join(include_dir, "omp.h")
            if not os.path.exists(omp_h):
                continue
            target_omp_h = os.path.join(self.build_lib, "torch", "include", "omp.h")
            self.copy_file(omp_h, target_omp_h)
            break

    def run(self):
        # Report build options. This is run after the build completes so # `CMakeCache.txt` exists and we can get an
        # accurate report on what is used and what is not.
        cmake_cache_vars = defaultdict(lambda: False, cmake.get_cmake_cache_variables())
        if cmake_cache_vars["USE_NUMPY"]:
            report("-- Building with NumPy bindings")
        else:
            report("-- NumPy not found")
        if cmake_cache_vars["USE_CUDNN"]:
            report(
                "-- Detected cuDNN at "
                + cmake_cache_vars["CUDNN_LIBRARY"]
                + ", "
                + cmake_cache_vars["CUDNN_INCLUDE_DIR"]
            )
        else:
            report("-- Not using cuDNN")
        if cmake_cache_vars["USE_CUDA"]:
            report("-- Detected CUDA at " + cmake_cache_vars["CUDA_TOOLKIT_ROOT_DIR"])
        else:
            report("-- Not using CUDA")
        if cmake_cache_vars["USE_XPU"]:
            report("-- Detected XPU runtime at " + cmake_cache_vars["SYCL_LIBRARY_DIR"])
        else:
            report("-- Not using XPU")
        if cmake_cache_vars["USE_MKLDNN"]:
            report("-- Using MKLDNN")
            if cmake_cache_vars["USE_MKLDNN_ACL"]:
                report("-- Using Compute Library for the Arm architecture with MKLDNN")
            else:
                report(
                    "-- Not using Compute Library for the Arm architecture with MKLDNN"
                )
            if cmake_cache_vars["USE_MKLDNN_CBLAS"]:
                report("-- Using CBLAS in MKLDNN")
            else:
                report("-- Not using CBLAS in MKLDNN")
        else:
            report("-- Not using MKLDNN")
        if cmake_cache_vars["USE_NCCL"] and cmake_cache_vars["USE_SYSTEM_NCCL"]:
            report(
                "-- Using system provided NCCL library at {}, {}".format(
                    cmake_cache_vars["NCCL_LIBRARIES"],
                    cmake_cache_vars["NCCL_INCLUDE_DIRS"],
                )
            )
        elif cmake_cache_vars["USE_NCCL"]:
            report("-- Building NCCL library")
        else:
            report("-- Not using NCCL")
        if cmake_cache_vars["USE_DISTRIBUTED"]:
            if IS_WINDOWS:
                report("-- Building without distributed package")
            else:
                report("-- Building with distributed package: ")
                report(
                    "  -- USE_TENSORPIPE={}".format(cmake_cache_vars["USE_TENSORPIPE"])
                )
                report("  -- USE_GLOO={}".format(cmake_cache_vars["USE_GLOO"]))
                report("  -- USE_MPI={}".format(cmake_cache_vars["USE_OPENMPI"]))
        else:
            report("-- Building without distributed package")
        if cmake_cache_vars["STATIC_DISPATCH_BACKEND"]:
            report(
                "-- Using static dispatch with backend {}".format(
                    cmake_cache_vars["STATIC_DISPATCH_BACKEND"]
                )
            )
        if cmake_cache_vars["USE_LIGHTWEIGHT_DISPATCH"]:
            report("-- Using lightweight dispatch")
        if cmake_cache_vars["BUILD_EXECUTORCH"]:
            report("-- Building Executorch")

        if cmake_cache_vars["USE_ITT"]:
            report("-- Using ITT")
        else:
            report("-- Not using ITT")

        # Do not use clang to compile extensions if `-fstack-clash-protection` is defined
        # in system CFLAGS
        c_flags = str(os.getenv("CFLAGS", ""))
        if (
            IS_LINUX
            and "-fstack-clash-protection" in c_flags
            and "clang" in os.environ.get("CC", "")
        ):
            os.environ["CC"] = str(os.environ["CC"])

        # It's an old-style class in Python 2.7...
        setuptools.command.build_ext.build_ext.run(self)

        if IS_DARWIN and package_type != "conda":
            self._embed_libomp()

        # Copy the essential export library to compile C++ extensions.
        if IS_WINDOWS:
            build_temp = self.build_temp

            ext_filename = self.get_ext_filename("_C")
            lib_filename = ".".join(ext_filename.split(".")[:-1]) + ".lib"

            export_lib = os.path.join(
                build_temp, "torch", "csrc", lib_filename
            ).replace("\\", "/")

            build_lib = self.build_lib

            target_lib = os.path.join(build_lib, "torch", "lib", "_C.lib").replace(
                "\\", "/"
            )

            # Create "torch/lib" directory if not exists.
            # (It is not created yet in "develop" mode.)
            target_dir = os.path.dirname(target_lib)
            if not os.path.exists(target_dir):
                os.makedirs(target_dir)

            self.copy_file(export_lib, target_lib)

    def build_extensions(self):
        self.create_compile_commands()
        # The caffe2 extensions are created in
        # tmp_install/lib/pythonM.m/site-packages/caffe2/python/
        # and need to be copied to build/lib.linux.... , which will be a
        # platform dependent build folder created by the "build" command of
        # setuptools. Only the contents of this folder are installed in the
        # "install" command by default.
        # We only make this copy for Caffe2's pybind extensions
        caffe2_pybind_exts = [
            "caffe2.python.caffe2_pybind11_state",
            "caffe2.python.caffe2_pybind11_state_gpu",
            "caffe2.python.caffe2_pybind11_state_hip",
        ]
        if BUILD_LIBTORCH_WHL:
            caffe2_pybind_exts = []
        i = 0
        while i < len(self.extensions):
            ext = self.extensions[i]
            if ext.name not in caffe2_pybind_exts:
                i += 1
                continue
            fullname = self.get_ext_fullname(ext.name)
            filename = self.get_ext_filename(fullname)
            report(f"\nCopying extension {ext.name}")

            relative_site_packages = (
                sysconfig.get_path("purelib")
                .replace(sysconfig.get_path("data"), "")
                .lstrip(os.path.sep)
            )
            src = os.path.join("torch", relative_site_packages, filename)
            if not os.path.exists(src):
                report(f"{src} does not exist")
                del self.extensions[i]
            else:
                dst = os.path.join(os.path.realpath(self.build_lib), filename)
                report(f"Copying {ext.name} from {src} to {dst}")
                dst_dir = os.path.dirname(dst)
                if not os.path.exists(dst_dir):
                    os.makedirs(dst_dir)
                self.copy_file(src, dst)
                i += 1

        # Copy functorch extension
        for i, ext in enumerate(self.extensions):
            if ext.name != "functorch._C":
                continue
            fullname = self.get_ext_fullname(ext.name)
            filename = self.get_ext_filename(fullname)
            fileext = os.path.splitext(filename)[1]
            src = os.path.join(os.path.dirname(filename), "functorch" + fileext)
            dst = os.path.join(os.path.realpath(self.build_lib), filename)
            if os.path.exists(src):
                report(f"Copying {ext.name} from {src} to {dst}")
                dst_dir = os.path.dirname(dst)
                if not os.path.exists(dst_dir):
                    os.makedirs(dst_dir)
                self.copy_file(src, dst)

        setuptools.command.build_ext.build_ext.build_extensions(self)

    def get_outputs(self):
        outputs = setuptools.command.build_ext.build_ext.get_outputs(self)
        outputs.append(os.path.join(self.build_lib, "caffe2"))
        report(f"setup.py::get_outputs returning {outputs}")
        return outputs

    def create_compile_commands(self):
        def load(filename):
            with open(filename) as f:
                return json.load(f)

        ninja_files = glob.glob("build/*compile_commands.json")
        cmake_files = glob.glob("torch/lib/build/*/compile_commands.json")
        all_commands = [entry for f in ninja_files + cmake_files for entry in load(f)]

        # cquery does not like c++ compiles that start with gcc.
        # It forgets to include the c++ header directories.
        # We can work around this by replacing the gcc calls that python
        # setup.py generates with g++ calls instead
        for command in all_commands:
            if command["command"].startswith("gcc "):
                command["command"] = "g++ " + command["command"][4:]

        new_contents = json.dumps(all_commands, indent=2)
        contents = ""
        if os.path.exists("compile_commands.json"):
            with open("compile_commands.json") as f:
                contents = f.read()
        if contents != new_contents:
            with open("compile_commands.json", "w") as f:
                f.write(new_contents)


class concat_license_files:
    """Merge LICENSE and LICENSES_BUNDLED.txt as a context manager

    LICENSE is the main PyTorch license, LICENSES_BUNDLED.txt is auto-generated
    from all the licenses found in ./third_party/. We concatenate them so there
    is a single license file in the sdist and wheels with all of the necessary
    licensing info.
    """

    def __init__(self, include_files=False):
        self.f1 = "LICENSE"
        self.f2 = "third_party/LICENSES_BUNDLED.txt"
        self.include_files = include_files

    def __enter__(self):
        """Concatenate files"""

        old_path = sys.path
        sys.path.append(third_party_path)
        try:
            from build_bundled import create_bundled
        finally:
            sys.path = old_path

        with open(self.f1) as f1:
            self.bsd_text = f1.read()

        with open(self.f1, "a") as f1:
            f1.write("\n\n")
            create_bundled(
                os.path.relpath(third_party_path), f1, include_files=self.include_files
            )

    def __exit__(self, exception_type, exception_value, traceback):
        """Restore content of f1"""
        with open(self.f1, "w") as f:
            f.write(self.bsd_text)


try:
    from wheel.bdist_wheel import bdist_wheel
except ImportError:
    # This is useful when wheel is not installed and bdist_wheel is not
    # specified on the command line. If it _is_ specified, parsing the command
    # line will fail before wheel_concatenate is needed
    wheel_concatenate = None
else:
    # Need to create the proper LICENSE.txt for the wheel
    class wheel_concatenate(bdist_wheel):
        """check submodules on sdist to prevent incomplete tarballs"""

        def run(self):
            with concat_license_files(include_files=True):
                super().run()

        def write_wheelfile(self, *args, **kwargs):
            super().write_wheelfile(*args, **kwargs)

            if BUILD_LIBTORCH_WHL:
                # Remove extraneneous files in the libtorch wheel
                for root, dirs, files in os.walk(self.bdist_dir):
                    for file in files:
                        if file.endswith((".a", ".so")) and os.path.isfile(
                            os.path.join(self.bdist_dir, file)
                        ):
                            os.remove(os.path.join(root, file))
                        elif file.endswith(".py"):
                            os.remove(os.path.join(root, file))
                # need an __init__.py file otherwise we wouldn't have a package
                open(os.path.join(self.bdist_dir, "torch", "__init__.py"), "w").close()


class install(setuptools.command.install.install):
    def run(self):
        super().run()


class clean(setuptools.Command):
    user_options = []

    def initialize_options(self):
        pass

    def finalize_options(self):
        pass

    def run(self):
        import glob
        import re

        with open(".gitignore") as f:
            ignores = f.read()
            pat = re.compile(r"^#( BEGIN NOT-CLEAN-FILES )?")
            for wildcard in filter(None, ignores.split("\n")):
                match = pat.match(wildcard)
                if match:
                    if match.group(1):
                        # Marker is found and stop reading .gitignore.
                        break
                    # Ignore lines which begin with '#'.
                else:
                    # Don't remove absolute paths from the system
                    wildcard = wildcard.lstrip("./")

                    for filename in glob.glob(wildcard):
                        try:
                            os.remove(filename)
                        except OSError:
                            shutil.rmtree(filename, ignore_errors=True)


class sdist(setuptools.command.sdist.sdist):
    def run(self):
        with concat_license_files():
            super().run()


def get_cmake_cache_vars():
    try:
        return defaultdict(lambda: False, cmake.get_cmake_cache_variables())
    except FileNotFoundError:
        # CMakeCache.txt does not exist. Probably running "python setup.py clean" over a clean directory.
        return defaultdict(lambda: False)


def configure_extension_build():
    r"""Configures extension build options according to system environment and user's choice.

    Returns:
      The input to parameters ext_modules, cmdclass, packages, and entry_points as required in setuptools.setup.
    """

    cmake_cache_vars = get_cmake_cache_vars()

    ################################################################################
    # Configure compile flags
    ################################################################################

    library_dirs = []
    extra_install_requires = []

    if IS_WINDOWS:
        # /NODEFAULTLIB makes sure we only link to DLL runtime
        # and matches the flags set for protobuf and ONNX
        extra_link_args = ["/NODEFAULTLIB:LIBCMT.LIB"]
        # /MD links against DLL runtime
        # and matches the flags set for protobuf and ONNX
        # /EHsc is about standard C++ exception handling
        extra_compile_args = ["/MD", "/FS", "/EHsc"]
    else:
        extra_link_args = []
        extra_compile_args = [
            "-Wall",
            "-Wextra",
            "-Wno-strict-overflow",
            "-Wno-unused-parameter",
            "-Wno-missing-field-initializers",
            "-Wno-unknown-pragmas",
            # Python 2.6 requires -fno-strict-aliasing, see
            # http://legacy.python.org/dev/peps/pep-3123/
            # We also depend on it in our code (even Python 3).
            "-fno-strict-aliasing",
        ]

    library_dirs.append(lib_path)

    main_compile_args = []
    main_libraries = ["torch_python"]

    main_link_args = []
    main_sources = ["torch/csrc/stub.c"]

    if BUILD_LIBTORCH_WHL:
        main_libraries = ["torch"]
        main_sources = []

    if build_type.is_debug():
        if IS_WINDOWS:
            extra_compile_args.append("/Z7")
            extra_link_args.append("/DEBUG:FULL")
        else:
            extra_compile_args += ["-O0", "-g"]
            extra_link_args += ["-O0", "-g"]

    if build_type.is_rel_with_deb_info():
        if IS_WINDOWS:
            extra_compile_args.append("/Z7")
            extra_link_args.append("/DEBUG:FULL")
        else:
            extra_compile_args += ["-g"]
            extra_link_args += ["-g"]

    # pypi cuda package that requires installation of cuda runtime, cudnn and cublas
    # should be included in all wheels uploaded to pypi
    pytorch_extra_install_requirements = os.getenv(
        "PYTORCH_EXTRA_INSTALL_REQUIREMENTS", ""
    )
    if pytorch_extra_install_requirements:
        report(
            f"pytorch_extra_install_requirements: {pytorch_extra_install_requirements}"
        )
        extra_install_requires += pytorch_extra_install_requirements.split("|")

    # Cross-compile for M1
    if IS_DARWIN:
        macos_target_arch = os.getenv("CMAKE_OSX_ARCHITECTURES", "")
        if macos_target_arch in ["arm64", "x86_64"]:
            macos_sysroot_path = os.getenv("CMAKE_OSX_SYSROOT")
            if macos_sysroot_path is None:
                macos_sysroot_path = (
                    subprocess.check_output(
                        ["xcrun", "--show-sdk-path", "--sdk", "macosx"]
                    )
                    .decode("utf-8")
                    .strip()
                )
            extra_compile_args += [
                "-arch",
                macos_target_arch,
                "-isysroot",
                macos_sysroot_path,
            ]
            extra_link_args += ["-arch", macos_target_arch]

    def make_relative_rpath_args(path):
        if IS_DARWIN:
            return ["-Wl,-rpath,@loader_path/" + path]
        elif IS_WINDOWS:
            return []
        else:
            return ["-Wl,-rpath,$ORIGIN/" + path]

    ################################################################################
    # Declare extensions and package
    ################################################################################

    extensions = []
    excludes = ["tools", "tools.*"]
    if not cmake_cache_vars["BUILD_CAFFE2"]:
        excludes.extend(["caffe2", "caffe2.*"])
    if not cmake_cache_vars["BUILD_FUNCTORCH"]:
        excludes.extend(["functorch", "functorch.*"])
    packages = find_packages(exclude=excludes)
    C = Extension(
        "torch._C",
        libraries=main_libraries,
        sources=main_sources,
        language="c",
        extra_compile_args=main_compile_args + extra_compile_args,
        include_dirs=[],
        library_dirs=library_dirs,
        extra_link_args=extra_link_args
        + main_link_args
        + make_relative_rpath_args("lib"),
    )
    extensions.append(C)

    # These extensions are built by cmake and copied manually in build_extensions()
    # inside the build_ext implementation
    if cmake_cache_vars["BUILD_CAFFE2"]:
        extensions.append(
            Extension(name="caffe2.python.caffe2_pybind11_state", sources=[]),
        )
        if cmake_cache_vars["USE_CUDA"]:
            extensions.append(
                Extension(name="caffe2.python.caffe2_pybind11_state_gpu", sources=[]),
            )
        if cmake_cache_vars["USE_ROCM"]:
            extensions.append(
                Extension(name="caffe2.python.caffe2_pybind11_state_hip", sources=[]),
            )
    if cmake_cache_vars["BUILD_FUNCTORCH"]:
        extensions.append(
            Extension(name="functorch._C", sources=[]),
        )

    cmdclass = {
        "bdist_wheel": wheel_concatenate,
        "build_ext": build_ext,
        "clean": clean,
        "install": install,
        "sdist": sdist,
    }

    entry_points = {
        "console_scripts": [
            "convert-caffe2-to-onnx = caffe2.python.onnx.bin.conversion:caffe2_to_onnx",
            "convert-onnx-to-caffe2 = caffe2.python.onnx.bin.conversion:onnx_to_caffe2",
            "torchrun = torch.distributed.run:main",
        ],
        "torchrun.logs_specs": [
            "default = torch.distributed.elastic.multiprocessing:DefaultLogsSpecs",
        ],
    }
    return extensions, cmdclass, packages, entry_points, extra_install_requires


# post run, warnings, printed at the end to make them more visible
build_update_message = """
    It is no longer necessary to use the 'build' or 'rebuild' targets

    To install:
      $ python setup.py install
    To develop locally:
      $ python setup.py develop
    To force cmake to re-generate native build files (off by default):
      $ python setup.py develop --cmake
"""


def print_box(msg):
    lines = msg.split("\n")
    size = max(len(l) + 1 for l in lines)
    print("-" * (size + 2))
    for l in lines:
        print("|{}{}|".format(l, " " * (size - len(l))))
    print("-" * (size + 2))


def main():
    if BUILD_LIBTORCH_WHL and BUILD_PYTHON_ONLY:
        raise RuntimeError(
            "Conflict: 'BUILD_LIBTORCH_WHL' and 'BUILD_PYTHON_ONLY' can't both be 1. Set one to 0 and rerun."
        )
    install_requires = [
        "filelock",
        "typing-extensions>=4.8.0",
        'sympy==1.12.1 ; python_version == "3.8"',
        'sympy==1.13.1 ; python_version >= "3.9"',
        "networkx",
        "jinja2",
        "fsspec",
    ]

    if sys.version_info >= (3, 12, 0):
        install_requires.append("setuptools")

    if BUILD_PYTHON_ONLY:
        install_requires.append(f"{LIBTORCH_PKG_NAME}=={get_torch_version()}")

    use_prioritized_text = str(os.getenv("USE_PRIORITIZED_TEXT_FOR_LD", ""))
    if (
        use_prioritized_text == ""
        and platform.system() == "Linux"
        and platform.processor() == "aarch64"
    ):
        print_box(
            """
            WARNING: we strongly recommend enabling linker script optimization for ARM + CUDA.
            To do so please export USE_PRIORITIZED_TEXT_FOR_LD=1
            """
        )
    if use_prioritized_text == "1" or use_prioritized_text == "True":
        gen_linker_script(
            filein="cmake/prioritized_text.txt", fout="cmake/linker_script.ld"
        )
        linker_script_path = os.path.abspath("cmake/linker_script.ld")
        os.environ["LDFLAGS"] = os.getenv("LDFLAGS", "") + f" -T{linker_script_path}"
        os.environ["CFLAGS"] = (
            os.getenv("CFLAGS", "") + " -ffunction-sections -fdata-sections"
        )
        os.environ["CXXFLAGS"] = (
            os.getenv("CXXFLAGS", "") + " -ffunction-sections -fdata-sections"
        )

    # Parse the command line and check the arguments before we proceed with
    # building deps and setup. We need to set values so `--help` works.
    dist = Distribution()
    dist.script_name = os.path.basename(sys.argv[0])
    dist.script_args = sys.argv[1:]
    try:
        dist.parse_command_line()
    except setuptools.distutils.errors.DistutilsArgError as e:
        print(e)
        sys.exit(1)

    mirror_files_into_torchgen()
    if RUN_BUILD_DEPS:
        build_deps()

    (
        extensions,
        cmdclass,
        packages,
        entry_points,
        extra_install_requires,
    ) = configure_extension_build()
    install_requires += extra_install_requires

    extras_require = {
        "optree": ["optree>=0.12.0"],
        "opt-einsum": ["opt-einsum>=3.3"],
    }

    # Read in README.md for our long_description
    with open(os.path.join(cwd, "README.md"), encoding="utf-8") as f:
        long_description = f.read()

    version_range_max = max(sys.version_info[1], 12) + 1
    torch_package_data = [
        "py.typed",
        "bin/*",
        "test/*",
        "*.pyi",
        "_C/*.pyi",
        "cuda/*.pyi",
        "fx/*.pyi",
        "optim/*.pyi",
        "autograd/*.pyi",
        "jit/*.pyi",
        "nn/*.pyi",
        "nn/modules/*.pyi",
        "nn/parallel/*.pyi",
        "utils/data/*.pyi",
        "utils/data/datapipes/*.pyi",
        "lib/*.pdb",
        "lib/*shm*",
        "lib/torch_shm_manager",
        "lib/*.h",
        "include/*.h",
        "include/ATen/*.h",
        "include/ATen/cpu/*.h",
        "include/ATen/cpu/vec/vec256/*.h",
        "include/ATen/cpu/vec/vec256/vsx/*.h",
        "include/ATen/cpu/vec/vec256/zarch/*.h",
        "include/ATen/cpu/vec/vec512/*.h",
        "include/ATen/cpu/vec/*.h",
        "include/ATen/core/*.h",
        "include/ATen/cuda/*.cuh",
        "include/ATen/cuda/*.h",
        "include/ATen/cuda/detail/*.cuh",
        "include/ATen/cuda/detail/*.h",
        "include/ATen/cuda/tunable/*.h",
        "include/ATen/cudnn/*.h",
        "include/ATen/functorch/*.h",
        "include/ATen/ops/*.h",
        "include/ATen/hip/*.cuh",
        "include/ATen/hip/*.h",
        "include/ATen/hip/detail/*.cuh",
        "include/ATen/hip/detail/*.h",
        "include/ATen/hip/impl/*.h",
        "include/ATen/hip/tunable/*.h",
        "include/ATen/mps/*.h",
        "include/ATen/miopen/*.h",
        "include/ATen/detail/*.h",
        "include/ATen/native/*.h",
        "include/ATen/native/cpu/*.h",
        "include/ATen/native/cuda/*.h",
        "include/ATen/native/cuda/*.cuh",
        "include/ATen/native/hip/*.h",
        "include/ATen/native/hip/*.cuh",
        "include/ATen/native/mps/*.h",
        "include/ATen/native/nested/*.h",
        "include/ATen/native/quantized/*.h",
        "include/ATen/native/quantized/cpu/*.h",
        "include/ATen/native/transformers/*.h",
        "include/ATen/native/sparse/*.h",
        "include/ATen/native/utils/*.h",
        "include/ATen/quantized/*.h",
        "include/ATen/xpu/*.h",
        "include/ATen/xpu/detail/*.h",
        "include/caffe2/serialize/*.h",
        "include/c10/*.h",
        "include/c10/macros/*.h",
        "include/c10/core/*.h",
        "include/ATen/core/boxing/*.h",
        "include/ATen/core/boxing/impl/*.h",
        "include/ATen/core/dispatch/*.h",
        "include/ATen/core/op_registration/*.h",
        "include/c10/core/impl/*.h",
        "include/c10/util/*.h",
        "include/c10/cuda/*.h",
        "include/c10/cuda/impl/*.h",
        "include/c10/hip/*.h",
        "include/c10/hip/impl/*.h",
        "include/c10/xpu/*.h",
        "include/c10/xpu/impl/*.h",
        "include/torch/*.h",
        "include/torch/csrc/*.h",
        "include/torch/csrc/api/include/torch/*.h",
        "include/torch/csrc/api/include/torch/data/*.h",
        "include/torch/csrc/api/include/torch/data/dataloader/*.h",
        "include/torch/csrc/api/include/torch/data/datasets/*.h",
        "include/torch/csrc/api/include/torch/data/detail/*.h",
        "include/torch/csrc/api/include/torch/data/samplers/*.h",
        "include/torch/csrc/api/include/torch/data/transforms/*.h",
        "include/torch/csrc/api/include/torch/detail/*.h",
        "include/torch/csrc/api/include/torch/detail/ordered_dict.h",
        "include/torch/csrc/api/include/torch/nn/*.h",
        "include/torch/csrc/api/include/torch/nn/functional/*.h",
        "include/torch/csrc/api/include/torch/nn/options/*.h",
        "include/torch/csrc/api/include/torch/nn/modules/*.h",
        "include/torch/csrc/api/include/torch/nn/modules/container/*.h",
        "include/torch/csrc/api/include/torch/nn/parallel/*.h",
        "include/torch/csrc/api/include/torch/nn/utils/*.h",
        "include/torch/csrc/api/include/torch/optim/*.h",
        "include/torch/csrc/api/include/torch/optim/schedulers/*.h",
        "include/torch/csrc/api/include/torch/serialize/*.h",
        "include/torch/csrc/autograd/*.h",
        "include/torch/csrc/autograd/functions/*.h",
        "include/torch/csrc/autograd/generated/*.h",
        "include/torch/csrc/autograd/utils/*.h",
        "include/torch/csrc/cuda/*.h",
        "include/torch/csrc/distributed/c10d/*.h",
        "include/torch/csrc/distributed/c10d/*.hpp",
        "include/torch/csrc/distributed/rpc/*.h",
        "include/torch/csrc/distributed/autograd/context/*.h",
        "include/torch/csrc/distributed/autograd/functions/*.h",
        "include/torch/csrc/distributed/autograd/rpc_messages/*.h",
        "include/torch/csrc/dynamo/*.h",
        "include/torch/csrc/inductor/*.h",
        "include/torch/csrc/inductor/aoti_runner/*.h",
        "include/torch/csrc/inductor/aoti_runtime/*.h",
        "include/torch/csrc/inductor/aoti_torch/*.h",
        "include/torch/csrc/inductor/aoti_torch/c/*.h",
        "include/torch/csrc/inductor/aoti_torch/generated/*.h",
        "include/torch/csrc/jit/*.h",
        "include/torch/csrc/jit/backends/*.h",
        "include/torch/csrc/jit/generated/*.h",
        "include/torch/csrc/jit/passes/*.h",
        "include/torch/csrc/jit/passes/quantization/*.h",
        "include/torch/csrc/jit/passes/utils/*.h",
        "include/torch/csrc/jit/runtime/*.h",
        "include/torch/csrc/jit/ir/*.h",
        "include/torch/csrc/jit/frontend/*.h",
        "include/torch/csrc/jit/api/*.h",
        "include/torch/csrc/jit/serialization/*.h",
        "include/torch/csrc/jit/python/*.h",
        "include/torch/csrc/jit/mobile/*.h",
        "include/torch/csrc/jit/testing/*.h",
        "include/torch/csrc/jit/tensorexpr/*.h",
        "include/torch/csrc/jit/tensorexpr/operators/*.h",
        "include/torch/csrc/jit/codegen/cuda/*.h",
        "include/torch/csrc/onnx/*.h",
        "include/torch/csrc/profiler/*.h",
        "include/torch/csrc/profiler/orchestration/*.h",
        "include/torch/csrc/profiler/standalone/*.h",
        "include/torch/csrc/profiler/stubs/*.h",
        "include/torch/csrc/profiler/unwind/*.h",
        "include/torch/csrc/profiler/python/*.h",
        "include/torch/csrc/utils/*.h",
        "include/torch/csrc/tensor/*.h",
        "include/torch/csrc/lazy/backend/*.h",
        "include/torch/csrc/lazy/core/*.h",
        "include/torch/csrc/lazy/core/internal_ops/*.h",
        "include/torch/csrc/lazy/core/ops/*.h",
        "include/torch/csrc/lazy/python/python_util.h",
        "include/torch/csrc/lazy/ts_backend/*.h",
        "include/torch/csrc/xpu/*.h",
        "include/pybind11/*.h",
        "include/pybind11/detail/*.h",
        "include/pybind11/eigen/*.h",
        "include/TH/*.h*",
        "include/TH/generic/*.h*",
        "include/THC/*.cuh",
        "include/THC/*.h*",
        "include/THC/generic/*.h",
        "include/THH/*.cuh",
        "include/THH/*.h*",
        "include/THH/generic/*.h",
        "include/sleef.h",
        "_inductor/codegen/*.h",
        "_inductor/codegen/aoti_runtime/*.cpp",
        "_export/serde/*.yaml",
        "share/cmake/ATen/*.cmake",
        "share/cmake/Caffe2/*.cmake",
        "share/cmake/Caffe2/public/*.cmake",
        "share/cmake/Caffe2/Modules_CUDA_fix/*.cmake",
        "share/cmake/Caffe2/Modules_CUDA_fix/upstream/*.cmake",
        "share/cmake/Caffe2/Modules_CUDA_fix/upstream/FindCUDA/*.cmake",
        "share/cmake/Gloo/*.cmake",
        "share/cmake/Tensorpipe/*.cmake",
        "share/cmake/Torch/*.cmake",
        "utils/benchmark/utils/*.cpp",
        "utils/benchmark/utils/valgrind_wrapper/*.cpp",
        "utils/benchmark/utils/valgrind_wrapper/*.h",
        "utils/model_dump/skeleton.html",
        "utils/model_dump/code.js",
        "utils/model_dump/*.mjs",
    ]

    if not BUILD_LIBTORCH_WHL:
        torch_package_data.extend(
            [
                "lib/libtorch_python.so",
                "lib/libtorch_python.dylib",
                "lib/libtorch_python.dll",
            ]
        )
    if not BUILD_PYTHON_ONLY:
        torch_package_data.extend(
            [
                "lib/*.so*",
                "lib/*.dylib*",
                "lib/*.dll",
                "lib/*.lib",
            ]
        )
    if get_cmake_cache_vars()["BUILD_CAFFE2"]:
        torch_package_data.extend(
            [
                "include/caffe2/**/*.h",
                "include/caffe2/utils/*.h",
                "include/caffe2/utils/**/*.h",
            ]
        )
    if get_cmake_cache_vars()["USE_TENSORPIPE"]:
        torch_package_data.extend(
            [
                "include/tensorpipe/*.h",
                "include/tensorpipe/channel/*.h",
                "include/tensorpipe/channel/basic/*.h",
                "include/tensorpipe/channel/cma/*.h",
                "include/tensorpipe/channel/mpt/*.h",
                "include/tensorpipe/channel/xth/*.h",
                "include/tensorpipe/common/*.h",
                "include/tensorpipe/core/*.h",
                "include/tensorpipe/transport/*.h",
                "include/tensorpipe/transport/ibv/*.h",
                "include/tensorpipe/transport/shm/*.h",
                "include/tensorpipe/transport/uv/*.h",
            ]
        )
    if get_cmake_cache_vars()["USE_KINETO"]:
        torch_package_data.extend(
            [
                "include/kineto/*.h",
            ]
        )
    torchgen_package_data = [
        # Recursive glob doesn't work in setup.py,
        # https://github.com/pypa/setuptools/issues/1806
        # To make this robust we should replace it with some code that
        # returns a list of everything under packaged/
        "packaged/ATen/*",
        "packaged/ATen/native/*",
        "packaged/ATen/templates/*",
        "packaged/autograd/*",
        "packaged/autograd/templates/*",
    ]
    package_data = {
        "torch": torch_package_data,
    }

    if not BUILD_LIBTORCH_WHL:
        package_data["torchgen"] = torchgen_package_data
        package_data["caffe2"] = [
            "python/serialized_test/data/operator_test/*.zip",
        ]
    else:
        # no extensions in BUILD_LIBTORCH_WHL mode
        extensions = []

    setup(
        name=package_name,
        version=version,
        description=(
            "Tensors and Dynamic neural networks in "
            "Python with strong GPU acceleration"
        ),
        long_description=long_description,
        long_description_content_type="text/markdown",
        ext_modules=extensions,
        cmdclass=cmdclass,
        packages=packages,
        entry_points=entry_points,
        install_requires=install_requires,
        extras_require=extras_require,
        package_data=package_data,
        url="https://pytorch.org/",
        download_url="https://github.com/pytorch/pytorch/tags",
        author="PyTorch Team",
        author_email="packages@pytorch.org",
        python_requires=f">={python_min_version_str}",
        # PyPI package information.
        classifiers=[
            "Development Status :: 5 - Production/Stable",
            "Intended Audience :: Developers",
            "Intended Audience :: Education",
            "Intended Audience :: Science/Research",
            "License :: OSI Approved :: BSD License",
            "Topic :: Scientific/Engineering",
            "Topic :: Scientific/Engineering :: Mathematics",
            "Topic :: Scientific/Engineering :: Artificial Intelligence",
            "Topic :: Software Development",
            "Topic :: Software Development :: Libraries",
            "Topic :: Software Development :: Libraries :: Python Modules",
            "Programming Language :: C++",
            "Programming Language :: Python :: 3",
        ]
        + [
            f"Programming Language :: Python :: 3.{i}"
            for i in range(python_min_version[1], version_range_max)
        ],
        license="BSD-3",
        keywords="pytorch, machine learning",
    )
    if EMIT_BUILD_WARNING:
        print_box(build_update_message)


if __name__ == "__main__":
    main()<|MERGE_RESOLUTION|>--- conflicted
+++ resolved
@@ -38,12 +38,9 @@
 #   USE_CUSPARSELT=0
 #     disables the cuSPARSELt build
 #
-<<<<<<< HEAD
 #   USE_CUDSS=0
 #     disables the cuDSS build
 #
-=======
->>>>>>> 4aa66f68
 #   USE_CUFILE=0
 #     disables the cuFile build
 #
