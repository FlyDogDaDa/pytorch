# Prints accumulated Caffe2 configuration summary
function(caffe2_print_configuration_summary)
  message(STATUS "")
  message(STATUS "******** Summary ********")
  message(STATUS "General:")
  message(STATUS "  CMake version         : ${CMAKE_VERSION}")
  message(STATUS "  CMake command         : ${CMAKE_COMMAND}")
  message(STATUS "  System                : ${CMAKE_SYSTEM_NAME}")
  message(STATUS "  C++ compiler          : ${CMAKE_CXX_COMPILER}")
  message(STATUS "  C++ compiler id       : ${CMAKE_CXX_COMPILER_ID}")
  message(STATUS "  C++ compiler version  : ${CMAKE_CXX_COMPILER_VERSION}")
  message(STATUS "  Using ccache if found : ${USE_CCACHE}")
  if(USE_CCACHE)
    message(STATUS "  Found ccache          : ${CCACHE_PROGRAM}")
  endif()
  message(STATUS "  CXX flags             : ${CMAKE_CXX_FLAGS}")
  message(STATUS "  Shared LD flags       : ${CMAKE_SHARED_LINKER_FLAGS}")
  message(STATUS "  Static LD flags       : ${CMAKE_STATIC_LINKER_FLAGS}")
  message(STATUS "  Module LD flags       : ${CMAKE_MODULE_LINKER_FLAGS}")
  message(STATUS "  Build type            : ${CMAKE_BUILD_TYPE}")
  get_directory_property(tmp DIRECTORY ${PROJECT_SOURCE_DIR} COMPILE_DEFINITIONS)
  message(STATUS "  Compile definitions   : ${tmp}")
  message(STATUS "  CMAKE_PREFIX_PATH     : ${CMAKE_PREFIX_PATH}")
  message(STATUS "  CMAKE_INSTALL_PREFIX  : ${CMAKE_INSTALL_PREFIX}")
  message(STATUS "  USE_GOLD_LINKER       : ${USE_GOLD_LINKER}")
  message(STATUS "")

  message(STATUS "  TORCH_VERSION         : ${TORCH_VERSION}")
  message(STATUS "  BUILD_STATIC_RUNTIME_BENCHMARK: ${BUILD_STATIC_RUNTIME_BENCHMARK}")
  message(STATUS "  BUILD_BINARY          : ${BUILD_BINARY}")
  message(STATUS "  BUILD_CUSTOM_PROTOBUF : ${BUILD_CUSTOM_PROTOBUF}")
  if(${CAFFE2_LINK_LOCAL_PROTOBUF})
    message(STATUS "    Link local protobuf : ${CAFFE2_LINK_LOCAL_PROTOBUF}")
  else()
    message(STATUS "    Protobuf compiler   : ${PROTOBUF_PROTOC_EXECUTABLE}")
    message(STATUS "    Protobuf includes   : ${PROTOBUF_INCLUDE_DIRS}")
    message(STATUS "    Protobuf libraries  : ${PROTOBUF_LIBRARIES}")
  endif()
  message(STATUS "  BUILD_PYTHON          : ${BUILD_PYTHON}")
  if(${BUILD_PYTHON})
    message(STATUS "    Python version      : ${Python_VERSION}")
    message(STATUS "    Python executable   : ${Python_EXECUTABLE}")
    message(STATUS "    Python library      : ${Python_LIBRARIES}")
    message(STATUS "    Python includes     : ${Python_INCLUDE_DIRS}")
    message(STATUS "    Python site-package : ${Python_SITELIB}")
  endif()
  message(STATUS "  BUILD_SHARED_LIBS     : ${BUILD_SHARED_LIBS}")
  message(STATUS "  CAFFE2_USE_MSVC_STATIC_RUNTIME     : ${CAFFE2_USE_MSVC_STATIC_RUNTIME}")
  message(STATUS "  BUILD_TEST            : ${BUILD_TEST}")
  message(STATUS "  BUILD_JNI             : ${BUILD_JNI}")
  message(STATUS "  BUILD_MOBILE_AUTOGRAD : ${BUILD_MOBILE_AUTOGRAD}")
  message(STATUS "  BUILD_LITE_INTERPRETER: ${BUILD_LITE_INTERPRETER}")
  if(CMAKE_SYSTEM_NAME STREQUAL "Darwin")
    message(STATUS "  CROSS_COMPILING_MACOSX : ${CROSS_COMPILING_MACOSX}")
  endif()
  message(STATUS "  INTERN_BUILD_MOBILE   : ${INTERN_BUILD_MOBILE}")
  message(STATUS "  TRACING_BASED         : ${TRACING_BASED}")

  message(STATUS "  USE_BLAS              : ${USE_BLAS}")
  if(${USE_BLAS})
    message(STATUS "    BLAS                : ${BLAS_INFO}")
    message(STATUS "    BLAS_HAS_SBGEMM     : ${BLAS_HAS_SBGEMM}")
  endif()
  message(STATUS "  USE_LAPACK            : ${USE_LAPACK}")
  if(${USE_LAPACK})
    message(STATUS "    LAPACK              : ${LAPACK_INFO}")
  endif()
  message(STATUS "  USE_ASAN              : ${USE_ASAN}")
  message(STATUS "  USE_TSAN              : ${USE_TSAN}")
  message(STATUS "  USE_CPP_CODE_COVERAGE : ${USE_CPP_CODE_COVERAGE}")
  message(STATUS "  USE_CUDA              : ${USE_CUDA}")
  if(${USE_CUDA})
    message(STATUS "    Split CUDA          : ${BUILD_SPLIT_CUDA}")
    message(STATUS "    CUDA static link    : ${CAFFE2_STATIC_LINK_CUDA}")
    message(STATUS "    USE_CUDNN           : ${USE_CUDNN}")
    message(STATUS "    USE_CUSPARSELT      : ${USE_CUSPARSELT}")
<<<<<<< HEAD
    message(STATUS "    USE_CUDSS           : ${USE_CUDSS}")
    message(STATUS "    USE_CUFILE          : ${USE_CUFILE}")
=======
>>>>>>> e6cddc92
    message(STATUS "    CUDA version        : ${CUDA_VERSION}")
    message(STATUS "    USE_FLASH_ATTENTION : ${USE_FLASH_ATTENTION}")
    message(STATUS "    USE_MEM_EFF_ATTENTION : ${USE_MEM_EFF_ATTENTION}")
    if(${USE_CUDNN})
      message(STATUS "    cuDNN version       : ${CUDNN_VERSION}")
    endif()
    if(${USE_CUSPARSELT})
      message(STATUS "    cuSPARSELt version  : ${CUSPARSELT_VERSION}")
    endif()
    message(STATUS "    CUDA root directory : ${CUDA_TOOLKIT_ROOT_DIR}")
    message(STATUS "    CUDA library        : ${CUDA_cuda_driver_LIBRARY}")
    message(STATUS "    cudart library      : ${CUDA_cudart_LIBRARY}")
    message(STATUS "    cublas library      : ${CUDA_cublas_LIBRARY}")
    message(STATUS "    cufft library       : ${CUDA_cufft_LIBRARY}")
    message(STATUS "    curand library      : ${CUDA_curand_LIBRARY}")
    message(STATUS "    cusparse library    : ${CUDA_cusparse_LIBRARY}")
    if(${USE_CUDNN})
      get_target_property(__tmp torch::cudnn INTERFACE_LINK_LIBRARIES)
      message(STATUS "    cuDNN library       : ${__tmp}")
    endif()
    if(${USE_CUSPARSELT})
      get_target_property(__tmp torch::cusparselt INTERFACE_LINK_LIBRARIES)
      message(STATUS "    cuSPARSELt library  : ${__tmp}")
    endif()
    if(${USE_CUDSS})
      get_target_property(__tmp torch::cudss INTERFACE_LINK_LIBRARIES)
      message(STATUS "    cuDSS library       : ${__tmp}")
    endif()
    message(STATUS "    nvrtc               : ${CUDA_nvrtc_LIBRARY}")
    message(STATUS "    CUDA include path   : ${CUDA_INCLUDE_DIRS}")
    message(STATUS "    NVCC executable     : ${CUDA_NVCC_EXECUTABLE}")
    message(STATUS "    CUDA compiler       : ${CMAKE_CUDA_COMPILER}")
    message(STATUS "    CUDA flags          : ${CMAKE_CUDA_FLAGS}")
    message(STATUS "    CUDA host compiler  : ${CMAKE_CUDA_HOST_COMPILER}")
    message(STATUS "    CUDA --device-c     : ${CUDA_SEPARABLE_COMPILATION}")
    message(STATUS "    USE_TENSORRT        : ${USE_TENSORRT}")
    if(${USE_TENSORRT})
      message(STATUS "      TensorRT runtime library: ${TENSORRT_LIBRARY}")
      message(STATUS "      TensorRT include path   : ${TENSORRT_INCLUDE_DIR}")
    endif()
  endif()
  message(STATUS "  USE_XPU               : ${USE_XPU}")
  if(${USE_XPU})
    message(STATUS "    SYCL include path   : ${SYCL_INCLUDE_DIR}")
    message(STATUS "    SYCL library        : ${SYCL_LIBRARY}")
  endif()
  message(STATUS "  USE_ROCM              : ${USE_ROCM}")
  if(${USE_ROCM})
    message(STATUS "    ROCM_VERSION        : ${ROCM_VERSION}")
    message(STATUS "    USE_FLASH_ATTENTION : ${USE_FLASH_ATTENTION}")
    message(STATUS "    USE_MEM_EFF_ATTENTION : ${USE_MEM_EFF_ATTENTION}")
  endif()
  message(STATUS "  BUILD_NVFUSER         : ${BUILD_NVFUSER}")
  message(STATUS "  USE_EIGEN_FOR_BLAS    : ${CAFFE2_USE_EIGEN_FOR_BLAS}")
  message(STATUS "  USE_FBGEMM            : ${USE_FBGEMM}")
  message(STATUS "    USE_FAKELOWP          : ${USE_FAKELOWP}")
  message(STATUS "  USE_KINETO            : ${USE_KINETO}")
  message(STATUS "  USE_GFLAGS            : ${USE_GFLAGS}")
  message(STATUS "  USE_GLOG              : ${USE_GLOG}")
  message(STATUS "  USE_LITE_PROTO        : ${USE_LITE_PROTO}")
  message(STATUS "  USE_PYTORCH_METAL     : ${USE_PYTORCH_METAL}")
  message(STATUS "  USE_PYTORCH_METAL_EXPORT     : ${USE_PYTORCH_METAL_EXPORT}")
  message(STATUS "  USE_MPS               : ${USE_MPS}")
  message(STATUS "  USE_MKL               : ${CAFFE2_USE_MKL}")
  message(STATUS "  USE_MKLDNN            : ${USE_MKLDNN}")
  if(${USE_MKLDNN})
    message(STATUS "  USE_MKLDNN_ACL        : ${USE_MKLDNN_ACL}")
    message(STATUS "  USE_MKLDNN_CBLAS      : ${USE_MKLDNN_CBLAS}")
  endif()
  message(STATUS "  USE_UCC               : ${USE_UCC}")
  if(${USE_UCC})
    message(STATUS "    USE_SYSTEM_UCC        : ${USE_SYSTEM_UCC}")
  endif()
  message(STATUS "  USE_ITT               : ${USE_ITT}")
  message(STATUS "  USE_NCCL              : ${USE_NCCL}")
  if(${USE_NCCL})
    message(STATUS "    USE_SYSTEM_NCCL     : ${USE_SYSTEM_NCCL}")
  endif()
  message(STATUS "  USE_NNPACK            : ${USE_NNPACK}")
  message(STATUS "  USE_NUMPY             : ${USE_NUMPY}")
  message(STATUS "  USE_OBSERVERS         : ${USE_OBSERVERS}")
  message(STATUS "  USE_OPENCL            : ${USE_OPENCL}")
  message(STATUS "  USE_OPENMP            : ${USE_OPENMP}")
  message(STATUS "  USE_MIMALLOC          : ${USE_MIMALLOC}")
  message(STATUS "  USE_VULKAN            : ${USE_VULKAN}")
  if(${USE_VULKAN})
    message(STATUS "    USE_VULKAN_FP16_INFERENCE    : ${USE_VULKAN_FP16_INFERENCE}")
    message(STATUS "    USE_VULKAN_RELAXED_PRECISION : ${USE_VULKAN_RELAXED_PRECISION}")
  endif()
  message(STATUS "  USE_PROF              : ${USE_PROF}")
  message(STATUS "  USE_PYTORCH_QNNPACK   : ${USE_PYTORCH_QNNPACK}")
  message(STATUS "  USE_XNNPACK           : ${USE_XNNPACK}")
  message(STATUS "  USE_DISTRIBUTED       : ${USE_DISTRIBUTED}")
  if(${USE_DISTRIBUTED})
    message(STATUS "    USE_MPI               : ${USE_MPI}")
    message(STATUS "    USE_GLOO              : ${USE_GLOO}")
    message(STATUS "    USE_GLOO_WITH_OPENSSL : ${USE_GLOO_WITH_OPENSSL}")
    message(STATUS "    USE_TENSORPIPE        : ${USE_TENSORPIPE}")
  endif()
  if(NOT "${SELECTED_OP_LIST}" STREQUAL "")
    message(STATUS "  SELECTED_OP_LIST    : ${SELECTED_OP_LIST}")
  endif()
  message(STATUS "  Public Dependencies  : ${Caffe2_PUBLIC_DEPENDENCY_LIBS}")
  message(STATUS "  Private Dependencies : ${Caffe2_DEPENDENCY_LIBS}")
  message(STATUS "  Public CUDA Deps.    : ${Caffe2_PUBLIC_CUDA_DEPENDENCY_LIBS}")
  message(STATUS "  Private CUDA Deps.   : ${Caffe2_CUDA_DEPENDENCY_LIBS}")
  # coreml
  message(STATUS "  USE_COREML_DELEGATE     : ${USE_COREML_DELEGATE}")
  message(STATUS "  BUILD_LAZY_TS_BACKEND   : ${BUILD_LAZY_TS_BACKEND}")
  message(STATUS "  USE_ROCM_KERNEL_ASSERT : ${USE_ROCM_KERNEL_ASSERT}")
endfunction()<|MERGE_RESOLUTION|>--- conflicted
+++ resolved
@@ -74,11 +74,8 @@
     message(STATUS "    CUDA static link    : ${CAFFE2_STATIC_LINK_CUDA}")
     message(STATUS "    USE_CUDNN           : ${USE_CUDNN}")
     message(STATUS "    USE_CUSPARSELT      : ${USE_CUSPARSELT}")
-<<<<<<< HEAD
     message(STATUS "    USE_CUDSS           : ${USE_CUDSS}")
     message(STATUS "    USE_CUFILE          : ${USE_CUFILE}")
-=======
->>>>>>> e6cddc92
     message(STATUS "    CUDA version        : ${CUDA_VERSION}")
     message(STATUS "    USE_FLASH_ATTENTION : ${USE_FLASH_ATTENTION}")
     message(STATUS "    USE_MEM_EFF_ATTENTION : ${USE_MEM_EFF_ATTENTION}")
